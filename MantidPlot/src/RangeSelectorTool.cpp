--- conflicted
+++ resolved
@@ -291,47 +291,6 @@
   QApplication::clipboard()->setText(text);
 }
 
-<<<<<<< HEAD
-void RangeSelectorTool::clearSelection()
-{
-    if (!d_selected_curve)
-        return;
-
-    if ((static_cast<PlotCurve *>(d_selected_curve))->type() != Graph::Function){
-        Table *t = (static_cast<DataCurve*>(d_selected_curve))->table();
-        if (!t)
-            return;
-
-		if (t->isReadOnlyColumn(t->colIndex((static_cast<DataCurve *>(d_selected_curve))->xColumnName()))){
-    		QMessageBox::warning(d_graph, tr("MantidPlot - Warning"),
-        	tr("The column '%1' is read-only! Operation aborted!").arg((static_cast<DataCurve *>(d_selected_curve))->xColumnName()));
-		return;
-		} else if (t->isReadOnlyColumn(t->colIndex(d_selected_curve->title().text()))){
-    		QMessageBox::warning(d_graph, tr("MantidPlot - Warning"),
-			tr("The column '%1' is read-only! Operation aborted!").arg(d_selected_curve->title().text()));
-		return;
-   		} 
-		
-        int start_point = QMIN(d_active_point, d_inactive_point);
-        int start_row = (static_cast<DataCurve*>(d_selected_curve))->tableRow(start_point);
-        int end_point = QMAX(d_active_point, d_inactive_point);
-        int end_row = (static_cast<DataCurve*>(d_selected_curve))->tableRow(end_point);
-        int col = t->colIndex(d_selected_curve->title().text());
-        bool ok_update = (end_point - start_point + 1) < d_selected_curve->dataSize();
-        for (int i = start_row; i <= end_row; i++)
-            t->setText(i, col, "");
-        t->notifyChanges();
-
-        if (ok_update){
-            d_active_point = 0;
-            d_inactive_point = d_selected_curve->dataSize() - 1;
-            d_active_marker.setValue(d_selected_curve->x(d_active_point), d_selected_curve->y(d_active_point));
-            d_inactive_marker.setValue(d_selected_curve->x(d_inactive_point), d_selected_curve->y(d_inactive_point));
-            emitStatusText();
-            emit changed();
-            d_graph->plotWidget()->replot();
-        }
-=======
 void RangeSelectorTool::clearSelection() {
   if (!d_selected_curve)
     return;
@@ -381,7 +340,6 @@
       emitStatusText();
       emit changed();
       d_graph->plotWidget()->replot();
->>>>>>> a038867d
     }
   }
 }
