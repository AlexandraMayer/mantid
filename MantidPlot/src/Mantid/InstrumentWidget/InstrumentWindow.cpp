--- conflicted
+++ resolved
@@ -1,8 +1,4 @@
-<<<<<<< HEAD
-#include "ColorMapWidget.h"
-=======
 #include "ApplicationWindow.h"
->>>>>>> 9e47fc0d
 #include "InstrumentWindow.h"
 #include "MantidAPI/IPeaksWorkspace.h"
 #include "MantidAPI/Workspace.h"
@@ -12,534 +8,12 @@
 #include <MantidQtMantidWidgets/InstrumentView/ProjectionSurface.h>
 
 using namespace Mantid::API;
-<<<<<<< HEAD
-using namespace Mantid::Geometry;
-using namespace MantidQt::API;
-
-// Name of the QSettings group to store the InstrumentWindw &
-// InstrumentWindowRender settings
-const char *InstrumentWindowSettingsGroup = "Mantid/InstrumentWindow";
-const std::string InstrumentWindow::m_windowRendSettingsGroup =
-    "Mantid/InstrumentWindowRender";
-
-namespace {
-/**
- * Exception type thrown when an istrument has no sample and cannot be displayed
- * in the instrument view.
- */
-class InstrumentHasNoSampleError : public std::runtime_error {
-public:
-  InstrumentHasNoSampleError()
-      : std::runtime_error("Instrument has no sample.\nSource and sample need "
-                           "to be set in the IDF.") {}
-};
-}
-=======
 using namespace MantidQt::MantidWidgets;
->>>>>>> 9e47fc0d
 
 InstrumentWindow::InstrumentWindow(const QString &wsName, const QString &label,
-<<<<<<< HEAD
-                                   ApplicationWindow *app, const QString &name,
-                                   Qt::WFlags f)
-    : MdiSubWindow(app, label, name, f), WorkspaceObserver(),
-      m_InstrumentDisplay(NULL), m_simpleDisplay(NULL), m_workspaceName(wsName),
-      m_instrumentActor(NULL), m_surfaceType(FULL3D),
-      m_savedialog_dir(QString::fromStdString(
-          Mantid::Kernel::ConfigService::Instance().getString(
-              "defaultsave.directory"))),
-      mViewChanged(false), m_blocked(false),
-      m_instrumentDisplayContextMenuOn(false) {
-  setFocusPolicy(Qt::StrongFocus);
-  QVBoxLayout *mainLayout = new QVBoxLayout(this);
-  QSplitter *controlPanelLayout = new QSplitter(Qt::Horizontal);
-
-  // Add Tab control panel
-  mControlsTab = new QTabWidget(this, 0);
-  controlPanelLayout->addWidget(mControlsTab);
-  controlPanelLayout->setSizePolicy(QSizePolicy::Expanding,
-                                    QSizePolicy::Expanding);
-
-  // Create the display widget
-  m_InstrumentDisplay = new MantidGLWidget(this);
-  m_InstrumentDisplay->installEventFilter(this);
-  connect(this, SIGNAL(enableLighting(bool)), m_InstrumentDisplay,
-          SLOT(enableLighting(bool)));
-
-  // Create simple display widget
-  m_simpleDisplay = new SimpleWidget(this);
-  m_simpleDisplay->installEventFilter(this);
-
-  QWidget *aWidget = new QWidget(this);
-  m_instrumentDisplayLayout = new QStackedLayout(aWidget);
-  m_instrumentDisplayLayout->addWidget(m_InstrumentDisplay);
-  m_instrumentDisplayLayout->addWidget(m_simpleDisplay);
-
-  controlPanelLayout->addWidget(aWidget);
-
-  mainLayout->addWidget(controlPanelLayout);
-
-  m_xIntegration = new XIntegrationControl(this);
-  mainLayout->addWidget(m_xIntegration);
-  connect(m_xIntegration, SIGNAL(changed(double, double)), this,
-          SLOT(setIntegrationRange(double, double)));
-
-  // Set the mouse/keyboard operation info and help button
-  QHBoxLayout *infoLayout = new QHBoxLayout();
-  mInteractionInfo = new QLabel();
-  infoLayout->addWidget(mInteractionInfo);
-  QPushButton *helpButton = new QPushButton("?");
-  helpButton->setMaximumWidth(25);
-  connect(helpButton, SIGNAL(clicked()), this, SLOT(helpClicked()));
-  infoLayout->addWidget(helpButton);
-  infoLayout->setStretchFactor(mInteractionInfo, 1);
-  infoLayout->setStretchFactor(helpButton, 0);
-  mainLayout->addLayout(infoLayout);
-
-  QSettings settings;
-  settings.beginGroup("Mantid/InstrumentWindow");
-
-  // Background colour
-  setBackgroundColor(
-      settings.value("BackgroundColor", QColor(0, 0, 0, 1.0)).value<QColor>());
-
-  // Create the b=tabs
-  createTabs(settings);
-
-  settings.endGroup();
-
-  // Init actions
-  m_clearPeakOverlays = new QAction("Clear peaks", this);
-  connect(m_clearPeakOverlays, SIGNAL(activated()), this,
-          SLOT(clearPeakOverlays()));
-
-  confirmClose(app->confirmCloseInstrWindow);
-
-  setAttribute(Qt::WA_DeleteOnClose);
-
-  // Watch for the deletion of the associated workspace
-  observePreDelete();
-  observeAfterReplace();
-  observeRename();
-  observeADSClear();
-
-  connect(app->mantidUI->getAlgMonitor(), SIGNAL(algorithmStarted(void *)),
-          this, SLOT(block()));
-  connect(app->mantidUI->getAlgMonitor(), SIGNAL(allAlgorithmsStopped()), this,
-          SLOT(unblock()));
-
-  const int windowWidth = 800;
-  const int tabsSize = windowWidth / 4;
-  QList<int> sizes;
-  sizes << tabsSize << windowWidth - tabsSize;
-  controlPanelLayout->setSizes(sizes);
-  controlPanelLayout->setStretchFactor(0, 0);
-  controlPanelLayout->setStretchFactor(1, 1);
-
-  resize(windowWidth, 650);
-
-  tabChanged(0);
-
-  connect(this, SIGNAL(needSetIntegrationRange(double, double)), this,
-          SLOT(setIntegrationRange(double, double)), Qt::QueuedConnection);
-  setAcceptDrops(true);
-
-  setWindowTitle(QString("Instrument - ") + m_workspaceName);
-}
-
-/**
- * Destructor
- */
-InstrumentWindow::~InstrumentWindow() {
-  if (m_instrumentActor) {
-    saveSettings();
-    delete m_instrumentActor;
-  }
-}
-
-/**
- * Init the geometry and colour map outside constructor to prevent creating a
- * broken MdiSubwindow.
- * Must be called straight after constructor.
- * @param resetGeometry :: Set true for resetting the view's geometry: the
- * bounding box and rotation. Default is true.
- * @param autoscaling :: True to start with autoscaling option on.
- * @param scaleMin :: Minimum value of the colormap scale. Ignored if
- * autoscaling == true.
- * @param scaleMax :: Maximum value of the colormap scale. Ignored if
- * autoscaling == true.
- * @param setDefaultView :: Set the default surface type
- */
-void InstrumentWindow::init(bool resetGeometry, bool autoscaling,
-                            double scaleMin, double scaleMax,
-                            bool setDefaultView) {
-  // Previously in (now removed) setWorkspaceName method
-  m_instrumentActor =
-      new InstrumentActor(m_workspaceName, autoscaling, scaleMin, scaleMax);
-  m_xIntegration->setTotalRange(m_instrumentActor->minBinValue(),
-                                m_instrumentActor->maxBinValue());
-  m_xIntegration->setUnits(QString::fromStdString(
-      m_instrumentActor->getWorkspace()->getAxis(0)->unit()->caption()));
-  auto surface = getSurface();
-  if (resetGeometry || !surface) {
-    if (setDefaultView) {
-      // set the view type to the instrument's default view
-      QString defaultView = QString::fromStdString(
-          m_instrumentActor->getInstrument()->getDefaultView());
-      if (defaultView == "3D" &&
-          Mantid::Kernel::ConfigService::Instance().getString(
-              "MantidOptions.InstrumentView.UseOpenGL") != "On") {
-        // if OpenGL is switched off don't open the 3D view at start up
-        defaultView = "CYLINDRICAL_Y";
-      }
-      setSurfaceType(defaultView);
-    } else {
-      setSurfaceType(m_surfaceType); // This call must come after the
-                                     // InstrumentActor is created
-    }
-    setupColorMap();
-  } else {
-    surface->resetInstrumentActor(m_instrumentActor);
-    updateInfoText();
-  }
-  readSettings();
-}
-
-/**
- * Select the tab to be displayed
- */
-void InstrumentWindow::selectTab(int tab) {
-  mControlsTab->setCurrentIndex(tab);
-}
-
-/**
- * Returns the named tab or the current tab if none supplied
- * @param title Optional title of a tab (default="")
- */
-InstrumentWindowTab *InstrumentWindow::getTab(const QString &title) const {
-  QWidget *tab(NULL);
-  if (title.isEmpty())
-    tab = mControlsTab->currentWidget();
-  else {
-    for (int i = 0; i < mControlsTab->count(); ++i) {
-      if (mControlsTab->tabText(i) == title) {
-        tab = mControlsTab->widget(i);
-        break;
-      }
-    }
-  }
-
-  if (tab)
-    return qobject_cast<InstrumentWindowTab *>(tab);
-  else
-    return NULL;
-}
-
-/**
- * @param tab An enumeration for the tab to select
- * @returns A pointer to the requested tab
- */
-InstrumentWindowTab *InstrumentWindow::getTab(const Tab tab) const {
-  QWidget *widget = mControlsTab->widget(static_cast<int>(tab));
-  if (widget)
-    return qobject_cast<InstrumentWindowTab *>(widget);
-  else
-    return NULL;
-}
-
-/**
-  * Opens Qt file dialog to select the filename.
-  * The dialog opens in the directory used last for saving or the default user
- * directory.
-  *
-  * @param title :: The title of the dialog.
-  * @param filters :: The filters
-  * @param selectedFilter :: The selected filter.
-  */
-QString InstrumentWindow::getSaveFileName(const QString &title,
-                                          const QString &filters,
-                                          QString *selectedFilter) {
-  QString filename = MantidQt::API::FileDialogHandler::getSaveFileName(
-      this, title, m_savedialog_dir, filters, selectedFilter);
-
-  // If its empty, they cancelled the dialog
-  if (!filename.isEmpty()) {
-    // Save the directory used
-    QFileInfo finfo(filename);
-    m_savedialog_dir = finfo.dir().path();
-  }
-  return filename;
-}
-
-/**
-  * Update the info text displayed at the bottom of the window.
-  */
-void InstrumentWindow::updateInfoText() { setInfoText(getSurfaceInfoText()); }
-
-void InstrumentWindow::setSurfaceType(int type) {
-  // we cannot do 3D without OpenGL
-  if (type == FULL3D && !isGLEnabled()) {
-    QMessageBox::warning(
-        this, "Mantid - Warning",
-        "OpenGL must be enabled to render the instrument in 3D.");
-    return;
-  }
-
-  if (type < RENDERMODE_SIZE) {
-    QApplication::setOverrideCursor(Qt::WaitCursor);
-    SurfaceType surfaceType = SurfaceType(type);
-    if (!m_instrumentActor)
-      return;
-
-    ProjectionSurface *surface = getSurface().get();
-    int peakLabelPrecision = 6;
-    bool showPeakRow = true;
-    bool showPeakLabels = true;
-    bool showPeakRelativeIntensity = true;
-    if (surface) {
-      peakLabelPrecision = surface->getPeakLabelPrecision();
-      showPeakRow = surface->getShowPeakRowsFlag();
-      showPeakLabels = surface->getShowPeakLabelsFlag();
-      showPeakRelativeIntensity = surface->getShowPeakRelativeIntensityFlag();
-    } else {
-      QSettings settings;
-      peakLabelPrecision =
-          settings.value("Mantid/InstrumentWindow/PeakLabelPrecision", 2)
-              .toInt();
-      showPeakRow =
-          settings.value("Mantid/InstrumentWindow/ShowPeakRows", true).toBool();
-      showPeakLabels = settings.value("Mantid/InstrumentWindow/ShowPeakLabels",
-                                      true).toBool();
-
-      // By default this is should be off for now.
-      showPeakRelativeIntensity =
-          settings.value("Mantid/InstrumentWindow/ShowPeakRelativeIntensities",
-                         false).toBool();
-    }
-
-    // Surface factory
-    // If anything throws during surface creation, store error message here
-    QString errorMessage;
-    try {
-      Mantid::Geometry::Instrument_const_sptr instr =
-          m_instrumentActor->getInstrument();
-      Mantid::Geometry::IComponent_const_sptr sample = instr->getSample();
-      if (!sample) {
-        throw InstrumentHasNoSampleError();
-      }
-      Mantid::Kernel::V3D sample_pos = sample->getPos();
-      Mantid::Kernel::V3D axis;
-      // define the axis
-      if (surfaceType == SPHERICAL_Y || surfaceType == CYLINDRICAL_Y) {
-        axis = Mantid::Kernel::V3D(0, 1, 0);
-      } else if (surfaceType == SPHERICAL_Z || surfaceType == CYLINDRICAL_Z) {
-        axis = Mantid::Kernel::V3D(0, 0, 1);
-      } else if (surfaceType == SPHERICAL_X || surfaceType == CYLINDRICAL_X) {
-        axis = Mantid::Kernel::V3D(1, 0, 0);
-      } else // SIDE_BY_SIDE
-      {
-        axis = Mantid::Kernel::V3D(0, 0, 1);
-      }
-
-      // create the surface
-      if (surfaceType == FULL3D) {
-        surface =
-            new Projection3D(m_instrumentActor, getInstrumentDisplayWidth(),
-                             getInstrumentDisplayHeight());
-      } else if (surfaceType <= CYLINDRICAL_Z) {
-        surface = new UnwrappedCylinder(m_instrumentActor, sample_pos, axis);
-      } else if (surfaceType <= SPHERICAL_Z) {
-        surface = new UnwrappedSphere(m_instrumentActor, sample_pos, axis);
-      } else // SIDE_BY_SIDE
-      {
-        surface = new PanelsSurface(m_instrumentActor, sample_pos, axis);
-      }
-    } catch (InstrumentHasNoSampleError &) {
-      QApplication::restoreOverrideCursor();
-      throw;
-    } catch (std::exception &e) {
-      errorMessage = e.what();
-    } catch (...) {
-      errorMessage = "Unknown exception thrown.";
-    }
-    if (!errorMessage.isNull()) {
-      // if exception was thrown roll back to the current surface type.
-      QApplication::restoreOverrideCursor();
-      QMessageBox::critical(
-          this, "MantidPlot - Error",
-          "Surface cannot be created because of an exception:\n\n  " +
-              errorMessage + "\n\nPlease select a different surface type.");
-      // if suface change was initialized by the GUI this should ensure its
-      // consistency
-      emit surfaceTypeChanged(m_surfaceType);
-      return;
-    }
-    // end Surface factory
-
-    m_surfaceType = surfaceType;
-    surface->setPeakLabelPrecision(peakLabelPrecision);
-    surface->setShowPeakRowsFlag(showPeakRow);
-    surface->setShowPeakLabelsFlag(showPeakLabels);
-    surface->setShowPeakRelativeIntensityFlag(showPeakRelativeIntensity);
-    // set new surface
-    setSurface(surface);
-
-    // init tabs with new surface
-    foreach (InstrumentWindowTab *tab, m_tabs) { tab->initSurface(); }
-
-    // connect(surface,SIGNAL(multipleDetectorsSelected(QList<int>&)),this,SLOT(multipleDetectorsSelected(QList<int>&)));
-    connect(surface, SIGNAL(executeAlgorithm(Mantid::API::IAlgorithm_sptr)),
-            this, SIGNAL(execMantidAlgorithm(Mantid::API::IAlgorithm_sptr)));
-    connect(surface, SIGNAL(updateInfoText()), this, SLOT(updateInfoText()),
-            Qt::QueuedConnection);
-    QApplication::restoreOverrideCursor();
-  }
-  emit surfaceTypeChanged(type);
-  updateInfoText();
-  update();
-}
-
-/**
- * Set the surface type from a string.
- * @param typeStr :: Symbolic name of the surface type: same as the names in
- * SurfaceType enum. Caseless.
- */
-void InstrumentWindow::setSurfaceType(const QString &typeStr) {
-  int typeIndex = 0;
-  QString upperCaseStr = typeStr.toUpper();
-  if (upperCaseStr == "FULL3D" || upperCaseStr == "3D") {
-    typeIndex = 0;
-  } else if (upperCaseStr == "CYLINDRICAL_X") {
-    typeIndex = 1;
-  } else if (upperCaseStr == "CYLINDRICAL_Y") {
-    typeIndex = 2;
-  } else if (upperCaseStr == "CYLINDRICAL_Z") {
-    typeIndex = 3;
-  } else if (upperCaseStr == "SPHERICAL_X") {
-    typeIndex = 4;
-  } else if (upperCaseStr == "SPHERICAL_Y") {
-    typeIndex = 5;
-  } else if (upperCaseStr == "SPHERICAL_Z") {
-    typeIndex = 6;
-  } else if (upperCaseStr == "SIDE_BY_SIDE") {
-    typeIndex = 7;
-  }
-  setSurfaceType(typeIndex);
-}
-
-/**
- * Update the colormap on the render tab.
- */
-void InstrumentWindow::setupColorMap() { emit colorMapChanged(); }
-
-/**
-  * Connected to QTabWidget::currentChanged signal
-  */
-void InstrumentWindow::tabChanged(int) { updateInfoText(); }
-
-/**
- * Change color map button slot. This provides the file dialog box to select
- * colormap or sets it directly a string is provided
- */
-void InstrumentWindow::changeColormap(const QString &filename) {
-  if (!m_instrumentActor)
-    return;
-  QString fileselection;
-  // Use a file dialog if no parameter is passed
-  if (filename.isEmpty()) {
-    fileselection = MantidColorMap::loadMapDialog(
-        m_instrumentActor->getCurrentColorMap(), this);
-    if (fileselection.isEmpty())
-      return;
-  } else {
-    fileselection = QFileInfo(filename).absoluteFilePath();
-    if (!QFileInfo(fileselection).exists())
-      return;
-  }
-
-  if (!m_instrumentActor->getCurrentColorMap().isEmpty() &&
-      (fileselection == m_instrumentActor->getCurrentColorMap()))
-    return;
-
-  m_instrumentActor->loadColorMap(fileselection);
-  if (this->isVisible()) {
-    setupColorMap();
-    updateInstrumentView();
-  }
-}
-
-QString InstrumentWindow::confirmDetectorOperation(const QString &opName,
-                                                   const QString &inputWS,
-                                                   int ndets) {
-  QString message("This operation will affect %1 detectors.\nSelect output "
-                  "workspace option:");
-  QMessageBox prompt(this);
-  prompt.setWindowTitle("MantidPlot");
-  prompt.setText(message.arg(QString::number(ndets)));
-  QPushButton *replace = prompt.addButton("Replace", QMessageBox::ActionRole);
-  QPushButton *create = prompt.addButton("New", QMessageBox::ActionRole);
-  prompt.addButton("Cancel", QMessageBox::ActionRole);
-  prompt.exec();
-  QString outputWS;
-  if (prompt.clickedButton() == replace) {
-    outputWS = inputWS;
-  } else if (prompt.clickedButton() == create) {
-    outputWS = inputWS + "_" + opName;
-  } else {
-    outputWS = "";
-  }
-  return outputWS;
-}
-
-/**
- * Convert a list of integers to a comma separated string of numbers
- */
-QString InstrumentWindow::asString(const std::vector<int> &numbers) const {
-  QString num_str;
-  std::vector<int>::const_iterator iend = numbers.end();
-  for (std::vector<int>::const_iterator itr = numbers.begin(); itr < iend;
-       ++itr) {
-    num_str += QString::number(*itr) + ",";
-  }
-  // Remove trailing comma
-  num_str.chop(1);
-  return num_str;
-}
-
-/// Set a maximum and minimum for the colour map range
-void InstrumentWindow::setColorMapRange(double minValue, double maxValue) {
-  emit colorMapRangeChanged(minValue, maxValue);
-  update();
-}
-
-/// Set the minimum value of the colour map
-void InstrumentWindow::setColorMapMinValue(double minValue) {
-  emit colorMapMinValueChanged(minValue);
-  update();
-}
-
-/// Set the maximumu value of the colour map
-void InstrumentWindow::setColorMapMaxValue(double maxValue) {
-  emit colorMapMaxValueChanged(maxValue);
-  update();
-}
-
-/**
- * This is the callback for the combo box that selects the view direction
- */
-void InstrumentWindow::setViewDirection(const QString &input) {
-  auto p3d = boost::dynamic_pointer_cast<Projection3D>(getSurface());
-  if (p3d) {
-    p3d->setViewDirection(input);
-  }
-  updateInstrumentView();
-  repaint();
-}
-=======
                                    ApplicationWindow *parent,
                                    const QString &name)
     : MdiSubWindow(parent, label, name) {
->>>>>>> 9e47fc0d
 
   m_instrumentWidget = new InstrumentWidget(wsName, this);
   this->setWidget(m_instrumentWidget);
@@ -572,147 +46,8 @@
   return tsv.outputLines();
 }
 
-<<<<<<< HEAD
-/**
- * Save properties of the window a persistent store
- */
-void InstrumentWindow::saveSettings() {
-  QSettings settings;
-  settings.beginGroup("Mantid/InstrumentWindow");
-  if (m_InstrumentDisplay)
-    settings.setValue("BackgroundColor",
-                      m_InstrumentDisplay->currentBackgroundColor());
-  auto surface = getSurface();
-  if (surface) {
-    // if surface is null istrument view wasn't created and there is nothing to
-    // save
-    settings.setValue("PeakLabelPrecision",
-                      getSurface()->getPeakLabelPrecision());
-    settings.setValue("ShowPeakRows", getSurface()->getShowPeakRowsFlag());
-    settings.setValue("ShowPeakLabels", getSurface()->getShowPeakLabelsFlag());
-    settings.setValue("ShowPeakRelativeIntensities",
-                      getSurface()->getShowPeakRelativeIntensityFlag());
-    foreach (InstrumentWindowTab *tab, m_tabs) { tab->saveSettings(settings); }
-  }
-  settings.endGroup();
-
-  QSettings qs;
-  qs.beginGroup(QString::fromStdString(m_windowRendSettingsGroup));
-
-  // sets the combo to the particular value but does
-  // not update the setSurface? combo value
-  qs.setValue("user_params_Full3d", m_renderTab->m_full3D->isChecked());
-  qs.setValue("user_params_m_cylindricalX",
-              m_renderTab->m_cylindricalX->isChecked());
-  qs.setValue("user_params_m_cylindricalY",
-              m_renderTab->m_cylindricalY->isChecked());
-  qs.setValue("user_params_m_cylindricalZ",
-              m_renderTab->m_cylindricalZ->isChecked());
-  qs.setValue("user_params_m_sphericalX",
-              m_renderTab->m_sphericalX->isChecked());
-  qs.setValue("user_params_m_sphericalY",
-              m_renderTab->m_sphericalY->isChecked());
-  qs.setValue("user_params_m_sphericalZ",
-              m_renderTab->m_sphericalZ->isChecked());
-  qs.setValue("user_params_m_sideBySide",
-              m_renderTab->m_sideBySide->isChecked());
-  qs.setValue("user_param_mAxisCombo", m_renderTab->mAxisCombo->currentText());
-  qs.setValue("user_params_flipCheckBox",
-              m_renderTab->m_flipCheckBox->isChecked());
-
-  // saving the settings for the graph and color map
-  qs.setValue("user_param_minVal",
-              m_renderTab->m_colorMapWidget->getMinValue());
-  qs.setValue("user_param_maxVal",
-              m_renderTab->m_colorMapWidget->getMaxValue());
-  qs.setValue("user_param_nthTerm",
-              m_renderTab->m_colorMapWidget->getNth_power());
-  qs.setValue("user_params_autoscaling",
-              m_renderTab->m_autoscaling->isChecked());
-
-  // saving the bin range entered
-  qs.setValue("user_params_minBinRange", m_instrumentActor->minBinValue());
-  qs.setValue("user_params_maxBinRange", m_instrumentActor->maxBinValue());
-
-  qs.endGroup();
-}
-
-/**
-* Reads properties of the instrument render window and the bin range
-*/
-void InstrumentWindow::readSettings() {
-  QSettings qs;
-  qs.beginGroup(QString::fromStdString(m_windowRendSettingsGroup));
-
-  // sets the combo to the particular value but does
-  // not update the combo value
-  m_renderTab->m_full3D->setChecked(
-      qs.value("user_params_Full3d", false).toBool());
-  m_renderTab->m_cylindricalX->setChecked(
-      qs.value("user_params_m_cylindricalX", false).toBool());
-  m_renderTab->m_cylindricalY->setChecked(
-      qs.value("user_params_m_cylindricalY", true).toBool());
-  m_renderTab->m_cylindricalZ->setChecked(
-      qs.value("user_params_m_cylindricalZ", false).toBool());
-  m_renderTab->m_sphericalX->setChecked(
-      qs.value("user_params_m_sphericalX", false).toBool());
-  m_renderTab->m_sphericalY->setChecked(
-      qs.value("user_params_m_sphericalY", false).toBool());
-  m_renderTab->m_sphericalZ->setChecked(
-      qs.value("user_params_m_sphericalZ", false).toBool());
-  m_renderTab->m_sideBySide->setChecked(
-      qs.value("user_params_m_sideBySide", false).toBool());
-
-  // if true assign surfaceType int
-  int surfaceType = 2;
-  if ((qs.value("user_params_Full3d").toBool())) {
-    surfaceType = 0;
-  } else if ((qs.value("user_params_m_cylindricalX").toBool())) {
-    surfaceType = 1;
-  } else if ((qs.value("user_params_m_cylindricalY").toBool())) {
-    surfaceType = 2;
-  } else if ((qs.value("user_params_m_cylindricalZ").toBool())) {
-    surfaceType = 3;
-  } else if ((qs.value("user_params_m_sphericalX").toBool())) {
-    surfaceType = 4;
-  } else if ((qs.value("user_params_m_sphericalY").toBool())) {
-    surfaceType = 5;
-  } else if ((qs.value("user_params_m_sphericalZ").toBool())) {
-    surfaceType = 6;
-  } else if ((qs.value("user_params_m_sideBySide").toBool())) {
-    surfaceType = 7;
-  }
-  setSurfaceType(surfaceType);
-
-  // setAxis can only be initailised after setSurfaceType has been called
-  m_renderTab->setAxis(qs.value("user_param_mAxisCombo").toString());
-  m_renderTab->m_flipCheckBox->setChecked(
-      qs.value("user_params_flipCheckBox", false).toBool());
-
-  colorMapRangeChanged(qs.value("user_param_minVal").toDouble(),
-                       qs.value("user_param_maxVal").toDouble());
-  m_renderTab->nthPowerChanged(qs.value("user_param_nthTerm").toDouble());
-  changeNthPower(qs.value("user_param_nthTerm").toDouble());
-
-  // auto scale after max and min value required as it will
-  // read the above above and uncheck the box
-  m_renderTab->m_autoscaling->setChecked(
-      qs.value("user_params_autoscaling", true).toBool());
-
-  // setting the bin range which is not accessed from InstrumentWindowRenderTab
-  // trouble setting the slider according to bin range?
-  setBinRange(qs.value("user_params_minBinRange").toDouble(),
-              qs.value("user_params_maxBinRange").toDouble());
-
-  qs.endGroup();
-
-  // update according to settings
-  updateInfoText();
-  update();
-=======
 void InstrumentWindow::selectTab(int tab) {
   return m_instrumentWidget->selectTab(tab);
->>>>>>> 9e47fc0d
 }
 
 /**
