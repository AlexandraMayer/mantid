--- conflicted
+++ resolved
@@ -474,12 +474,7 @@
   return true;
 }
 
-<<<<<<< HEAD
-bool Interval::canMerge(const Interval& other) const
-{
-=======
 bool Interval::canMerge(const Interval &other) const {
->>>>>>> a038867d
   return !(other.start() > m_end + 1 || other.end() + 1 < m_start);
 }
 
@@ -501,12 +496,7 @@
   return intSet;
 }
 
-<<<<<<< HEAD
-bool Interval::contains(const Interval& other) const
-{
-=======
 bool Interval::contains(const Interval &other) const {
->>>>>>> a038867d
   return (other.m_start >= m_start && other.m_end <= m_end);
 }
 
