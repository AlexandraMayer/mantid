#ifndef MANTIDUI_H
#define MANTIDUI_H

//----------------------------------
// Includes
//----------------------------------
#include "../ApplicationWindow.h"
#include "../Graph.h"

#include "MantidAPI/FrameworkManager.h"
#include "MantidAPI/Algorithm.h"
#include "MantidAPI/AlgorithmManager.h"
#include "MantidAPI/AlgorithmFactory.h"
#include "MantidAPI/AnalysisDataService.h"
#include "MantidAPI/IMDWorkspace.h"
#include "MantidAPI/IPeaksWorkspace_fwd.h"
#include "MantidAPI/MatrixWorkspace_fwd.h"
#include "MantidAPI/Workspace_fwd.h"

#include "MantidQtAPI/AlgorithmDialog.h"
#include "MantidQtAPI/QwtWorkspaceSpectrumData.h"
#include "MantidQtAPI/MantidAlgorithmMetatype.h"

#include <Poco/NObserver.h>

#include <QDockWidget>
#include <QTreeWidget>
#include <QProgressDialog>
#include <QMap>
#include <QMutex>
#include <unordered_map>

//----------------------------------
// Forward declarations
//----------------------------------
class Graph3D;
class ScriptingEnv;
class MantidMatrix;
class MantidDockWidget;
class AlgorithmDockWidget;
class RemoteClusterDockWidget;
class AlgorithmMonitor;
class InstrumentWindow;

namespace MantidQt {
namespace API {
class Message;
}
namespace MantidWidgets {
class FitPropertyBrowser;
}
namespace SliceViewer {
class SliceViewerWindow;
}
namespace SpectrumView {
class SpectrumView;
}
}
namespace Ui {
class SequentialFitDialog;
}

namespace Mantid {
namespace API {
class AlgorithmObserver;
}
}

/**
MantidUI is the extension of QtiPlot's ApplicationWindow which deals with Mantid
framework.

@author Roman Tolchenov, Tessella Support Services plc
@date 02/07/2008

Copyright &copy; 2008 ISIS Rutherford Appleton Laboratory, NScD Oak Ridge
National Laboratory & European Spallation Source

This file is part of Mantid.

Mantid is free software; you can redistribute it and/or modify
it under the terms of the GNU General Public License as published by
the Free Software Foundation; either version 3 of the License, or
(at your option) any later version.

Mantid is distributed in the hope that it will be useful,
but WITHOUT ANY WARRANTY; without even the implied warranty of
MERCHANTABILITY or FITNESS FOR A PARTICULAR PURPOSE.  See the
GNU General Public License for more details.

You should have received a copy of the GNU General Public License
along with this program.  If not, see <http://www.gnu.org/licenses/>.

File change history is stored at: <https://github.com/mantidproject/mantid>
Code Documentation is available at: <http://doxygen.mantidproject.org>
*/

/// Required by Qt to use Mantid::API::Workspace_sptr as a parameter type in
/// signals
Q_DECLARE_METATYPE(Mantid::API::MatrixWorkspace_sptr)
Q_DECLARE_METATYPE(Mantid::API::MatrixWorkspace_const_sptr)

class MantidUI : public QObject {
  Q_OBJECT

public:
  // Constructor
  explicit MantidUI(ApplicationWindow *aw);

  // Destructor
  ~MantidUI() override;

  // Clear the framework
  void shutdown();

  // Save settings to a persistent store
  void saveSettings() const;

  // Initialization
  void init();

  // Insert relevant items into a menu
  void addMenuItems(QMenu *menu);

  // Pointer to QtiPLot main window
  ApplicationWindow *appWindow() { return m_appWindow; }

  // Returns a list of open workspaces
  QStringList getWorkspaceNames();

  // Returns a list of registered algorithms
  QStringList getAlgorithmNames();

  // Returns the number of algorithms currently executing
  int runningAlgCount() const;

  // Create an algorithm using Mantid FrameworkManager
  // Create a pointer to the named algorithm and version
  Mantid::API::IAlgorithm_sptr createAlgorithm(const QString &algName,
                                               int version = -1);

  // Execute algorithm asinchronously
  bool executeAlgorithmAsync(Mantid::API::IAlgorithm_sptr alg,
                             const bool wait = false);

  // Gets a pointer to workspace workspaceName
  Mantid::API::Workspace_const_sptr getWorkspace(const QString &workspaceName);

  // Deletes workspace from QtiPlot
  void deleteWorkspace(const QString &workspaceName);

  // Returns the name of selected workspace in exploreMantid window
  QString getSelectedWorkspaceName();

  // Returns the pointer of workspace selected in exploreMantid window
  Mantid::API::Workspace_const_sptr getSelectedWorkspace();

  // Returns the name and version of the algorithm selected in algorithm dock
  // window
  void getSelectedAlgorithm(QString &algName, int &version);

  // Adjusts QtiPlot's main menu if a MantidMatrix becomes active (receives
  // focus)
  bool menuAboutToShow(MdiSubWindow *w);

  // Prepares the contex menu for MantidMatrix
  void showContextMenu(QMenu &cm, MdiSubWindow *w);

  // Check if drop event can be accepted
  bool canAcceptDrop(QDragEnterEvent *e);
  // Handles workspace drop operation to QtiPlot (imports the workspace to
  // MantidMatrix)
  bool drop(QDropEvent *e);

  //  *****      Plotting Methods     *****  //

  // Creates a 3D plot in QtiPlot if the active window is a MantidMatrix
  Graph3D *plot3DMatrix(int style);

  // Creates a 2D plot in QtiPlot if the active window is a MantidMatrix
  MultiLayer *plotSpectrogram(Graph::CurveType type);

  /// Create a Table form specified spectra in a MatrixWorkspace
  Table *createTableFromSpectraList(const QString &tableName,
                                    const QString &workspaceName,
                                    QList<int> indexList, bool errs = true,
                                    bool binCentres = false);

  // Copies selected rows from MantidMatrix to Y and errY columns of a new
  // Table.
  Table *createTableFromSelectedRows(MantidMatrix *m, bool errs = true,
                                     bool binCentres = false);

  /// Create a 1d graph form a Table
  MultiLayer *createGraphFromTable(Table *t, int type = 0);

  // Shows 1D graphs of the spectra (rows) selected in a MantidMatrix
  MultiLayer *plotSelectedRows(
      const MantidMatrix *const m,
      MantidQt::DistributionFlag distr = MantidQt::DistributionDefault,
      bool errs = true);
  // Shows 1D graphs of the columns (bins) selected in a MantidMatrix
  MultiLayer *plotSelectedColumns(const MantidMatrix *const m,
                                  bool errs = true);

  AlgorithmMonitor *getAlgMonitor() { return m_algMonitor; }
  /// updates the algorithms tree
  void updateAlgorithms();
  /// Show the algorithm dock widget
  void showAlgWidget(bool on = true);

  /// Plot a 1D graph for an integrated mdworkspace
  MultiLayer *plotMDList(const QStringList &wsNames, const int plotAxis,
                         const Mantid::API::MDNormalization normalization,
                         const bool showError, MultiLayer *plotWindow = NULL,
                         bool clearWindow = false);

public slots:
  // Create a 1d graph form specified MatrixWorkspace and index
  MultiLayer *
  plot1D(const QStringList &wsnames, const QList<int> &indexList,
         bool spectrumPlot,
         MantidQt::DistributionFlag distr = MantidQt::DistributionDefault,
         bool errs = true, Graph::CurveType style = Graph::Unspecified,
         MultiLayer *plotWindow = NULL, bool clearWindow = false,
         bool waterfallPlot = false);

  MultiLayer *
  plot1D(const QString &wsName, const std::set<int> &indexList,
         bool spectrumPlot,
         MantidQt::DistributionFlag distr = MantidQt::DistributionDefault,
         bool errs = false, MultiLayer *plotWindow = NULL,
         bool clearWindow = false, bool waterfallPlot = false);

  MultiLayer *
  plot1D(const QMultiMap<QString, int> &toPlot, bool spectrumPlot,
         MantidQt::DistributionFlag distr = MantidQt::DistributionDefault,
         bool errs = false, Graph::CurveType style = Graph::Unspecified,
         MultiLayer *plotWindow = NULL, bool clearWindow = false,
         bool waterfallPlot = false);

  MultiLayer *
  plot1D(const QMultiMap<QString, std::set<int>> &toPlot, bool spectrumPlot,
         MantidQt::DistributionFlag distr = MantidQt::DistributionDefault,
         bool errs = false, MultiLayer *plotWindow = NULL,
         bool clearWindow = false, bool waterfallPlot = false);

  /// Draw a color fill plot for each of the listed workspaces
  void drawColorFillPlots(const QStringList &wsNames,
                          Graph::CurveType curveType = Graph::ColorMap);
  /// Draw a color fill plot for the named workspace
  MultiLayer *
  drawSingleColorFillPlot(const QString &wsName,
                          Graph::CurveType curveType = Graph::ColorMap,
                          MultiLayer *window = NULL, bool hidden = false);

  // Create a 1d graph form specified spectra in a MatrixWorkspace
  MultiLayer *plotSpectraRange(
      const QString &wsName, int i0, int i1,
      MantidQt::DistributionFlag distr = MantidQt::DistributionDefault,
      bool errs = true);

  // Set properties of a 1d graph which plots data from a workspace
  static void setUpBinGraph(MultiLayer *ml, const QString &wsName,
                            Mantid::API::MatrixWorkspace_const_sptr workspace);

  // Copy to a Table Y-values (and Err-values if errs==true) of bins with
  // indeces from i0 to i1 (inclusive) from a workspace
  Table *createTableFromBins(const QString &wsName,
                             Mantid::API::MatrixWorkspace_const_sptr workspace,
                             const QList<int> &bins, bool errs = true,
                             int fromRow = -1, int toRow = -1);

  // Copies selected columns (time bins) in a MantidMatrix to a Table
  Table *createTableFromSelectedColumns(MantidMatrix *m, bool errs);

  // Creates and shows a Table with detector ids for the workspace in the
  // MantidMatrix
  Table *createTableDetectors(MantidMatrix *m);

  /// create and shows a Table for the workspace from the Python script
  Table *createDetectorTable(const QString &wsName);

  /// Create a table showing detector information for the given workspace and
  /// indices and optionally the data for that detector
  Table *createDetectorTable(const QString &wsName,
                             const std::vector<int> &indices,
                             bool include_data = false);
  /// Create the instrument detector table from a MatrixWorkspace
  Table *createDetectorTable(const QString &wsName,
                             const Mantid::API::MatrixWorkspace_sptr &ws,
                             const std::vector<int> &indices,
                             bool include_data = false);
  /// Create a table of detectors from a PeaksWorkspace
  Table *createDetectorTable(const QString &wsName,
                             const Mantid::API::IPeaksWorkspace_sptr &ws);
  /// Triggers a workspace delete check
  void deletePressEvent();

  // Determine whether the workspace has a UB matrix
  bool hasUB(const QString &wsName);
  // Clear the UB via the ClearUB algorithm
  void clearUB(const QStringList &workspaces);
  //  *****                            *****  //
  void renameWorkspace(QStringList = QStringList());

  /**
  * Set the currently used fit property browser. Is needed because e.g. Muon
  * Analysis is using its
  * own fit browser.
  * @param newBrowser The browser to be used. If is null, is set to default one.
  */
  void setFitFunctionBrowser(
      MantidQt::MantidWidgets::FitPropertyBrowser *newBrowser);

public:
  // Return pointer to the fit function property browser
  MantidQt::MantidWidgets::FitPropertyBrowser *fitFunctionBrowser() {
    return m_fitFunction;
  }

  MultiLayer *mergePlots(MultiLayer *g1, MultiLayer *g2);
  MantidMatrix *getMantidMatrix(const QString &wsName);

  void setIsRunning(bool running);
  bool createScriptInputDialog(const QString &alg_name,
                               const QString &preset_values,
                               const QString &optional_msg,
                               const QStringList &enabled,
                               const QStringList &disabled);
  /// Group selected workspaces
  void groupWorkspaces();
  /// UnGroup selected groupworkspace
  void ungroupWorkspaces();
  /** save the workspace data to nexus file
  This method is useful when a project is saved from mantidplot
  */
  void savedatainNexusFormat(const std::string &fileName,
                             const std::string &wsName);

  void loadWSFromFile(const std::string &wsname, const std::string &fileName);

  MantidMatrix *openMatrixWorkspace(const std::string &wsName, int lower,
                                    int upper);

  void saveProject(bool save);
  void enableSaveNexus(const QString &wsName);
  void disableSaveNexus();

signals:
  // A signal to indicate that we want a script to produce a dialog
  void showPropertyInputDialog(const QString &algName);
  // Broadcast that an algorithm is about to be created
  void algorithmAboutToBeCreated();

public:
signals:

  // These signals are to be fired from methods run in threads other than the
  // main one
  // (e.g. handlers of algorithm notifications)

  void workspaces_cleared();
  void ADS_updated();
  void workspace_renamed(QString, QString);

  void needToCreateLoadDAEMantidMatrix(const QString &);

  // Display a critical error dialog box
  void needToShowCritical(const QString &);

  // Signals that the fit property browser has updated its X range
  void x_range_update(double, double);

public slots:

  // Receives a new X range from a PeakPickerTool and re-emits it.
  void x_range_from_picker(double, double);
  void test();

  void
  showSequentialPlot(Ui::SequentialFitDialog *ui,
                     MantidQt::MantidWidgets::FitPropertyBrowser *fitbrowser);

  // Import the workspace selected in the Workspace dock window
  void importWorkspace();
  void importBoxDataTable();
  void importTransposed();

  // Invoke the Vates Simple User Interface
  void showVatesSimpleInterface();

  // Invoke the plot of MD intensity vs non-integrated dimension.
  void showMDPlot();

  // Invoke a grid showing a table of MD summary list data.
  void showListData();

  // SpectrumViewer
  void showSpectrumViewer();

  // SliceViewer
  void showSliceViewer();

  // #539: For adding Workspace History display to MantidPlot
  void showAlgorithmHistory();

  // Import a workspace wsName
  void importWorkspace(const QString &wsName, bool showDlg = true,
                       bool makeVisible = true);

  // Create a MantidMatrix from workspace wsName
  MantidMatrix *importMatrixWorkspace(const QString &wsName, int lower = -1,
                                      int upper = -1, bool showDlg = true,
                                      bool makeVisible = true);

  // Create a MantidMatrix from workspace
  MantidMatrix *
  importMatrixWorkspace(const Mantid::API::MatrixWorkspace_sptr workspace,
                        int lower = -1, int upper = -1, bool showDlg = true);

  // Create a Table from workspace wsName
  Table *importTableWorkspace(const QString &wsName, bool showDlg = true,
                              bool makeVisible = true, bool transpose = false);

  void createLoadDAEMantidMatrix(const QString &);

  // Slots responding to MantidMatrix context menu commands
  void copyRowToTable();
  void copyColumnToTable();
  void copyRowToGraph();
  void copyColumnToGraph();
  void copyRowToGraphErr();
  void copyColumnToGraphErr();
  void copyDetectorsToTable();
  void copyValues();
  void copyRowsToWaterfall();
  // Slot callable from Workspace menu item
  void plotWholeAsWaterfall();
  /// Common method to convert a plot of a set of spectra into a waterfall plot
  void convertToWaterfall(MultiLayer *ml);

  // Execute algorithm given name and version
  void showAlgorithmDialog(const QString &algName, int version = -1);
  // Execute an algorithm with the given parameter list
  void showAlgorithmDialog(QString algName, QHash<QString, QString> paramList,
                           Mantid::API::AlgorithmObserver *obs = NULL,
                           int version = -1);
  // Execute an algorithm
  void executeAlgorithm(Mantid::API::IAlgorithm_sptr alg);

  // Find the name of the first input workspace for an algorithm
  QString
  findInputWorkspaceProperty(Mantid::API::IAlgorithm_sptr algorithm) const;
  // Show Qt critical error message box
  void showCritical(const QString &);
  // Show the dialog monitoring currently running algorithms
  void showAlgMonitor();
  // Called from ApplicationWindow to customize the main menu
  void mantidMenuAboutToShow();

  void manageMantidWorkspaces();

  // Python related functions
  InstrumentWindow *getInstrumentView(const QString &wsName, int tab = -1);

  void showMantidInstrument();

  // Show instrument for the selected workspace
  void showMantidInstrumentSelected();

  // Show instrument. Workspace name is passed as the argument
  void showMantidInstrument(const QString &);

  // Show log files for selected workspace
  void showLogFileWindow();

  // Show sample material window for selected workspace
  void showSampleMaterialWindow();

  void insertMenu();

  // Customize MantidMatrix menu.
  void menuMantidMatrixAboutToShow();

  // Show / hide the FitPropertyBrowser
  void showFitPropertyBrowser(bool on = true);

  // Plot a spectrum in response from a InstrumentWindow signal
  MultiLayer *plotInstrumentSpectrum(const QString &, int);
  MultiLayer *plotInstrumentSpectrumList(const QString &, std::set<int>);

  void importString(const QString &logName, const QString &data);
  void importString(const QString &logName, const QString &data,
                    const QString &sep, const QString &wsName = QString());
  void importStrSeriesLog(const QString &logName, const QString &data,
                          const QString &wsName = QString());
  void importNumSeriesLog(const QString &wsName, const QString &logname,
                          int filter);

  // Clear all Mantid related memory
  void clearAllMemory(const bool prompt = true);
  void releaseFreeMemory();
  // Ticket #672
  void saveNexusWorkspace();
  QString saveToString(const std::string &workingDir);

#ifdef _WIN32
public:
  // Shows 2D plot of current memory usage.
  void memoryImage();
  void memoryImage2();
#endif

private slots:

  // slot for file open dialogs created from the main app menu, or the
  // workspaces dock window
  void loadFileDialogAccept();

private:
  // Notification handlers and corresponding observers.
  void handleLoadDAEFinishedNotification(
      const Poco::AutoPtr<Mantid::API::Algorithm::FinishedNotification> &pNf);
  Poco::NObserver<MantidUI, Mantid::API::Algorithm::FinishedNotification>
      m_finishedLoadDAEObserver;

  void handleAddWorkspace(Mantid::API::WorkspaceAddNotification_ptr pNf);
  Poco::NObserver<MantidUI, Mantid::API::WorkspaceAddNotification>
      m_addObserver;

  void handleReplaceWorkspace(
      Mantid::API::WorkspaceAfterReplaceNotification_ptr pNf);
  Poco::NObserver<MantidUI, Mantid::API::WorkspaceAfterReplaceNotification>
      m_replaceObserver;

  void
  handleDeleteWorkspace(Mantid::API::WorkspacePostDeleteNotification_ptr pNf);
  Poco::NObserver<MantidUI, Mantid::API::WorkspacePostDeleteNotification>
      m_deleteObserver;

  void handleClearADS(Mantid::API::ClearADSNotification_ptr pNf);
  Poco::NObserver<MantidUI, Mantid::API::ClearADSNotification>
      m_clearADSObserver;

  // handles rename workspace notification
  void handleRenameWorkspace(Mantid::API::WorkspaceRenameNotification_ptr pNf);
  Poco::NObserver<MantidUI, Mantid::API::WorkspaceRenameNotification>
      m_renameObserver;

  // handles notification send by Groupworkspaces algorithm
  void
  handleGroupWorkspaces(Mantid::API::WorkspacesGroupedNotification_ptr pNf);
  Poco::NObserver<MantidUI, Mantid::API::WorkspacesGroupedNotification>
      m_groupworkspacesObserver;

  // handles notification send by UnGroupworkspaces algorithm
  void
  handleUnGroupWorkspace(Mantid::API::WorkspaceUnGroupingNotification_ptr pNf);
  Poco::NObserver<MantidUI, Mantid::API::WorkspaceUnGroupingNotification>
      m_ungroupworkspaceObserver;

  // handles notification send by a WorkspaceGroup instance
  void
  handleWorkspaceGroupUpdate(Mantid::API::GroupUpdatedNotification_ptr pNf);
  Poco::NObserver<MantidUI, Mantid::API::GroupUpdatedNotification>
      m_workspaceGroupUpdateObserver;

  // handles notification send by ConfigService, change on
  // pythonscripts.directories
  void handleConfigServiceUpdate(
      Mantid::Kernel::ConfigValChangeNotification_ptr pNf);
  Poco::NObserver<MantidUI, Mantid::Kernel::ConfigValChangeNotification>
      m_configServiceObserver;

  //#678
  // for savenexus algorithm
  void executeSaveNexus();

  void copyWorkspacestoVector(const QList<QTreeWidgetItem *> &list,
                              std::vector<std::string> &inputWS);
  void PopulateData(Mantid::API::Workspace_sptr ws_ptr,
                    QTreeWidgetItem *wsid_item);

  /// This creates an algorithm dialog.
  MantidQt::API::AlgorithmDialog *
  createAlgorithmDialog(Mantid::API::IAlgorithm_sptr alg);

  /// This method accepts user inputs and executes loadraw/load nexus algorithm
  std::string extractLogTime(Mantid::Kernel::DateAndTime value,
                             bool useAbsoluteDate,
                             Mantid::Kernel::DateAndTime start);

  /// extracts the files from a mimedata object that have a .py extension
  QStringList extractPyFiles(const QList<QUrl> &urlList) const;

  // Whether new plots shoul re-use the same plot instance (for every different
  // type of plot).
  // The name comes from: these plots are normally opened from the context menu
  // of the workspaces dock window
  bool workspacesDockPlot1To1();

  // Private variables

  ApplicationWindow *m_appWindow;    // QtiPlot main ApplicationWindow
  MantidDockWidget *m_exploreMantid; // Dock window for manipulating workspaces
  AlgorithmDockWidget *m_exploreAlgorithms; // Dock window for using algorithms
  RemoteClusterDockWidget
      *m_exploreRemoteTasks; // Dock window for using remote tasks
  /// Current fit property browser being used
  MantidQt::MantidWidgets::FitPropertyBrowser *m_fitFunction;
  /// Default fit property browser (the one docked on the left)
  MantidQt::MantidWidgets::FitPropertyBrowser *m_defaultFitFunction;

  QAction *actionCopyRowToTable;
  QAction *actionCopyRowToGraph;
  QAction *actionCopyRowToGraphErr;
  QAction *actionWaterfallPlot;
  QAction *actionCopyColumnToTable;
  QAction *actionCopyColumnToGraph;
  QAction *actionCopyColumnToGraphErr;
  QAction *actionToggleMantid;
  QAction *actionToggleAlgorithms;
  QAction *actionToggleRemoteTasks;
  QAction *actionToggleFitFunction;
  QAction *actionCopyDetectorsToTable;
  QAction *actionCopyValues;

  QMenu *mantidMenu;
  QMenu *menuMantidMatrix;        //  MantidMatrix specific menu
  AlgorithmMonitor *m_algMonitor; //  Class for monitoring running algorithms

  // keep track of the last shown, which will be refreshed or killed/rebuilt if
  // showing only one inst. window
  // QPointer handles when events, etc. destroy these windows
  QPointer<InstrumentWindow> m_lastShownInstrumentWin;
  QPointer<MantidQt::SliceViewer::SliceViewerWindow> m_lastShownSliceViewWin;
  QPointer<MantidQt::SpectrumView::SpectrumView> m_lastShownSpectrumViewerWin;
  QPointer<MultiLayer> m_lastShownColorFillWin;
  QPointer<MultiLayer> m_lastShown1DPlotWin;

  // Map of <workspace_name,update_interval> pairs. Positive update_intervals
  // mean
  // UpdateDAE must be launched after LoadDAE for this workspace
  QMap<std::string, int> m_DAE_map;

<<<<<<< HEAD
  // Stores dependent mdi windows. If the 'key' window closes, all 'value' ones must be closed as well.
  std::unordered_multimap<MdiSubWindow*,MdiSubWindow*> m_mdiDependency;
  QMdiSubWindow *m_vatesSubWindow; ///< Holder for the Vates interface sub-window
=======
  // Stores dependent mdi windows. If the 'key' window closes, all 'value' ones
  // must be closed as well.
  std::unordered_multimap<MdiSubWindow *, MdiSubWindow *> m_mdiDependency;
  QMdiSubWindow
      *m_vatesSubWindow; ///< Holder for the Vates interface sub-window
>>>>>>> a038867d

  // prevents some repeated code realtating to log names
  void formatLogName(QString &label, const QString &wsName);
};

#endif<|MERGE_RESOLUTION|>--- conflicted
+++ resolved
@@ -644,17 +644,11 @@
   // UpdateDAE must be launched after LoadDAE for this workspace
   QMap<std::string, int> m_DAE_map;
 
-<<<<<<< HEAD
-  // Stores dependent mdi windows. If the 'key' window closes, all 'value' ones must be closed as well.
-  std::unordered_multimap<MdiSubWindow*,MdiSubWindow*> m_mdiDependency;
-  QMdiSubWindow *m_vatesSubWindow; ///< Holder for the Vates interface sub-window
-=======
   // Stores dependent mdi windows. If the 'key' window closes, all 'value' ones
   // must be closed as well.
   std::unordered_multimap<MdiSubWindow *, MdiSubWindow *> m_mdiDependency;
   QMdiSubWindow
       *m_vatesSubWindow; ///< Holder for the Vates interface sub-window
->>>>>>> a038867d
 
   // prevents some repeated code realtating to log names
   void formatLogName(QString &label, const QString &wsName);
