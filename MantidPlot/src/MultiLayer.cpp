/***************************************************************************
    File                 : MultiLayer.cpp
    Project              : QtiPlot
    --------------------------------------------------------------------
    Copyright            : (C) 2006 by Ion Vasilief, Tilman Hoener zu
 Siederdissen
    Email (use @ for *)  : ion_vasilief*yahoo.fr, thzs*gmx.net
    Description          : Multi layer widget

 ***************************************************************************/

/***************************************************************************
 *                                                                         *
 *  This program is free software; you can redistribute it and/or modify   *
 *  it under the terms of the GNU General Public License as published by   *
 *  the Free Software Foundation; either version 2 of the License, or      *
 *  (at your option) any later version.                                    *
 *                                                                         *
 *  This program is distributed in the hope that it will be useful,        *
 *  but WITHOUT ANY WARRANTY; without even the implied warranty of         *
 *  MERCHANTABILITY or FITNESS FOR A PARTICULAR PURPOSE.  See the          *
 *  GNU General Public License for more details.                           *
 *                                                                         *
 *   You should have received a copy of the GNU General Public License     *
 *   along with this program; if not, write to the Free Software           *
 *   Foundation, Inc., 51 Franklin Street, Fifth Floor,                    *
 *   Boston, MA  02110-1301  USA                                           *
 *                                                                         *
 ***************************************************************************/
#include <QVector>
#include <QWidgetList>
#include <QPrinter>
#include <QPrintDialog>
#include <QApplication>
#include <QMessageBox>
#include <QBitmap>
#include <QImageWriter>
#include <QPainter>
#include <QPicture>
#include <QClipboard>
#include <QCheckBox>
#include <QGroupBox>
#include <QSpinBox>
#include <QSize>

#include <set>

#if QT_VERSION >= 0x040300
#include <QSvgGenerator>
#endif

#include <qwt_plot.h>
#include <qwt_plot_canvas.h>
#include <qwt_plot_layout.h>
#include <qwt_scale_widget.h>
#include <qwt_text_label.h>

#include "MultiLayer.h"
#include "Plot.h"
#include "LegendWidget.h"
#include "SelectionMoveResizer.h"
#include "ApplicationWindow.h"
#include <ColorButton.h>

#include "Mantid/MantidDock.h"
#include "Mantid/MantidMatrixCurve.h"
#include "Mantid/MantidMDCurve.h"

#include <gsl/gsl_vector.h>
#include "Mantid/MantidMDCurveDialog.h"
#include "Mantid/MantidWSIndexDialog.h"
#include "MantidQtSliceViewer/LinePlotOptions.h"

#include "TSVSerialiser.h"

namespace {
/// static logger
Mantid::Kernel::Logger g_log("MultiLayer");
}

LayerButton::LayerButton(const QString &text, QWidget *parent)
    : QPushButton(text, parent) {
  int btn_size = 20;

  setToggleButton(true);
  setOn(true);
  setMaximumWidth(btn_size);
  setMaximumHeight(btn_size);
}

void LayerButton::mousePressEvent(QMouseEvent *event) {
  if (event->button() == Qt::LeftButton && !isOn())
    emit clicked(this);
}

void LayerButton::mouseDoubleClickEvent(QMouseEvent *) {
  emit showCurvesDialog();
}

MultiLayer::MultiLayer(ApplicationWindow *parent, int layers, int rows,
                       int cols, const QString &label, const char *name,
                       Qt::WFlags f)
    : MdiSubWindow(parent, label, name, f), active_graph(NULL), d_cols(cols),
      d_rows(rows), graph_width(500), graph_height(400), colsSpace(5),
      rowsSpace(5), left_margin(5), right_margin(5), top_margin(5),
      bottom_margin(5), l_canvas_width(400), l_canvas_height(300),
      hor_align(HCenter), vert_align(VCenter), d_scale_on_print(true),
      d_print_cropmarks(false), d_close_on_empty(false),
      d_is_waterfall_plot(false), d_waterfall_fill_color(/*Invalid color*/) {
  layerButtonsBox = new QHBoxLayout();
  waterfallBox = new QHBoxLayout();
  buttonsLine = new QHBoxLayout();
  buttonsLine->addLayout(layerButtonsBox);
  buttonsLine->addStretch();
  buttonsLine->addLayout(waterfallBox);

  canvas = new QWidget();

  QWidget *mainWidget = new QWidget();
  mainWidget->setAutoFillBackground(true);
  mainWidget->setBackgroundRole(QPalette::Window);

  // setAutoFillBackground(true);
  // setBackgroundRole(QPalette::Window);

  QVBoxLayout *layout = new QVBoxLayout(mainWidget);
  // QVBoxLayout* layout = new QVBoxLayout(this);

  layout->addLayout(buttonsLine);
  layout->addWidget(canvas, 1);
  layout->setMargin(0);
  layout->setSpacing(0);
  setWidget(mainWidget);

  int canvas_width = graph_width + left_margin + right_margin;
  int canvas_height = graph_height + top_margin + bottom_margin;
  setGeometry(
      QRect(0, 0, canvas_width, canvas_height + LayerButton::btnSize()));

  canvas->resize(canvas_width, canvas_height);
  canvas->installEventFilter(this);

  QPalette pal = palette();
  pal.setColor(QPalette::Window, QColor(Qt::white));
  setPalette(pal);

  for (int i = 0; i < layers; i++)
    addLayer();

  // setFocusPolicy(Qt::StrongFocus);
  // setFocus();

  setAcceptDrops(true);
}

MultiLayer::~MultiLayer() {}

QSize MultiLayer::minimumSizeHint() const { return QSize(200, 200); }

Graph *MultiLayer::layer(int num) {
  int index = num - 1;
  if (index < 0 || index >= graphsList.count())
    return 0;

  return static_cast<Graph *>(graphsList.at(index));
}

void MultiLayer::insertCurve(MultiLayer *ml, int i) {
  if (ml == this)
    return;
  Graph *current = activeGraph();
  if (!current)
    return;

  current->insertCurve(ml->activeGraph(), i);
  current->updatePlot();
}

LayerButton *MultiLayer::addLayerButton() {
  foreach (LayerButton *btn, buttonsList)
    btn->setOn(false);

  LayerButton *button = new LayerButton(QString::number(graphsList.size() + 1));
  connect(button, SIGNAL(clicked(LayerButton *)), this,
          SLOT(activateGraph(LayerButton *)));
  connect(button, SIGNAL(showCurvesDialog()), this, SIGNAL(showCurvesDialog()));

  buttonsList.append(button);
  layerButtonsBox->addWidget(button);
  return button;
}

Graph *MultiLayer::addLayer(int x, int y, int width, int height) {
  addLayerButton();
  if (!width && !height) {
    width =
        canvas->width() - left_margin - right_margin - (d_cols - 1) * colsSpace;
    height =
        canvas->height() - top_margin - left_margin - (d_rows - 1) * rowsSpace;

    int layers = graphsList.size();
    x = left_margin + (layers % d_cols) * (width + colsSpace);
    y = top_margin + (layers / d_cols) * (height + rowsSpace);
  }

  Graph *g = new Graph(x, y, width, height, canvas);
  g->show();
  graphsList.append(g);

  active_graph = g;
  connectLayer(g);
  return g;
}

void MultiLayer::adjustSize() {
  canvas->resize(size().width(), size().height() - LayerButton::btnSize());
}

void MultiLayer::activateGraph(LayerButton *button) {
  for (int i = 0; i < buttonsList.count(); i++) {
    LayerButton *btn = static_cast<LayerButton *>(buttonsList.at(i));
    if (btn->isOn())
      btn->setOn(false);

    if (btn == button) {
      active_graph = static_cast<Graph *>(graphsList.at(i));
      // active_graph->setFocus();
      active_graph->raise(); // raise layer on top of the layers stack
      button->setOn(true);
      if (d_layers_selector) {
        removeLayerSelectionFrame();
      }
    }
  }
}

void MultiLayer::setActiveGraph(Graph *g) {
  if (!g || active_graph == g)
    return;

  // Make sure the passed in Graph belongs to this object
  bool found = false;
  foreach (Graph *gr, graphsList) {
    if (gr == g)
      found = true;
  }
  if (!found)
    return;

  active_graph = g;
  // active_graph->setFocus();

  if (d_layers_selector) {
    removeLayerSelectionFrame();
  }
  active_graph->raise(); // raise layer on top of the layers stack

  for (int i = 0; i < graphsList.count(); i++) {
    Graph *gr = static_cast<Graph *>(graphsList.at(i));
    gr->deselect();

    LayerButton *btn = static_cast<LayerButton *>(buttonsList.at(i));
    if (gr == g)
      btn->setOn(true);
    else
      btn->setOn(false);
  }
}

void MultiLayer::resizeLayers(QResizeEvent *re) {
  if (applicationWindow()->d_opening_file)
    return;

  QSize oldSize = re->oldSize();
  QSize size = re->size();

  bool scaleLayerFonts = false;
  if (!oldSize.isValid()) { // The old size is invalid when maximizing a window
                            // (why?)
    oldSize =
        QSize(canvas->childrenRect().width() + left_margin + right_margin,
              canvas->childrenRect().height() + top_margin + bottom_margin);
    scaleLayerFonts = true;
  }

  QApplication::setOverrideCursor(Qt::waitCursor);

  double w_ratio = (double)size.width() / (double)oldSize.width();
  double h_ratio = (double)(size.height()) / (double)(oldSize.height());

  foreach (Graph *g, graphsList) {
    if (!g->ignoresResizeEvents()) {
      QObjectList lst = g->plotWidget()->children();
      foreach (QObject *o, lst) {
        if (o->isA("LegendWidget"))
          static_cast<LegendWidget *>(o)->setFixedCoordinatesMode();
      }

      int gx = qRound(g->x() * w_ratio);
      int gy = qRound(g->y() * h_ratio);
      int gw = qRound(g->width() * w_ratio);
      int gh = qRound(g->height() * h_ratio);
      g->setGeometry(QRect(gx, gy, gw, gh));
      g->plotWidget()->resize(QSize(gw, gh));

      if (scaleLayerFonts && g->autoscaleFonts())
        g->scaleFonts(h_ratio);
    }
  }

  if (d_is_waterfall_plot)
    updateWaterfalls();

  // emit modifiedPlot();
  // repaint();
  QApplication::restoreOverrideCursor();
}

void MultiLayer::confirmRemoveLayer() {
  if (graphsList.size() > 1) {
    switch (QMessageBox::information(
        this, tr("MantidPlot - Guess best layout?"),
        tr("Do you want MantidPlot to rearrange the remaining layers?"),
        tr("&Yes"), tr("&No"), tr("&Cancel"), 0, 2)) {
    case 0:
      removeLayer();
      arrangeLayers(true, false);
      break;

    case 1:
      removeLayer();
      break;

    case 2:
      return;
      break;
    }
  } else
    removeLayer();
}

void MultiLayer::removeLayer() {
  // remove corresponding button
  foreach (LayerButton *btn, buttonsList) {
    if (btn->isOn()) {
      buttonsList.removeAll(btn);
      btn->close(true);
      break;
    }
  }

  int i = 0;
  foreach (LayerButton *btn, buttonsList) // update the texts of the buttons
    btn->setText(QString::number(i + 1));

  if (active_graph->zoomOn() || active_graph->activeTool())
    emit setPointerCursor();

  int index = graphsList.indexOf(active_graph);
  graphsList.removeAt(index);
  active_graph->setAttribute(Qt::WA_DeleteOnClose, false);
  active_graph->close();
  delete active_graph;
  if (index >= graphsList.count())
    index--;

  if (graphsList.count() == 0) {
    active_graph = 0;
    return;
  }

  active_graph = static_cast<Graph *>(graphsList.at(index));

  for (i = 0; i < (int)graphsList.count(); i++) {
    Graph *gr = static_cast<Graph *>(graphsList.at(i));
    if (gr == active_graph) {
      LayerButton *button = static_cast<LayerButton *>(buttonsList.at(i));
      button->setOn(TRUE);
      break;
    }
  }

  emit modifiedPlot();
}

void MultiLayer::setGraphGeometry(int x, int y, int w, int h) {
  if (active_graph->pos() == QPoint(x, y) &&
      active_graph->size() == QSize(w, h))
    return;

  active_graph->setGeometry(QRect(QPoint(x, y), QSize(w, h)));
  active_graph->plotWidget()->resize(QSize(w, h));
  emit modifiedPlot();
}

QSize MultiLayer::arrangeLayers(bool userSize) {
  int layers = graphsList.size();
  const QRect rect = canvas->geometry();

  gsl_vector *xTopR = gsl_vector_calloc(
      layers); // ratio between top axis + title and canvas height
  gsl_vector *xBottomR =
      gsl_vector_calloc(layers); // ratio between bottom axis and canvas height
  gsl_vector *yLeftR = gsl_vector_calloc(layers);
  gsl_vector *yRightR = gsl_vector_calloc(layers);
  gsl_vector *maxXTopHeight =
      gsl_vector_calloc(d_rows); // maximum top axis + title height in a row
  gsl_vector *maxXBottomHeight =
      gsl_vector_calloc(d_rows); // maximum bottom axis height in a row
  gsl_vector *maxYLeftWidth =
      gsl_vector_calloc(d_cols); // maximum left axis width in a column
  gsl_vector *maxYRightWidth =
      gsl_vector_calloc(d_cols); // maximum right axis width in a column
  gsl_vector *Y = gsl_vector_calloc(d_rows);
  gsl_vector *X = gsl_vector_calloc(d_cols);

  for (int i = 0; i < layers;
       i++) { // calculate scales/canvas dimensions reports for each layer and
              // stores them in the above vectors
    Graph *gr = static_cast<Graph *>(graphsList.at(i));
    QwtPlot *plot = gr->plotWidget();
    QwtPlotLayout *plotLayout = plot->plotLayout();
    QRect cRect = plotLayout->canvasRect();
    double ch = (double)cRect.height();
    double cw = (double)cRect.width();

    QRect tRect = plotLayout->titleRect();
    QwtScaleWidget *scale = (QwtScaleWidget *)plot->axisWidget(QwtPlot::xTop);

    int topHeight = 0;
    if (!tRect.isNull())
      topHeight += tRect.height() + plotLayout->spacing();
    if (scale) {
      QRect sRect = plotLayout->scaleRect(QwtPlot::xTop);
      topHeight += sRect.height();
    }
    gsl_vector_set(xTopR, i, double(topHeight) / ch);

    scale = (QwtScaleWidget *)plot->axisWidget(QwtPlot::xBottom);
    if (scale) {
      QRect sRect = plotLayout->scaleRect(QwtPlot::xBottom);
      gsl_vector_set(xBottomR, i, double(sRect.height()) / ch);
    }

    scale = (QwtScaleWidget *)plot->axisWidget(QwtPlot::yLeft);
    if (scale) {
      QRect sRect = plotLayout->scaleRect(QwtPlot::yLeft);
      gsl_vector_set(yLeftR, i, double(sRect.width()) / cw);
    }

    scale = (QwtScaleWidget *)plot->axisWidget(QwtPlot::yRight);
    if (scale) {
      QRect sRect = plotLayout->scaleRect(QwtPlot::yRight);
      gsl_vector_set(yRightR, i, double(sRect.width()) / cw);
    }

    // calculate max scales/canvas dimensions ratio for each line and column and
    // stores them to vectors
    int row = i / d_cols;
    if (row >= d_rows)
      row = d_rows - 1;

    int col = i % d_cols;

    double aux = gsl_vector_get(xTopR, i);
    double old_max = gsl_vector_get(maxXTopHeight, row);
    if (aux >= old_max)
      gsl_vector_set(maxXTopHeight, row, aux);

    aux = gsl_vector_get(xBottomR, i);
    if (aux >= gsl_vector_get(maxXBottomHeight, row))
      gsl_vector_set(maxXBottomHeight, row, aux);

    aux = gsl_vector_get(yLeftR, i);
    if (aux >= gsl_vector_get(maxYLeftWidth, col))
      gsl_vector_set(maxYLeftWidth, col, aux);

    aux = gsl_vector_get(yRightR, i);
    if (aux >= gsl_vector_get(maxYRightWidth, col))
      gsl_vector_set(maxYRightWidth, col, aux);
  }

  double c_heights = 0.0;
  for (int i = 0; i < d_rows; i++) {
    gsl_vector_set(Y, i, c_heights);
    c_heights += 1 + gsl_vector_get(maxXTopHeight, i) +
                 gsl_vector_get(maxXBottomHeight, i);
  }

  double c_widths = 0.0;
  for (int i = 0; i < d_cols; i++) {
    gsl_vector_set(X, i, c_widths);
    c_widths += 1 + gsl_vector_get(maxYLeftWidth, i) +
                gsl_vector_get(maxYRightWidth, i);
  }

  if (!userSize) {
    l_canvas_width = static_cast<int>(
        (rect.width() - (d_cols - 1) * colsSpace - right_margin - left_margin) /
        c_widths);
    l_canvas_height =
        static_cast<int>((rect.height() - (d_rows - 1) * rowsSpace -
                          top_margin - bottom_margin) /
                         c_heights);
  }

  QSize size = QSize(l_canvas_width, l_canvas_height);

  for (int i = 0; i < layers; i++) {
    int row = i / d_cols;
    if (row >= d_rows)
      row = d_rows - 1;

    int col = i % d_cols;

    // calculate sizes and positions for layers
    const int w = int(l_canvas_width * (1 + gsl_vector_get(yLeftR, i) +
                                        gsl_vector_get(yRightR, i)));
    const int h = int(l_canvas_height * (1 + gsl_vector_get(xTopR, i) +
                                         gsl_vector_get(xBottomR, i)));

    int x = left_margin + col * colsSpace;
    if (hor_align == HCenter)
      x += int(l_canvas_width *
               (gsl_vector_get(X, col) + gsl_vector_get(maxYLeftWidth, col) -
                gsl_vector_get(yLeftR, i)));
    else if (hor_align == Left)
      x += static_cast<int>(l_canvas_width * gsl_vector_get(X, col));
    else if (hor_align == Right)
      x += static_cast<int>(
          l_canvas_width *
          (gsl_vector_get(X, col) + gsl_vector_get(maxYLeftWidth, col) -
           gsl_vector_get(yLeftR, i) + gsl_vector_get(maxYRightWidth, col) -
           gsl_vector_get(yRightR, i)));

    int y = top_margin + row * rowsSpace;
    if (vert_align == VCenter)
      y += static_cast<int>(l_canvas_height *
                            (gsl_vector_get(Y, row) +
                             gsl_vector_get(maxXTopHeight, row) -
                             gsl_vector_get(xTopR, i)));
    else if (vert_align == Top)
      y += static_cast<int>(l_canvas_height * gsl_vector_get(Y, row));
    else if (vert_align == Bottom)
      y += static_cast<int>(
          l_canvas_height *
          (gsl_vector_get(Y, row) + gsl_vector_get(maxXTopHeight, row) -
           gsl_vector_get(xTopR, i) + +gsl_vector_get(maxXBottomHeight, row) -
           gsl_vector_get(xBottomR, i)));

    // resizes and moves layers
    Graph *gr = static_cast<Graph *>(graphsList.at(i));
    bool autoscaleFonts = false;
    if (!userSize) { // When the user specifies the layer canvas size, the
                     // window is resized
      // and the fonts must be scaled accordingly. If the size is calculated
      // automatically we don't rescale the fonts in order to prevent problems
      // with too small fonts when the user adds new layers or when removing
      // layers

      autoscaleFonts = gr->autoscaleFonts(); // save user settings
      gr->setAutoscaleFonts(false);
    }

    gr->setGeometry(QRect(x, y, w, h));
    gr->plotWidget()->resize(QSize(w, h));

    if (!userSize)
      gr->setAutoscaleFonts(autoscaleFonts); // restore user settings
  }

  // free memory
  gsl_vector_free(maxXTopHeight);
  gsl_vector_free(maxXBottomHeight);
  gsl_vector_free(maxYLeftWidth);
  gsl_vector_free(maxYRightWidth);
  gsl_vector_free(xTopR);
  gsl_vector_free(xBottomR);
  gsl_vector_free(yLeftR);
  gsl_vector_free(yRightR);
  gsl_vector_free(X);
  gsl_vector_free(Y);
  return size;
}

void MultiLayer::findBestLayout(int &d_rows, int &d_cols) {
  int NumGraph = graphsList.size();
  if (NumGraph % 2 == 0) // NumGraph is an even number
  {
    if (NumGraph <= 2)
      d_cols = NumGraph / 2 + 1;
    else if (NumGraph > 2)
      d_cols = NumGraph / 2;

    if (NumGraph < 8)
      d_rows = NumGraph / 4 + 1;
    if (NumGraph >= 8)
      d_rows = NumGraph / 4;
  } else if (NumGraph % 2 != 0) // NumGraph is an odd number
  {
    int Num = NumGraph + 1;

    if (Num <= 2)
      d_cols = 1;
    else if (Num > 2)
      d_cols = Num / 2;

    if (Num < 8)
      d_rows = Num / 4 + 1;
    if (Num >= 8)
      d_rows = Num / 4;
  }
}

void MultiLayer::arrangeLayers(bool fit, bool userSize) {
  if (graphsList.size() == 0)
    return;

  QApplication::setOverrideCursor(Qt::waitCursor);

  if (d_layers_selector) {
    removeLayerSelectionFrame();
  }

  if (fit)
    findBestLayout(d_rows, d_cols);

  // the canvas sizes of all layers become equal only after several
  // resize iterations, due to the way Qwt handles the plot layout
  int iterations = 0;
  QSize size = arrangeLayers(userSize);
  QSize canvas_size = QSize(1, 1);
  while (canvas_size != size && iterations < 10) {
    iterations++;
    canvas_size = size;
    size = arrangeLayers(userSize);
  }

  if (userSize) { // resize window
    bool ignoreResize = active_graph->ignoresResizeEvents();
    foreach (Graph *gr, graphsList)
      gr->setIgnoreResizeEvents(true);

    this->showNormal();
    QSize size = canvas->childrenRect().size();
    this->resize(canvas->x() + size.width() + left_margin + 2 * right_margin,
                 canvas->y() + size.height() + bottom_margin +
                     2 * LayerButton::btnSize());

    foreach (Graph *gr, graphsList)
      gr->setIgnoreResizeEvents(ignoreResize);
  }

  emit modifiedPlot();
  QApplication::restoreOverrideCursor();
}

void MultiLayer::setCols(int c) {
  if (d_cols != c)
    d_cols = c;
}

void MultiLayer::setRows(int r) {
  if (d_rows != r)
    d_rows = r;
}

QPixmap MultiLayer::canvasPixmap() {
  QPixmap pic(canvas->size());
  pic.fill();
  QPainter p(&pic);
  foreach (Graph *g, graphsList) {
    Plot *plot = static_cast<Plot *>(g->plotWidget());
    plot->print(&p, QRect(g->pos(), plot->size()));
  }
  p.end();
  return pic;
}

void MultiLayer::exportToFile(const QString &fileName) {
  if (fileName.isEmpty()) {
    QMessageBox::critical(0, tr("MantidPlot - Error"),
                          tr("Please provide a valid file name!"));
    return;
  }

  if (fileName.contains(".eps") || fileName.contains(".pdf") ||
      fileName.contains(".ps")) {
    exportVector(fileName);
    return;
  } else if (fileName.contains(".svg")) {
    exportSVG(fileName);
    return;
  } else {
    QList<QByteArray> list = QImageWriter::supportedImageFormats();
    for (int i = 0; i < list.count(); i++) {
      if (fileName.contains("." + list[i].toLower())) {
        exportImage(fileName);
        return;
      }
    }
    QMessageBox::critical(this, tr("MantidPlot - Error"),
                          tr("File format not handled, operation aborted!"));
  }
}

void MultiLayer::exportImage(const QString &fileName, int quality,
                             bool transparent) {
  QPixmap pic = canvasPixmap();
  if (transparent) {
    QBitmap mask(pic.size());
    mask.fill(Qt::color1);
    QPainter p;
    p.begin(&mask);
    p.setPen(Qt::color0);

    QColor background = QColor(Qt::white);
    QRgb backgroundPixel = background.rgb();

    QImage image = pic.convertToImage();
    for (int y = 0; y < image.height(); y++) {
      for (int x = 0; x < image.width(); x++) {
        QRgb rgb = image.pixel(x, y);
        if (rgb == backgroundPixel) // we want the frame transparent
          p.drawPoint(x, y);
      }
    }
    p.end();
    pic.setMask(mask);
  }
  pic.save(fileName, 0, quality);
}

void MultiLayer::exportPDF(const QString &fname) { exportVector(fname); }

void MultiLayer::exportVector(const QString &fileName, int res, bool color,
                              bool keepAspect, QPrinter::PageSize pageSize) {
  (void)res; // avoid compiler warning

  if (fileName.isEmpty()) {
    QMessageBox::critical(this, tr("MantidPlot - Error"),
                          tr("Please provide a valid file name!"));
    return;
  }

  QPrinter printer;
  printer.setDocName(objectName());
  printer.setCreator("MantidPlot");
  printer.setFullPage(true);
  printer.setOutputFileName(fileName);
  if (fileName.contains(".eps"))
    printer.setOutputFormat(QPrinter::PostScriptFormat);

  // if (res) //only printing with screen resolution works correctly for the
  // moment
  // printer.setResolution(res);

  QRect canvasRect = canvas->rect();
  if (pageSize == QPrinter::Custom)
    printer.setPageSize(Graph::minPageSize(printer, canvasRect));
  else
    printer.setPageSize(pageSize);

  double canvas_aspect =
      double(canvasRect.width()) / double(canvasRect.height());
  if (canvas_aspect < 1)
    printer.setOrientation(QPrinter::Portrait);
  else
    printer.setOrientation(QPrinter::Landscape);

  if (color)
    printer.setColorMode(QPrinter::Color);
  else
    printer.setColorMode(QPrinter::GrayScale);

  double x_margin = 0, y_margin = 0, width = 0, height = 0;
  if (keepAspect) { // export should preserve plot aspect ratio
    double page_aspect = double(printer.width()) / double(printer.height());
    if (page_aspect > canvas_aspect) {
      y_margin = (0.1 / 2.54) * printer.logicalDpiY(); // 1 mm margins
      height = printer.height() - 2 * y_margin;
      width = height * canvas_aspect;
      x_margin = 0.5 * (printer.width() - width);
    } else {
      x_margin = (0.1 / 2.54) * printer.logicalDpiX(); // 1 mm margins
      width = printer.width() - 2 * x_margin;
      height = width / canvas_aspect;
      y_margin = 0.5 * (printer.height() - height);
    }
  } else {
    x_margin = (0.1 / 2.54) * printer.logicalDpiX(); // 1 mm margins
    y_margin = (0.1 / 2.54) * printer.logicalDpiY(); // 1 mm margins
    width = printer.width() - 2 * x_margin;
    height = printer.height() - 2 * y_margin;
  }

  double scaleFactorX = width / (double)canvasRect.width();
  double scaleFactorY = height / (double)canvasRect.height();

  QPainter paint(&printer);
  foreach (Graph *g, graphsList) {
    Plot *plot = static_cast<Plot *>(g->plotWidget());

    QPoint pos = g->pos();
    pos = QPoint(qRound(x_margin + pos.x() * scaleFactorX),
                 qRound(y_margin + pos.y() * scaleFactorY));

    int layer_width = qRound(plot->frameGeometry().width() * scaleFactorX);
    int layer_height = qRound(plot->frameGeometry().height() * scaleFactorY);

    plot->print(&paint, QRect(pos, QSize(layer_width, layer_height)));
  }
}

void MultiLayer::exportSVG(const QString &fname) {
  QSvgGenerator generator;
  generator.setFileName(fname);
  generator.setSize(canvas->size());

  QPainter p(&generator);
  foreach (Graph *g, graphsList) {
    Plot *plot = static_cast<Plot *>(g->plotWidget());
    plot->print(&p, QRect(g->pos(), plot->size()));
  }
  p.end();
}

void MultiLayer::copyAllLayers() {
  bool selectionOn = false;
  if (d_layers_selector) {
    d_layers_selector->hide();
    selectionOn = true;
  }

  foreach (QWidget *g, graphsList)
    static_cast<Graph *>(g)->deselectMarker();

  QPixmap pic = canvasPixmap();
  QImage image = pic.convertToImage();
  QApplication::clipboard()->setImage(image);

  if (selectionOn)
    d_layers_selector->show();
}

void MultiLayer::printActiveLayer() {
  if (active_graph) {
    active_graph->setScaleOnPrint(d_scale_on_print);
    active_graph->printCropmarks(d_print_cropmarks);
    active_graph->print();
  }
}

void MultiLayer::print() {
  QPrinter printer;
  printer.setColorMode(QPrinter::Color);
  printer.setFullPage(true);
  QRect canvasRect = canvas->rect();
  double aspect = double(canvasRect.width()) / double(canvasRect.height());
  if (aspect < 1)
    printer.setOrientation(QPrinter::Portrait);
  else
    printer.setOrientation(QPrinter::Landscape);

  QPrintDialog printDialog(&printer);
  if (printDialog.exec() == QDialog::Accepted) {
    QPainter paint(&printer);
    printAllLayers(&paint);
    paint.end();
  }
}

void MultiLayer::printAllLayers(QPainter *painter) {
  if (!painter)
    return;

  QPrinter *printer = (QPrinter *)painter->device();
  QRect paperRect = ((QPrinter *)painter->device())->paperRect();
  QRect canvasRect = canvas->rect();
  QRect pageRect = printer->pageRect();
  QRect cr = canvasRect; // cropmarks rectangle
  Qt::WindowStates qtstates = windowState();
  if (qtstates == (Qt::WindowMaximized | Qt::WindowActive))
    d_scale_on_print = true;
  else if (qtstates == Qt::WindowActive)
    d_scale_on_print = false;
  if (d_scale_on_print) {
    int margin = (int)((1 / 2.54) * printer->logicalDpiY()); // 1 cm margins
    double scaleFactorX =
        (double)(paperRect.width() - 2 * margin) / (double)canvasRect.width();
    double scaleFactorY =
        (double)(paperRect.height() - 2 * margin) / (double)canvasRect.height();
    if (d_print_cropmarks) {
      cr.moveTo(QPoint(margin + static_cast<int>(cr.x() * scaleFactorX),
                       margin + static_cast<int>(cr.y() * scaleFactorY)));
      cr.setWidth(static_cast<int>(cr.width() * scaleFactorX));
      cr.setHeight(static_cast<int>(cr.height() * scaleFactorX));
    }

    for (int i = 0; i < (int)graphsList.count(); i++) {
      Graph *gr = static_cast<Graph *>(graphsList.at(i));
      Plot *myPlot = gr->plotWidget();
      QPoint pos = gr->pos();
      pos = QPoint(margin + static_cast<int>(pos.x() * scaleFactorX),
                   margin + static_cast<int>(pos.y() * scaleFactorY));
      int width =
          static_cast<int>(myPlot->frameGeometry().width() * scaleFactorX);
      int height =
          static_cast<int>(myPlot->frameGeometry().height() * scaleFactorY);
      myPlot->print(painter, QRect(pos, QSize(width, height)));
    }
  } else {
    int x_margin = (pageRect.width() - canvasRect.width()) / 2;
    int y_margin = (pageRect.height() - canvasRect.height()) / 2;
    if (d_print_cropmarks)
      cr.moveTo(x_margin, y_margin);
    int margin = (int)((1 / 2.54) * printer->logicalDpiY()); // 1 cm margins
    double scaleFactorX =
        (double)(paperRect.width() - 4 * margin) / (double)canvasRect.width();
    double scaleFactorY =
        (double)(paperRect.height() - 4 * margin) / (double)canvasRect.height();

    for (int i = 0; i < (int)graphsList.count(); i++) {
      Graph *gr = static_cast<Graph *>(graphsList.at(i));
      Plot *myPlot = static_cast<Plot *>(gr->plotWidget());

      QPoint pos = gr->pos();
      pos = QPoint(margin + pos.x(), margin + pos.y());
      QSize size = myPlot->size();
      int width = int(size.width() * scaleFactorX);
      int height = int(size.height() * scaleFactorY);
      myPlot->print(painter, QRect(pos, QSize(width, height)));
    }
  }
  if (d_print_cropmarks) {
    cr.addCoords(-1, -1, 2, 2);
    painter->save();
    painter->setPen(QPen(QColor(Qt::black), 0.5, Qt::DashLine));
    painter->drawLine(paperRect.left(), cr.top(), paperRect.right(), cr.top());
    painter->drawLine(paperRect.left(), cr.bottom(), paperRect.right(),
                      cr.bottom());
    painter->drawLine(cr.left(), paperRect.top(), cr.left(),
                      paperRect.bottom());
    painter->drawLine(cr.right(), paperRect.top(), cr.right(),
                      paperRect.bottom());
    painter->restore();
  }
}

void MultiLayer::setFonts(const QFont &titleFnt, const QFont &scaleFnt,
                          const QFont &numbersFnt, const QFont &legendFnt) {
  for (int i = 0; i < (int)graphsList.count(); i++) {
    Graph *gr = static_cast<Graph *>(graphsList.at(i));
    QwtPlot *plot = gr->plotWidget();

    QwtText text = plot->title();
    text.setFont(titleFnt);
    plot->setTitle(text);
    for (int j = 0; j < QwtPlot::axisCnt; j++) {
      plot->setAxisFont(j, numbersFnt);

      text = plot->axisTitle(j);
      text.setFont(scaleFnt);
      plot->setAxisTitle(j, text);
    }

    QList<LegendWidget *> texts = gr->textsList();
    foreach (LegendWidget *l, texts)
      l->setFont(legendFnt);

    plot->replot();
  }
  emit modifiedPlot();
}

void MultiLayer::connectLayer(Graph *g) {
  connect(g, SIGNAL(drawLineEnded(bool)), this, SIGNAL(drawLineEnded(bool)));
  connect(g, SIGNAL(showPlotDialog(int)), this, SIGNAL(showPlotDialog(int)));
  connect(g, SIGNAL(createTable(const QString &, int, int, const QString &)),
          this,
          SIGNAL(createTable(const QString &, int, int, const QString &)));
  connect(g, SIGNAL(viewLineDialog()), this, SIGNAL(showLineDialog()));
  connect(g, SIGNAL(showContextMenu()), this, SIGNAL(showGraphContextMenu()));
  connect(g, SIGNAL(showAxisDialog(int)), this, SIGNAL(showAxisDialog(int)));
  connect(g, SIGNAL(axisDblClicked(int)), this, SIGNAL(showScaleDialog(int)));
  connect(g, SIGNAL(showAxisTitleDialog()), this,
          SIGNAL(showAxisTitleDialog()));
  connect(g, SIGNAL(showMarkerPopupMenu()), this,
          SIGNAL(showMarkerPopupMenu()));
  connect(g, SIGNAL(showCurveContextMenu(int)), this,
          SIGNAL(showCurveContextMenu(int)));
  connect(g, SIGNAL(cursorInfo(const QString &)), this,
          SIGNAL(cursorInfo(const QString &)));
  connect(g, SIGNAL(viewImageDialog()), this, SIGNAL(showImageDialog()));
  connect(g, SIGNAL(viewTitleDialog()), this, SIGNAL(viewTitleDialog()));
  connect(g, SIGNAL(modifiedGraph()), this, SIGNAL(modifiedPlot()));
  connect(g, SIGNAL(selectedGraph(Graph *)), this,
          SLOT(setActiveGraph(Graph *)));
  connect(g, SIGNAL(viewTextDialog()), this, SIGNAL(showTextDialog()));
  connect(g, SIGNAL(currentFontChanged(const QFont &)), this,
          SIGNAL(currentFontChanged(const QFont &)));
  connect(g, SIGNAL(enableTextEditor(Graph *)), this,
          SIGNAL(enableTextEditor(Graph *)));
  connect(g, SIGNAL(dragMousePress(QPoint)), this,
          SIGNAL(dragMousePress(QPoint)));
  connect(g, SIGNAL(dragMouseRelease(QPoint)), this,
          SIGNAL(dragMouseRelease(QPoint)));
  connect(g, SIGNAL(dragMouseMove(QPoint)), this,
          SIGNAL(dragMouseMove(QPoint)));
}

bool MultiLayer::eventFilter(QObject *object, QEvent *e) {
  if (e->type() == QEvent::Resize && object == (QObject *)canvas) {
    resizeLayers((QResizeEvent *)e);
    return true;
  } else if (e->type() == QEvent::MouseButtonPress) {
    if (object == (QObject *)canvas) {
      const QMouseEvent *me = (const QMouseEvent *)e;
      if (me->button() == Qt::RightButton)
        return MdiSubWindowParent_t::eventFilter(object, e);

      QPoint pos = canvas->mapFromParent(me->pos());
      // iterate backwards, so layers on top are preferred for selection
      QList<Graph *>::iterator i = graphsList.end();
      while (i != graphsList.begin()) {
        --i;
        Graph *g = *i;
        if (g->selectedText() || g->titleSelected() || g->selectedScale()) {
          g->deselect();
          return true;
        }

        QRect igeo = (*i)->frameGeometry();
        if (igeo.contains(pos)) {
          if (me->modifiers() & Qt::ShiftModifier) {
            if (d_layers_selector)
              d_layers_selector->add(*i);
            else {
              d_layers_selector = new SelectionMoveResizer(*i);
              connect(d_layers_selector, SIGNAL(targetsChanged()), this,
                      SIGNAL(modifiedPlot()));
            }
          }
          return true;
        }
      }
    }
    if (d_layers_selector) {
      removeLayerSelectionFrame();
    }
  }

  return MdiSubWindow::eventFilter(object, e);
}

void MultiLayer::keyPressEvent(QKeyEvent *e) {
  if (e->key() == Qt::Key_F12) {
    removeLayerSelectionFrame();
    int index = graphsList.indexOf(active_graph) + 1;
    if (index >= graphsList.size())
      index = 0;
    Graph *g = static_cast<Graph *>(graphsList.at(index));
    if (g)
      setActiveGraph(g);
    return;
  }

  if (e->key() == Qt::Key_F10) {
    removeLayerSelectionFrame();
    int index = graphsList.indexOf(active_graph) - 1;
    if (index < 0)
      index = graphsList.size() - 1;
    Graph *g = static_cast<Graph *>(graphsList.at(index));
    if (g)
      setActiveGraph(g);
    return;
  }

  if (e->key() == Qt::Key_F11) {
    emit showContextMenu();
    return;
  }
}

/**
 * Ensures all layers are removed promptly
 */
void MultiLayer::closeEvent(QCloseEvent *e) {
  MdiSubWindow::closeEvent(e);
  if (e->isAccepted()) {
    const int nlayers = layers();
    for (int i = 0; i < nlayers; ++i) {
      removeLayer();
    }
  }
}

<<<<<<< HEAD
void MultiLayer::wheelEvent ( QWheelEvent * e )
{
	QApplication::setOverrideCursor(Qt::waitCursor);

	bool resize=false;
	QPoint aux;
	QSize intSize;
	Graph *resize_graph = 0;
	// Get the position of the mouse
	int xMouse=e->x();
	int yMouse=e->y();
	for (int i=0;i<(int)graphsList.count();i++){
        Graph *gr=static_cast<Graph *>(graphsList.at(i));
		intSize=gr->plotWidget()->size();
		aux=gr->pos();
		if(xMouse>aux.x() && xMouse<(aux.x()+intSize.width())){
			if(yMouse>aux.y() && yMouse<(aux.y()+intSize.height())){
				resize_graph=gr;
				resize=TRUE;
			}
		}
	}
	if(resize && (e->state()==Qt::AltButton || e->state()==Qt::ControlButton || e->state()==Qt::ShiftButton))
	{
		intSize = resize_graph->plotWidget()->size();
		if(e->state()==Qt::AltButton){// If alt is pressed then change the width
			if(e->delta()>0)
				intSize.rwidth()+=5;
			else if(e->delta()<0)
				intSize.rwidth()-=5;
		} else if(e->state()==Qt::ControlButton){// If crt is pressed then changed the height
			if(e->delta()>0)
				intSize.rheight()+=5;
			else if(e->delta()<0)
				intSize.rheight()-=5;
		} else if(e->state()==Qt::ShiftButton){// If shift is pressed then resize
			if(e->delta()>0){
				intSize.rwidth()+=5;
				intSize.rheight()+=5;
			} else if(e->delta()<0){
				intSize.rwidth()-=5;
				intSize.rheight()-=5;
			}
		}

		aux = resize_graph->pos();
		resize_graph->setGeometry(QRect(QPoint(aux.x(),aux.y()),intSize));
		resize_graph->plotWidget()->resize(intSize);

		emit modifiedPlot();
	}
	QApplication::restoreOverrideCursor();
}

bool MultiLayer::isEmpty ()
{
	return (graphsList.count() <= 0);
}

void MultiLayer::setMargins (int lm, int rm, int tm, int bm)
{
	if (left_margin != lm)
		left_margin = lm;
	if (right_margin != rm)
		right_margin = rm;
	if (top_margin != tm)
		top_margin = tm;
	if (bottom_margin != bm)
		bottom_margin = bm;
}

void MultiLayer::setSpacing (int rgap, int cgap)
{
	if (rowsSpace != rgap)
		rowsSpace = rgap;
	if (colsSpace != cgap)
		colsSpace = cgap;
}

void MultiLayer::setLayerCanvasSize (int w, int h)
{
	if (l_canvas_width != w)
		l_canvas_width = w;
	if (l_canvas_height != h)
		l_canvas_height = h;
}

void MultiLayer::setAlignement (int ha, int va)
{
	if (hor_align != ha)
		hor_align = ha;

	if (vert_align != va)
		vert_align = va;
}

void MultiLayer::setLayersNumber(int n)
{
	if (graphsList.size() == n)
		return;

	int dn = graphsList.size() - n;
	if (dn > 0){
		for (int i = 0; i < dn; i++){//remove layer buttons
            LayerButton *btn=static_cast<LayerButton*>(buttonsList.last());
			if (btn){
				btn->close();
				buttonsList.removeLast();
			}

            Graph *g = static_cast<Graph *>(graphsList.last());
			if (g){//remove layers
				if (g->zoomOn() || g->activeTool())
					setPointerCursor();

				g->close();
				graphsList.removeLast();
			}
		}
		if (graphsList.size() <= 0){
			active_graph = 0;
			return;
		}

		// check whether the active Graph.has been deleted
		if(graphsList.indexOf(active_graph) == -1)
			active_graph=static_cast<Graph*>( graphsList.last());
        for (int j=0;j<static_cast<int>(graphsList.count());j++){
            Graph *gr=static_cast<Graph *>(graphsList.at(j));
			if (gr == active_graph){
                LayerButton *button=static_cast<LayerButton *>(buttonsList.at(j));
				button->setOn(TRUE);
				break;
			}
		}
	}else{
		for (int i = 0; i < abs(dn); i++)
			addLayer();
	}

	emit modifiedPlot();
}

void MultiLayer::copy(MultiLayer* ml)
{
	hide();//FIXME: find a better way to avoid a resize event
    resize(ml->size());

	setSpacing(ml->rowsSpacing(), ml->colsSpacing());
	setAlignement(ml->horizontalAlignement(), ml->verticalAlignement());
	setMargins(ml->leftMargin(), ml->rightMargin(), ml->topMargin(), ml->bottomMargin());

	QList<Graph *> layers = ml->layersList();
	foreach(Graph *g, layers){
		Graph* g2 = addLayer(g->pos().x(), g->pos().y(), g->width(), g->height());
		g2->copy(g);
		g2->setIgnoreResizeEvents(g->ignoresResizeEvents());
		g2->setAutoscaleFonts(g->autoscaleFonts());
	}

	if (ml->isWaterfallPlot())
		setWaterfallLayout(true);

	show();
}

bool MultiLayer::focusNextPrevChild ( bool next )
{
	if (!active_graph)
		return true;

	return active_graph->focusNextPrevChild(next);
}

void MultiLayer::dragEnterEvent( QDragEnterEvent * event )
{
  QObject * workspaceTree = applicationWindow()->findChild<QObject*>("WorkspaceTree");
  if ( event->source() == workspaceTree)
  {
=======
void MultiLayer::wheelEvent(QWheelEvent *e) {
  QApplication::setOverrideCursor(Qt::waitCursor);

  bool resize = false;
  QPoint aux;
  QSize intSize;
  Graph *resize_graph = 0;
  // Get the position of the mouse
  int xMouse = e->x();
  int yMouse = e->y();
  for (int i = 0; i < (int)graphsList.count(); i++) {
    Graph *gr = static_cast<Graph *>(graphsList.at(i));
    intSize = gr->plotWidget()->size();
    aux = gr->pos();
    if (xMouse > aux.x() && xMouse < (aux.x() + intSize.width())) {
      if (yMouse > aux.y() && yMouse < (aux.y() + intSize.height())) {
        resize_graph = gr;
        resize = TRUE;
      }
    }
  }
  if (resize &&
      (e->state() == Qt::AltButton || e->state() == Qt::ControlButton ||
       e->state() == Qt::ShiftButton)) {
    intSize = resize_graph->plotWidget()->size();
    if (e->state() ==
        Qt::AltButton) { // If alt is pressed then change the width
      if (e->delta() > 0)
        intSize.rwidth() += 5;
      else if (e->delta() < 0)
        intSize.rwidth() -= 5;
    } else if (e->state() ==
               Qt::ControlButton) { // If crt is pressed then changed the height
      if (e->delta() > 0)
        intSize.rheight() += 5;
      else if (e->delta() < 0)
        intSize.rheight() -= 5;
    } else if (e->state() ==
               Qt::ShiftButton) { // If shift is pressed then resize
      if (e->delta() > 0) {
        intSize.rwidth() += 5;
        intSize.rheight() += 5;
      } else if (e->delta() < 0) {
        intSize.rwidth() -= 5;
        intSize.rheight() -= 5;
      }
    }

    aux = resize_graph->pos();
    resize_graph->setGeometry(QRect(QPoint(aux.x(), aux.y()), intSize));
    resize_graph->plotWidget()->resize(intSize);

    emit modifiedPlot();
  }
  QApplication::restoreOverrideCursor();
}

bool MultiLayer::isEmpty() { return (graphsList.count() <= 0); }

void MultiLayer::setMargins(int lm, int rm, int tm, int bm) {
  if (left_margin != lm)
    left_margin = lm;
  if (right_margin != rm)
    right_margin = rm;
  if (top_margin != tm)
    top_margin = tm;
  if (bottom_margin != bm)
    bottom_margin = bm;
}

void MultiLayer::setSpacing(int rgap, int cgap) {
  if (rowsSpace != rgap)
    rowsSpace = rgap;
  if (colsSpace != cgap)
    colsSpace = cgap;
}

void MultiLayer::setLayerCanvasSize(int w, int h) {
  if (l_canvas_width != w)
    l_canvas_width = w;
  if (l_canvas_height != h)
    l_canvas_height = h;
}

void MultiLayer::setAlignement(int ha, int va) {
  if (hor_align != ha)
    hor_align = ha;

  if (vert_align != va)
    vert_align = va;
}

void MultiLayer::setLayersNumber(int n) {
  if (graphsList.size() == n)
    return;

  int dn = graphsList.size() - n;
  if (dn > 0) {
    for (int i = 0; i < dn; i++) { // remove layer buttons
      LayerButton *btn = static_cast<LayerButton *>(buttonsList.last());
      if (btn) {
        btn->close();
        buttonsList.removeLast();
      }

      Graph *g = static_cast<Graph *>(graphsList.last());
      if (g) { // remove layers
        if (g->zoomOn() || g->activeTool())
          setPointerCursor();

        g->close();
        graphsList.removeLast();
      }
    }
    if (graphsList.size() <= 0) {
      active_graph = 0;
      return;
    }

    // check whether the active Graph.has been deleted
    if (graphsList.indexOf(active_graph) == -1)
      active_graph = static_cast<Graph *>(graphsList.last());
    for (int j = 0; j < static_cast<int>(graphsList.count()); j++) {
      Graph *gr = static_cast<Graph *>(graphsList.at(j));
      if (gr == active_graph) {
        LayerButton *button = static_cast<LayerButton *>(buttonsList.at(j));
        button->setOn(TRUE);
        break;
      }
    }
  } else {
    for (int i = 0; i < abs(dn); i++)
      addLayer();
  }

  emit modifiedPlot();
}

void MultiLayer::copy(MultiLayer *ml) {
  hide(); // FIXME: find a better way to avoid a resize event
  resize(ml->size());

  setSpacing(ml->rowsSpacing(), ml->colsSpacing());
  setAlignement(ml->horizontalAlignement(), ml->verticalAlignement());
  setMargins(ml->leftMargin(), ml->rightMargin(), ml->topMargin(),
             ml->bottomMargin());

  QList<Graph *> layers = ml->layersList();
  foreach (Graph *g, layers) {
    Graph *g2 = addLayer(g->pos().x(), g->pos().y(), g->width(), g->height());
    g2->copy(g);
    g2->setIgnoreResizeEvents(g->ignoresResizeEvents());
    g2->setAutoscaleFonts(g->autoscaleFonts());
  }

  if (ml->isWaterfallPlot())
    setWaterfallLayout(true);

  show();
}

bool MultiLayer::focusNextPrevChild(bool next) {
  if (!active_graph)
    return true;

  return active_graph->focusNextPrevChild(next);
}

void MultiLayer::dragEnterEvent(QDragEnterEvent *event) {
  QObject *workspaceTree =
      applicationWindow()->findChild<QObject *>("WorkspaceTree");
  if (event->source() == workspaceTree) {
>>>>>>> a038867d
    event->acceptProposedAction();
  }
}

/// Accepts drops from the Workspace browser and adds a curve from the selected
/// workspace(s)
void MultiLayer::dropEvent(QDropEvent *event) {
  MantidTreeWidget *tree = dynamic_cast<MantidTreeWidget *>(event->source());

  Graph *g = this->activeGraph();
  if (!g)
    return; // (shouldn't happen either)

  if (g->curves() > 0) {
    // Do some capability queries on the base curve.
    MantidMatrixCurve *asMatrixCurve =
        dynamic_cast<MantidMatrixCurve *>(g->curve(0));
    MantidMDCurve *asMDCurve = dynamic_cast<MantidMDCurve *>(g->curve(0));

    if (NULL == asMatrixCurve && NULL != asMDCurve) {
      // Treat as a MDCurve
      dropOntoMDCurve(g, asMDCurve, tree);
    } else {
      // Anything else we treat as a MantidMatrixCurve.
      dropOntoMatrixCurve(g, asMatrixCurve, tree);
    }
  }
}

/** Drop a workspace onto an exisiting MantidMDCurve (plot of a MDWorkspace)
@param g : Graph object
@param originalCurve : the original MantidMDCurve onto which the new
workspace(s) are to be dropped
@param tree : Mantid Tree widget
*/
void MultiLayer::dropOntoMDCurve(Graph *g, MantidMDCurve *originalCurve,
                                 MantidTreeWidget *tree) {
  UNUSED_ARG(originalCurve);
  using namespace Mantid::API;
  QList<QString> allWsNames = tree->getSelectedWorkspaceNames();

  if (allWsNames.size() <= 0)
    return;
  // Create a dialog to ask for options. Use the first workspace to choose the
  // dimensions
  MantidMDCurveDialog *dlg = new MantidMDCurveDialog(g, allWsNames[0]);
  int result = dlg->exec();
  if (result == QDialog::Rejected)
    return;
  // Extract the settings from the dialog opened earlier
  bool showErrors = dlg->showErrorBars();
  LinePlotOptions *opts = dlg->getLineOptionsWidget();

  // Loop through all selected workspaces create curves and put them onto the
  // graph
  for (int i = 0; i < allWsNames.size(); i++) {
    // Capability query the candidate workspaces
    Workspace_sptr ws =
        AnalysisDataService::Instance().retrieve(allWsNames[i].toStdString());
    IMDWorkspace_sptr imdWS = boost::dynamic_pointer_cast<IMDWorkspace>(ws);
    // Only process IMDWorkspaces
    if (imdWS) {
      QString currentName(imdWS->name().c_str());
      try {
        MantidMDCurve *curve = new MantidMDCurve(currentName, g, showErrors);
        MantidQwtIMDWorkspaceData *data = curve->mantidData();
        // Apply the settings
        data->setPreviewMode(false);
        data->setPlotAxisChoice(opts->getPlotAxis());
        data->setNormalization(opts->getNormalization());

      } catch (std::invalid_argument &ex) {
        // Handle case when workspace does not have only one non-integrated
        // dimension.
        g_log.warning() << ex.what() << std::endl;
      }
    }
  }
}

/*
Drop a workspace onto an exisiting matrix curve
@param g : Graph object
@param originalCurve : the original MantidMatrixCurve onto which the new
workspace(s) are to be dropped
@param tree : Mantid Tree widget
*/
void MultiLayer::dropOntoMatrixCurve(Graph *g, MantidMatrixCurve *originalCurve,
                                     MantidTreeWidget *tree) {
  bool errorBars;
  if (NULL != originalCurve) {
    errorBars = originalCurve->hasErrorBars();
  } else {
    // Else we'll just have no error bars.
    errorBars = false;
  }

  if (tree == NULL)
    return; // (shouldn't happen)
  bool waterfallOpt = false;
  const auto userInput = tree->chooseSpectrumFromSelected(waterfallOpt);
  const auto toPlot = userInput.plots;

  // Iterate through the selected workspaces adding a set of curves from each
  for (QMultiMap<QString, std::set<int>>::const_iterator it = toPlot.begin();
       it != toPlot.end(); ++it) {
    std::set<int>::iterator setIt = it.value().begin();

    for (; setIt != it.value().end(); ++setIt) {
      try {
        bool isDistribution =
            originalCurve ? originalCurve->isDistribution() : false;
        // If the current curve is plotted as a distribution then do so also
        // here
        new MantidMatrixCurve(it.key(), g, (*setIt),
                              MantidMatrixCurve::Spectrum, errorBars,
                              isDistribution); // The graph takes ownership
      } catch (Mantid::Kernel::Exception::NotFoundError &) {
        // Get here if workspace name is invalid - shouldn't be possible, but
        // just in case
      } catch (std::invalid_argument &) {
        // Get here if invalid spectrum number given - shouldn't be possible,
        // but just in case
      }
    }
  }
  // Update the plot
  g->replot();

  if (d_is_waterfall_plot)
    updateWaterfalls();
}

/**
* Mark the layer selector for deletion and set the pointer to NULL
*/
void MultiLayer::removeLayerSelectionFrame() {
  d_layers_selector->deleteLater();
  d_layers_selector = NULL;
}

bool MultiLayer::swapLayers(int src, int dest) {
  Graph *layerSrc = layer(src);
  Graph *layerDest = layer(dest);
  if (!layerSrc || !layerDest)
    return false;

  QRect rectSrc = layerSrc->geometry();
  QRect rectDest = layerDest->geometry();

  layerSrc->setGeometry(rectDest);
  layerSrc->plotWidget()->resize(rectDest.size());

  layerDest->setGeometry(rectSrc);
  layerDest->plotWidget()->resize(rectSrc.size());

  graphsList[src - 1] = layerDest;
  graphsList[dest - 1] = layerSrc;

  emit modifiedPlot();
  return true;
}

/** Do something when the graphs are modified, e.g. it can close itself
 *  if it becomes empty.
 */
void MultiLayer::maybeNeedToClose() {
  if (d_close_on_empty) {
    bool shouldClose = true;
    for (int i = 1; i <= layers(); i++) {
      Graph *g = layer(i);
      if (g && g->curves() > 0) {
        shouldClose = false;
        break;
      }
    }
    if (shouldClose)
      close();
  }
}

void MultiLayer::toggleWaterfall(bool on) {
  if (on)
    convertToWaterfall();
  else
    convertFromWaterfall();
}

/**
 * Assume we have a standard 1D plot and convert it to a waterfall layout
 */
void MultiLayer::convertToWaterfall() {
  Graph *active = activeGraph();
  if (!active || active->isWaterfallPlot())
    return;

  hide();
  active->setWaterfallOffset(10, 20);
  setWaterfallLayout(true);
  // Next two lines replace the legend so that it works on reversing the curve
  // order
  active->removeLegend();
  active->newLegend();
  show();
}

/**
 * Assume we have a waterfall 1D plot and convert it to a standard overlayed
 * layout
 */
void MultiLayer::convertFromWaterfall() {
  Graph *active = activeGraph();
  if (!active || !active->isWaterfallPlot())
    return;

  hide();
  const bool updateOffset(true);
  active->setWaterfallOffset(0, 0, updateOffset);
  setWaterfallLayout(false);
  // Next two lines replace the legend
  active->removeLegend();
  active->newLegend();
  show();
}

void MultiLayer::setWaterfallLayout(bool on) {
  if (graphsList.isEmpty())
    return;

  d_is_waterfall_plot = on;

  if (on) {
    createWaterfallBox();
    updateWaterfalls();
  } else {
    removeWaterfallBox();
  }
}

void MultiLayer::createWaterfallBox() {
  if (waterfallBox->count() > 0)
    return;

  QPushButton *btn = new QPushButton(tr("Offset Amount..."));
  connect(btn, SIGNAL(clicked()), this, SLOT(showWaterfallOffsetDialog()));

  waterfallBox->addWidget(btn);
  btn = new QPushButton(tr("Reverse Order"));
  connect(btn, SIGNAL(clicked()), this, SLOT(reverseWaterfallOrder()));

  waterfallBox->addWidget(btn);
  btn = new QPushButton(tr("Fill Area..."));
  connect(btn, SIGNAL(clicked()), this, SLOT(showWaterfallFillDialog()));
  waterfallBox->addWidget(btn);
}

void MultiLayer::removeWaterfallBox() {
  if (waterfallBox->count() == 0)
    return;

  QLayoutItem *child;
  while ((child = waterfallBox->takeAt(0)) != 0) {
    delete child->widget();
  }
}

void MultiLayer::updateWaterfalls() {
  if (!d_is_waterfall_plot || graphsList.isEmpty())
    return;

  foreach (Graph *g, graphsList) {
    if (g->isWaterfallPlot())
      g->updateDataCurves();
  }
}

void MultiLayer::showWaterfallOffsetDialog() {
  if (graphsList.isEmpty() || !active_graph)
    return;
  if (active_graph->curvesList().isEmpty())
    return;

  QDialog *offsetDialog = new QDialog(this);
  offsetDialog->setWindowTitle(tr("Offset Dialog"));

  QGroupBox *gb1 = new QGroupBox();
  QGridLayout *hl1 = new QGridLayout(gb1);

  hl1->addWidget(new QLabel(tr("Total Y Offset (%)")), 0, 0);
  QSpinBox *yOffsetBox = new QSpinBox();
  yOffsetBox->setRange(0, INT_MAX);
  yOffsetBox->setValue(active_graph->waterfallYOffset());
  hl1->addWidget(yOffsetBox, 0, 1);

  hl1->addWidget(new QLabel(tr("Total X Offset (%)")), 1, 0);
  QSpinBox *xOffsetBox = new QSpinBox();
  xOffsetBox->setRange(0, INT_MAX);
  xOffsetBox->setValue(active_graph->waterfallXOffset());
  hl1->addWidget(xOffsetBox, 1, 1);
  hl1->setRowStretch(2, 1);

  connect(yOffsetBox, SIGNAL(valueChanged(int)), active_graph,
          SLOT(setWaterfallYOffset(int)));
  connect(xOffsetBox, SIGNAL(valueChanged(int)), active_graph,
          SLOT(setWaterfallXOffset(int)));

  // QPushButton *applyBtn = new QPushButton(tr("&Apply"));
  // connect(applyBtn, SIGNAL(clicked()), this, SLOT(updateWaterfalls()));

  QPushButton *closeBtn = new QPushButton(tr("&Close"));
  connect(closeBtn, SIGNAL(clicked()), offsetDialog, SLOT(reject()));

  QHBoxLayout *hl2 = new QHBoxLayout();
  hl2->addStretch();
  // hl2->addWidget(applyBtn);
  hl2->addWidget(closeBtn);

  QVBoxLayout *vl = new QVBoxLayout(offsetDialog);
  vl->addWidget(gb1);
  vl->addLayout(hl2);
  offsetDialog->exec();
}

void MultiLayer::reverseWaterfallOrder() {
  if (graphsList.isEmpty() || !active_graph)
    return;

  active_graph->reverseCurveOrder();
  active_graph->updateDataCurves();
  active_graph->replot();
  emit modifiedWindow(this);
}

void MultiLayer::showWaterfallFillDialog() {
  if (graphsList.isEmpty() || !active_graph)
    return;
  if (active_graph->curvesList().isEmpty())
    return;

  new WaterfallFillDialog(this, active_graph);
}

void MultiLayer::setWaterfallFillColor(const QColor &c) {
  d_waterfall_fill_color = c;
  if (active_graph)
    active_graph->setWaterfallFillColor(c);
}

WaterfallFillDialog::WaterfallFillDialog(MultiLayer *parent,
                                         Graph *active_graph) {
  this->setParent(parent);
  this->m_active_graph = active_graph;
  QDialog *waterfallFillDialog = new QDialog(this);
  waterfallFillDialog->setWindowTitle(tr("Fill Curves"));

  QGroupBox *enableFillGroup =
      new QGroupBox(tr("Enable Fill"), waterfallFillDialog);
  enableFillGroup->setCheckable(true);

  QGridLayout *enableFillLayout = new QGridLayout(enableFillGroup);

  // use line colour
  QRadioButton *rLineC = new QRadioButton("Use Line Colour", enableFillGroup);
  this->m_lineRadioButton = rLineC;
  enableFillLayout->addWidget(rLineC, 0, 0);

  // use solid colour
  QRadioButton *rSolidC = new QRadioButton("Use Solid Colour", enableFillGroup);
  this->m_solidRadioButton = rSolidC;
  enableFillLayout->addWidget(rSolidC, 1, 0);

  QGroupBox *colourModeGroup =
      new QGroupBox(tr("Fill with Colour"), enableFillGroup);

  QGridLayout *hl1 = new QGridLayout(colourModeGroup);
  hl1->addWidget(new QLabel(tr("Colour")), 0, 0);
  ColorButton *fillColourBox = new ColorButton(colourModeGroup);
  this->m_colourBox = fillColourBox;
  fillColourBox->setColor(Qt::white); // Default colour
  hl1->addWidget(fillColourBox, 0, 1);
  enableFillLayout->addWidget(colourModeGroup, 2, 0);

  QCheckBox *sideLinesBox = new QCheckBox(tr("Side Lines"), enableFillGroup);
  enableFillLayout->addWidget(sideLinesBox, 3, 0);

  QBrush brush = active_graph->curve(0)->brush();

  // check if all curve colours are the same (= solid fill)
  bool same =
      brush.style() != Qt::NoBrush; // check isn't first run against graph

  if (same) {
    int n = active_graph->curvesList().size();
    for (int i = 0; i < n; i++) {
      same = same && (active_graph->curve(i)->brush().color() == brush.color());
    }
  }
  // set which is toggled
  enableFillGroup->setChecked(brush.style() != Qt::NoBrush);

  if (same) {
    rSolidC->toggle();
    if (enableFillGroup->isChecked())
      fillColourBox->setColor(brush.color());
  } else {
    rLineC->toggle();
    if (enableFillGroup->isChecked())
      active_graph->updateWaterfallFill(true);
  }

  // If sidelines previously enabled, check it.
  if (PlotCurve *c = dynamic_cast<PlotCurve *>(active_graph->curve(0))) {
    sideLinesBox->setChecked(c->sideLinesEnabled());
  }

  colourModeGroup->setEnabled(rSolidC->isChecked() &&
                              enableFillGroup->isChecked());

  connect(enableFillGroup, SIGNAL(toggled(bool)), this, SLOT(enableFill(bool)));
  connect(fillColourBox, SIGNAL(colorChanged(const QColor &)), active_graph,
          SLOT(setWaterfallFillColor(const QColor &)));
  connect(sideLinesBox, SIGNAL(toggled(bool)), active_graph,
          SLOT(setWaterfallSideLines(bool)));
  connect(rSolidC, SIGNAL(toggled(bool)), colourModeGroup,
          SLOT(setEnabled(bool)));
  connect(rSolidC, SIGNAL(toggled(bool)), this, SLOT(setFillMode()));
  connect(rLineC, SIGNAL(toggled(bool)), this, SLOT(setFillMode()));

  QPushButton *closeBtn = new QPushButton(tr("&Close"), waterfallFillDialog);
  connect(closeBtn, SIGNAL(clicked()), waterfallFillDialog, SLOT(reject()));

  QHBoxLayout *hlClose = new QHBoxLayout();
  hlClose->addStretch();
  hlClose->addWidget(closeBtn);

  QVBoxLayout *vl = new QVBoxLayout(waterfallFillDialog);
  vl->addWidget(enableFillGroup);
  vl->addLayout(hlClose);
  waterfallFillDialog->exec();
}

void WaterfallFillDialog::enableFill(bool b) {
  if (b) {
    WaterfallFillDialog::setFillMode();
  } else {
    m_active_graph->curve(0)->setBrush(Qt::BrushStyle::NoBrush);
    m_active_graph->updateWaterfallFill(false);
  }
}

void WaterfallFillDialog::setFillMode() {
  if (m_solidRadioButton->isChecked()) {
    m_active_graph->setWaterfallFillColor(this->m_colourBox->color());
  } else if (m_lineRadioButton->isChecked()) {
    m_active_graph->updateWaterfallFill(true);
  }
}

void MultiLayer::loadFromProject(const std::string &lines,
                                 ApplicationWindow *app,
                                 const int fileVersion) {
  TSVSerialiser tsv(lines);

  if (tsv.hasLine("geometry"))
    app->restoreWindowGeometry(
        app, this, QString::fromStdString(tsv.lineAsString("geometry")));

  blockSignals(true);

  if (tsv.selectLine("WindowLabel")) {
    setWindowLabel(QString::fromUtf8(tsv.asString(1).c_str()));
    setCaptionPolicy((MdiSubWindow::CaptionPolicy)tsv.asInt(2));
  }

  if (tsv.selectLine("Margins")) {
    int left = 0, right = 0, top = 0, bottom = 0;
    tsv >> left >> right >> top >> bottom;
    setMargins(left, right, top, bottom);
  }

  if(tsv.selectLine("Spacing"))
  {
    int rowSpace = 0, colSpace = 0;
    tsv >> rowSpace >> colSpace;
    setSpacing(rowSpace, colSpace);
  }

  if(tsv.selectLine("LayerCanvasSize"))
  {
    int width = 0, height = 0;
    tsv >> width >> height;
    setLayerCanvasSize(width, height);
  }

  if(tsv.selectLine("Alignement"))
  {
    int hor = 0, vert = 0;
    tsv >> hor >> vert;
    setAlignement(hor, vert);
  }

  if (tsv.hasSection("waterfall")) {
    const std::string wfStr = tsv.sections("waterfall").front();

    if (wfStr == "1")
      setWaterfallLayout(true);
    else
      setWaterfallLayout(false);
  }

  if (tsv.hasSection("graph")) {
    std::vector<std::string> graphSections = tsv.sections("graph");
    for (auto it = graphSections.begin(); it != graphSections.end(); ++it) {
      const std::string graphLines = *it;

      TSVSerialiser gtsv(graphLines);

      if(gtsv.selectLine("ggeometry"))
      {
        int x = 0, y = 0, w = 0, h = 0;
        gtsv >> x >> y >> w >> h;

        Graph *g = dynamic_cast<Graph *>(addLayer(x, y, w, h));
        if (g)
          g->loadFromProject(graphLines, app, fileVersion);
      }
    }
  }

  blockSignals(false);
}

std::string MultiLayer::saveToProject(ApplicationWindow *app) {
  TSVSerialiser tsv;

  tsv.writeRaw("<multiLayer>");

  tsv.writeLine(objectName().toStdString()) << d_cols << d_rows << birthDate();
  tsv.writeRaw(app->windowGeometryInfo(this));

  tsv.writeLine("WindowLabel") << windowLabel() << captionPolicy();
  tsv.writeLine("Margins") << left_margin << right_margin << top_margin
                           << bottom_margin;
  tsv.writeLine("Spacing") << rowsSpace << colsSpace;
  tsv.writeLine("LayerCanvasSize") << l_canvas_width << l_canvas_height;
  tsv.writeLine("Alignement") << hor_align << vert_align;

  foreach (Graph *g, graphsList)
    tsv.writeSection("graph", g->saveToProject());

  if (d_is_waterfall_plot)
    tsv.writeInlineSection("waterfall", "1");

  tsv.writeRaw("</multiLayer>");

  return tsv.outputLines();
}<|MERGE_RESOLUTION|>--- conflicted
+++ resolved
@@ -1095,187 +1095,6 @@
   }
 }
 
-<<<<<<< HEAD
-void MultiLayer::wheelEvent ( QWheelEvent * e )
-{
-	QApplication::setOverrideCursor(Qt::waitCursor);
-
-	bool resize=false;
-	QPoint aux;
-	QSize intSize;
-	Graph *resize_graph = 0;
-	// Get the position of the mouse
-	int xMouse=e->x();
-	int yMouse=e->y();
-	for (int i=0;i<(int)graphsList.count();i++){
-        Graph *gr=static_cast<Graph *>(graphsList.at(i));
-		intSize=gr->plotWidget()->size();
-		aux=gr->pos();
-		if(xMouse>aux.x() && xMouse<(aux.x()+intSize.width())){
-			if(yMouse>aux.y() && yMouse<(aux.y()+intSize.height())){
-				resize_graph=gr;
-				resize=TRUE;
-			}
-		}
-	}
-	if(resize && (e->state()==Qt::AltButton || e->state()==Qt::ControlButton || e->state()==Qt::ShiftButton))
-	{
-		intSize = resize_graph->plotWidget()->size();
-		if(e->state()==Qt::AltButton){// If alt is pressed then change the width
-			if(e->delta()>0)
-				intSize.rwidth()+=5;
-			else if(e->delta()<0)
-				intSize.rwidth()-=5;
-		} else if(e->state()==Qt::ControlButton){// If crt is pressed then changed the height
-			if(e->delta()>0)
-				intSize.rheight()+=5;
-			else if(e->delta()<0)
-				intSize.rheight()-=5;
-		} else if(e->state()==Qt::ShiftButton){// If shift is pressed then resize
-			if(e->delta()>0){
-				intSize.rwidth()+=5;
-				intSize.rheight()+=5;
-			} else if(e->delta()<0){
-				intSize.rwidth()-=5;
-				intSize.rheight()-=5;
-			}
-		}
-
-		aux = resize_graph->pos();
-		resize_graph->setGeometry(QRect(QPoint(aux.x(),aux.y()),intSize));
-		resize_graph->plotWidget()->resize(intSize);
-
-		emit modifiedPlot();
-	}
-	QApplication::restoreOverrideCursor();
-}
-
-bool MultiLayer::isEmpty ()
-{
-	return (graphsList.count() <= 0);
-}
-
-void MultiLayer::setMargins (int lm, int rm, int tm, int bm)
-{
-	if (left_margin != lm)
-		left_margin = lm;
-	if (right_margin != rm)
-		right_margin = rm;
-	if (top_margin != tm)
-		top_margin = tm;
-	if (bottom_margin != bm)
-		bottom_margin = bm;
-}
-
-void MultiLayer::setSpacing (int rgap, int cgap)
-{
-	if (rowsSpace != rgap)
-		rowsSpace = rgap;
-	if (colsSpace != cgap)
-		colsSpace = cgap;
-}
-
-void MultiLayer::setLayerCanvasSize (int w, int h)
-{
-	if (l_canvas_width != w)
-		l_canvas_width = w;
-	if (l_canvas_height != h)
-		l_canvas_height = h;
-}
-
-void MultiLayer::setAlignement (int ha, int va)
-{
-	if (hor_align != ha)
-		hor_align = ha;
-
-	if (vert_align != va)
-		vert_align = va;
-}
-
-void MultiLayer::setLayersNumber(int n)
-{
-	if (graphsList.size() == n)
-		return;
-
-	int dn = graphsList.size() - n;
-	if (dn > 0){
-		for (int i = 0; i < dn; i++){//remove layer buttons
-            LayerButton *btn=static_cast<LayerButton*>(buttonsList.last());
-			if (btn){
-				btn->close();
-				buttonsList.removeLast();
-			}
-
-            Graph *g = static_cast<Graph *>(graphsList.last());
-			if (g){//remove layers
-				if (g->zoomOn() || g->activeTool())
-					setPointerCursor();
-
-				g->close();
-				graphsList.removeLast();
-			}
-		}
-		if (graphsList.size() <= 0){
-			active_graph = 0;
-			return;
-		}
-
-		// check whether the active Graph.has been deleted
-		if(graphsList.indexOf(active_graph) == -1)
-			active_graph=static_cast<Graph*>( graphsList.last());
-        for (int j=0;j<static_cast<int>(graphsList.count());j++){
-            Graph *gr=static_cast<Graph *>(graphsList.at(j));
-			if (gr == active_graph){
-                LayerButton *button=static_cast<LayerButton *>(buttonsList.at(j));
-				button->setOn(TRUE);
-				break;
-			}
-		}
-	}else{
-		for (int i = 0; i < abs(dn); i++)
-			addLayer();
-	}
-
-	emit modifiedPlot();
-}
-
-void MultiLayer::copy(MultiLayer* ml)
-{
-	hide();//FIXME: find a better way to avoid a resize event
-    resize(ml->size());
-
-	setSpacing(ml->rowsSpacing(), ml->colsSpacing());
-	setAlignement(ml->horizontalAlignement(), ml->verticalAlignement());
-	setMargins(ml->leftMargin(), ml->rightMargin(), ml->topMargin(), ml->bottomMargin());
-
-	QList<Graph *> layers = ml->layersList();
-	foreach(Graph *g, layers){
-		Graph* g2 = addLayer(g->pos().x(), g->pos().y(), g->width(), g->height());
-		g2->copy(g);
-		g2->setIgnoreResizeEvents(g->ignoresResizeEvents());
-		g2->setAutoscaleFonts(g->autoscaleFonts());
-	}
-
-	if (ml->isWaterfallPlot())
-		setWaterfallLayout(true);
-
-	show();
-}
-
-bool MultiLayer::focusNextPrevChild ( bool next )
-{
-	if (!active_graph)
-		return true;
-
-	return active_graph->focusNextPrevChild(next);
-}
-
-void MultiLayer::dragEnterEvent( QDragEnterEvent * event )
-{
-  QObject * workspaceTree = applicationWindow()->findChild<QObject*>("WorkspaceTree");
-  if ( event->source() == workspaceTree)
-  {
-=======
 void MultiLayer::wheelEvent(QWheelEvent *e) {
   QApplication::setOverrideCursor(Qt::waitCursor);
 
@@ -1448,7 +1267,6 @@
   QObject *workspaceTree =
       applicationWindow()->findChild<QObject *>("WorkspaceTree");
   if (event->source() == workspaceTree) {
->>>>>>> a038867d
     event->acceptProposedAction();
   }
 }
