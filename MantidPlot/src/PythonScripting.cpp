/***************************************************************************
  File                 : PythonScripting.cpp
  Project              : QtiPlot
--------------------------------------------------------------------
  Copyright            : (C) 2006 by Knut Franke
  Email (use @ for *)  : knut.franke*gmx.de
  Description          : Execute Python code from within QtiPlot

 ***************************************************************************/

/***************************************************************************
 *                                                                         *
 *  This program is free software; you can redistribute it and/or modify   *
 *  it under the terms of the GNU General Public License as published by   *
 *  the Free Software Foundation; either version 2 of the License, or      *
 *  (at your option) any later version.                                    *
 *                                                                         *
 *  This program is distributed in the hope that it will be useful,        *
 *  but WITHOUT ANY WARRANTY; without even the implied warranty of         *
 *  MERCHANTABILITY or FITNESS FOR A PARTICULAR PURPOSE.  See the          *
 *  GNU General Public License for more details.                           *
 *                                                                         *
 *   You should have received a copy of the GNU General Public License     *
 *   along with this program; if not, write to the Free Software           *
 *   Foundation, Inc., 51 Franklin Street, Fifth Floor,                    *
 *   Boston, MA  02110-1301  USA                                           *
 *                                                                         *
 ***************************************************************************/
// get rid of a compiler warning
#ifdef _POSIX_C_SOURCE
#undef _POSIX_C_SOURCE
#endif

#include "PythonScripting.h"
#include "ApplicationWindow.h"
#include "Mantid/MantidUI.h"

#include <QObject>
#include <QStringList>
#include <QDir>
#include <QApplication>
#include <QTemporaryFile>
#include <QTextStream>

#include <Qsci/qscilexerpython.h>
#include "MantidKernel/ConfigService.h"
#include "MantidQtAPI/InterfaceManager.h"

#include <cassert>

#include "sipAPI_qti.h"

// Avoids a compiler warning about implicit 'const char *'->'char*' conversion
// under clang
#define STR_LITERAL(str) const_cast<char *>(str)

// Function is defined in a sip object file that is linked in later. There is no
// header file
// so this is necessary
extern "C" void init_qti();

// Factory function
ScriptingEnv *PythonScripting::constructor(ApplicationWindow *parent) {
  return new PythonScripting(parent);
}

/** Constructor */
PythonScripting::PythonScripting(ApplicationWindow *parent)
    : ScriptingEnv(parent, "Python"), m_globals(NULL), m_math(NULL),
      m_sys(NULL), m_mainThreadState(NULL) {
// MG (Russell actually found this for OS X): We ship SIP and PyQt4 with Mantid
// and we need to
// ensure that the internal import that sip does of PyQt picks up the correct
// version.
#if defined(Q_OS_DARWIN) || defined(Q_OS_LINUX)
  const std::string sipLocation =
      Mantid::Kernel::ConfigService::Instance().getPropertiesDir();
  // MG: The documentation claims that if the third argument to setenv is non
  // zero then it will update the
  // environment variable. What this seems to mean is that it actually
  // overwrites it. So here we'll have
  // to save it and update it ourself.
  const char *envname = "PYTHONPATH";
  char *pythonpath = getenv(envname);
  std::string value("");
  if (pythonpath) {
    // Only doing this for Darwin and Linux so separator is always ":"
    value = std::string(pythonpath);
  }
  value = sipLocation + ":" + value;
  setenv(envname, value.c_str(), 1);
#endif
}

PythonScripting::~PythonScripting() {}

/**
 * @param args A list of strings that denoting command line arguments
 */
void PythonScripting::setSysArgs(const QStringList &args) {
  ScopedPythonGIL gil;

  PyObject *argv = toPyList(args);
  if (argv && m_sys) {
    PyDict_SetItemString(m_sys, "argv", argv);
  }
}

/**
 * Create a new script object that can execute code within this environment
 *
 * @param name :: A identifier of the script, mainly used in error messages
 * @param interact :: Whether the script is interactive defined by @see
 * Script::InteractionType
 * @param context :: An object that identifies the current context of the script
 * (NULL is allowed)
 * @return
 */
Script *
PythonScripting::newScript(const QString &name, QObject *context,
                           const Script::InteractionType interact) const {
  return new PythonScript(const_cast<PythonScripting *>(this), name, interact,
                          context);
}

/**
 * Create a code lexer for Python. Ownership of the created object is
 * transferred to the caller.
 */
QsciLexer *PythonScripting::createCodeLexer() const {
  return new QsciLexerPython;
}

/**
 * Turn redirects on/off
 * @return
 */
void PythonScripting::redirectStdOut(bool on) {
  if (on) {
    setQObject(this, "stdout", m_sys);
    setQObject(this, "stderr", m_sys);
  } else {
    PyDict_SetItemString(m_sys, "stdout",
                         PyDict_GetItemString(m_sys, "__stdout__"));
    PyDict_SetItemString(m_sys, "stderr",
                         PyDict_GetItemString(m_sys, "__stderr__"));
  }
}

/**
 * Start the Python environment
 */
bool PythonScripting::start() {
  try {
    if (Py_IsInitialized())
      return true;
    Py_Initialize();
    // Assume this is called at startup by the the main thread so no GIL
    // required...yet

    // Keep a hold of the globals, math and sys dictionary objects
    PyObject *mainmod = PyImport_AddModule("__main__");
    if (!mainmod) {
      finalize();
      return false;
    }
    m_globals = PyModule_GetDict(mainmod);
    if (!m_globals) {
      finalize();
      return false;
    }

    // Create a new dictionary for the math functions
    m_math = PyDict_New();
    // Keep a hold of the sys dictionary for accessing stdout/stderr
    PyObject *sysmod = PyImport_ImportModule("sys");
    m_sys = PyModule_GetDict(sysmod);
    if (!m_sys) {
      finalize();
      return false;
    }
    // Set a smaller check interval so that it takes fewer 'ticks' to respond to
    // a KeyboardInterrupt
    // The choice of 5 is really quite arbitrary
    PyObject_CallMethod(sysmod, STR_LITERAL("setcheckinterval"),
                        STR_LITERAL("i"), 5);
    Py_DECREF(sysmod);

    // Our use of the IPython console requires that we use the v2 api for these
    // PyQt types
    // This has to be set before the very first import of PyQt (which happens in
    // init_qti)
    PyRun_SimpleString(
        "import sip\nsip.setapi('QString',2)\nsip.setapi('QVariant',2)");
    // Embedded qti module needs sip definitions initializing before it can be
    // used
    init_qti();

    PyObject *qtimod = PyImport_ImportModule("_qti");
    if (qtimod) {
      PyDict_SetItemString(m_globals, "_qti", qtimod);
      PyObject *qti_dict = PyModule_GetDict(qtimod);
      setQObject(d_parent, "app", qti_dict);
      PyDict_SetItemString(qti_dict, "mathFunctions", m_math);
      Py_DECREF(qtimod);
    } else {
      finalize();
      return false;
    }

    redirectStdOut(true);
    // Add in Mantid paths so that the framework will be found
    // Linux has the libraries in the lib directory at bin/../lib
    using namespace Mantid::Kernel;
    ConfigServiceImpl &configSvc = ConfigService::Instance();
    QDir mantidbin(QString::fromStdString(configSvc.getPropertiesDir()));
    QString pycode = "import sys\n"
                     "import os\n"
                     "mantidbin = '%1'\n"
                     "if not mantidbin in sys.path:\n"
                     "    sys.path.insert(0,mantidbin)\n"
                     "sys.path.insert(1, os.path.join(mantidbin,'..','lib'))";
    pycode = pycode.arg(mantidbin.absolutePath());
    PyRun_SimpleString(pycode.toStdString().c_str());

    if (loadInitFile(mantidbin.absoluteFilePath("mantidplotrc.py"))) {
      d_initialized = true;
    } else {
      d_initialized = false;
    }
  } catch (std::exception &ex) {
    std::cerr << "Exception in PythonScripting.cpp: " << ex.what() << std::endl;
    d_initialized = false;
  } catch (...) {
    std::cerr << "Exception in PythonScripting.cpp" << std::endl;
    d_initialized = false;
  }
  if (d_initialized) {
    // We will be using C threads created outside of the Python threading module
    // so we need the GIL. This creates and acquires the lock for this thread
    PyEval_InitThreads();
    // We immediately release the lock and threadstate so that other points in
    // the code can simply use the PyGILstate_Ensure/PyGILstate_Release()
    // mechanism (through the ScopedPythonGIL class) and they don't
    // need to worry about swapping out the threadstate before hand.
    // It would be better if the ScopedPythonGIL handled this but
    // PyEval_SaveThread() needs to be called in the thread that spawns the
    // new C thread meaning that ScopedPythonGIL could no longer
    // be used as a simple RAII class on the stack from within the new thread.
    m_mainThreadState = PyEval_SaveThread();
  }
  return d_initialized;
}

/**
 * Shutdown the interpreter
 */
void PythonScripting::shutdown() {
  PyEval_RestoreThread(m_mainThreadState);
  Py_XDECREF(m_math);
  Py_Finalize();
}

QString PythonScripting::toString(PyObject *object, bool decref) {
  QString ret;
  if (!object)
    return ret;
  PyObject *repr = PyObject_Str(object);
  if (decref) {
    Py_DECREF(object);
  }
  if (!repr)
    return ret;
  ret = PyString_AsString(repr);
  Py_DECREF(repr);
  return ret;
}

QStringList PythonScripting::toStringList(PyObject *py_seq) {
  QStringList elements;
  if (PyList_Check(py_seq)) {
    Py_ssize_t nitems = PyList_Size(py_seq);
    for (Py_ssize_t i = 0; i < nitems; ++i) {
      PyObject *item = PyList_GetItem(py_seq, i);
      if (PyString_Check(item)) {
        elements << PyString_AsString(item);
      }
    }
  }
  return elements;
}

/**
 * Returns a new Python list from the given Qt QStringList
 * @param items A reference to a QStringList object
 * @return A new reference to a Python list. Caller is responsible for calling
 * Py_DECREF
 */
PyObject *PythonScripting::toPyList(const QStringList &items) {
  Py_ssize_t length = static_cast<Py_ssize_t>(items.length());
  PyObject *pylist = PyList_New((length));
  for (Py_ssize_t i = 0; i < length; ++i) {
    QString item = items.at(static_cast<int>(i));
    PyList_SetItem(pylist, i, PyString_FromString(item.ascii()));
  }
  return pylist;
}

/**
 * Returns an integer representation of the object as a c long. No check is
 * performed to see if it is an integer
 * @param object :: A PyInt_Type instance
 * @param decref :: If true then the Py_DECREF will be called on the object.
 * Useful for converting
 * things straight from functions like PyObject_GetAttrString
 */
long PythonScripting::toLong(PyObject *object, bool decref) {
  assert(object);
  long cvalue = PyInt_AsLong(object);
  if (decref) {
    Py_DECREF(object);
  }
  return cvalue;
}

/**
 * @brief Raise an exception in the target thread. The GIL must be held
 * @param id The associated Python thread id
 * @param exc The Python exception type
 */
void PythonScripting::raiseAsyncException(long id, PyObject *exc) {
  PyThreadState_SetAsyncExc(id, exc);
}

bool PythonScripting::setQObject(QObject *val, const char *name,
                                 PyObject *dict) {
  if (!val)
    return false;
  PyObject *pyobj = NULL;

  if (!sipAPI__qti) {
    throw std::runtime_error("sipAPI_qti is undefined");
  }
  if (!sipAPI__qti->api_find_class) {
    throw std::runtime_error("sipAPI_qti->api_find_class is undefined");
  }
  sipWrapperType *klass = sipFindClass(val->className());
  if (!klass)
    return false;
  pyobj = sipConvertFromInstance(val, klass, NULL);

  if (!pyobj)
    return false;

  if (dict)
    PyDict_SetItemString(dict, name, pyobj);
  else
    PyDict_SetItemString(m_globals, name, pyobj);
  Py_DECREF(pyobj);
  return true;
}

bool PythonScripting::setInt(int val, const char *name) {
  return setInt(val, name, NULL);
}

bool PythonScripting::setInt(int val, const char *name, PyObject *dict) {
  PyObject *pyobj = Py_BuildValue("i", val);
  if (!pyobj)
    return false;
  if (dict)
    PyDict_SetItemString(dict, name, pyobj);
  else
    PyDict_SetItemString(m_globals, name, pyobj);
  Py_DECREF(pyobj);
  return true;
}

bool PythonScripting::setDouble(double val, const char *name) {
  return setDouble(val, name, NULL);
}

bool PythonScripting::setDouble(double val, const char *name, PyObject *dict) {
  PyObject *pyobj = Py_BuildValue("d", val);
  if (!pyobj)
    return false;
  if (dict)
    PyDict_SetItemString(dict, name, pyobj);
  else
    PyDict_SetItemString(m_globals, name, pyobj);
  Py_DECREF(pyobj);
  return true;
}

const QStringList PythonScripting::mathFunctions() const {
  QStringList flist;
  PyObject *key, *value;
  Py_ssize_t i = 0;
  while (PyDict_Next(m_math, &i, &key, &value))
    if (PyCallable_Check(value))
      flist << PyString_AsString(key);
  flist.sort();
  return flist;
}

const QString PythonScripting::mathFunctionDoc(const QString &name) const {
  PyObject *mathf = PyDict_GetItemString(m_math, name); // borrowed
  if (!mathf)
    return "";
  PyObject *pydocstr = PyObject_GetAttrString(mathf, "__doc__"); // new
  QString qdocstr = PyString_AsString(pydocstr);
  Py_XDECREF(pydocstr);
  return qdocstr;
}

const QStringList PythonScripting::fileExtensions() const {
  QStringList extensions;
  extensions << "py"
             << "PY";
  return extensions;
}

//------------------------------------------------------------
// Private member functions
//------------------------------------------------------------

bool PythonScripting::loadInitFile(const QString &filename) {
  if (!filename.endsWith(".py") || !QFileInfo(filename).isReadable()) {
    return false;
  }
  // this->write(QString("Loading init file: ") + filename + "\n");
  // MG: The Python/C PyRun_SimpleFile function crashes on Windows when trying
  // to run
  // a simple text file which is why it is not used here
  QFile file(filename);
  bool success(false);
  if (file.open(QIODevice::ReadOnly | QIODevice::Text)) {
    QByteArray data = file.readAll();
<<<<<<< HEAD
	success = (PyRun_SimpleString(data.data()) == 0);
=======
    success = (PyRun_SimpleString(data.data()) == 0);
>>>>>>> a038867d
    file.close();
  } else {
    this->write(QString("Error: Cannot open file \"") + filename + "\"\n");
    success = false;
  }
  if (!success) {
    this->write("Error running init file \"" + filename + "\"\n");
  }

  return success;
}<|MERGE_RESOLUTION|>--- conflicted
+++ resolved
@@ -436,11 +436,7 @@
   bool success(false);
   if (file.open(QIODevice::ReadOnly | QIODevice::Text)) {
     QByteArray data = file.readAll();
-<<<<<<< HEAD
-	success = (PyRun_SimpleString(data.data()) == 0);
-=======
     success = (PyRun_SimpleString(data.data()) == 0);
->>>>>>> a038867d
     file.close();
   } else {
     this->write(QString("Error: Cannot open file \"") + filename + "\"\n");
