#pylint: disable=invalid-name
"""
    Instrument-specific utility functions for EQSANS
"""
from __future__ import (absolute_import, division, print_function)

from .hfir_instrument import _get_pixel_info


def get_pixel_from_coordinate(x, y, workspace):
    """
        Returns the pixel coordinates corresponding to the
        given real-space position.

        This assumes that the center of the detector is aligned
        with the beam. An additional offset may need to be applied

        @param x: real-space x coordinate [m]
        @param y: real-space y coordinate [m]
        @param workspace: the pixel number and size info will be taken from the workspace
    """
    nx_pixels, ny_pixels, pixel_size_x, pixel_size_y = _get_pixel_info(workspace)

    return [-x/pixel_size_x*1000.0 + nx_pixels/2.0-0.5,
            y/pixel_size_y*1000.0 + ny_pixels/2.0-0.5]


def get_coordinate_from_pixel(x, y, workspace):
    """
        Returns the real-space coordinates corresponding to the
        given pixel coordinates [m].

        This assumes that the center of the detector is aligned
        with the beam. An additional offset may need to be applied

        @param x: pixel x coordinate
        @param y: pixel y coordinate
        @param workspace: the pixel number and size info will be taken from the workspace
    """
    nx_pixels, ny_pixels, pixel_size_x, pixel_size_y = _get_pixel_info(workspace)

    return [(nx_pixels/2.0-0.5-x) * pixel_size_x/1000.0,
            (y-ny_pixels/2.0+0.5) * pixel_size_y/1000.0]


def get_masked_pixels(nx_low, nx_high, ny_low, ny_high, workspace):
    """
        Generate a list of masked pixels.
        @param nx_low: number of pixels to mask on the lower-x side of the detector
        @param nx_high: number of pixels to mask on the higher-x side of the detector
        @param ny_low: number of pixels to mask on the lower-y side of the detector
        @param ny_high: number of pixels to mask on the higher-y side of the detector
        @param workspace: the pixel number and size info will be taken from the workspace
    """
    nx_pixels, ny_pixels, pixel_size_x, pixel_size_y = _get_pixel_info(workspace)
    if nx_low<0 or nx_high<0 or ny_low<0 or ny_high<0:
        raise RuntimeError("Pixel edges should be greater than zero")

    masked_x = list(range(0, nx_low))
    masked_x.extend(list(range(nx_pixels-nx_high, nx_pixels)))

    masked_y = list(range(0, ny_low))
    masked_y.extend(list(range(ny_pixels-ny_high, ny_pixels)))

    masked_pts = []
    for y in masked_y:
        masked_pts.extend([ [x,y] for x in range(nx_pixels) ])
    for x in masked_x:
        masked_pts.extend([ [x,y] for y in range(ny_low, ny_pixels-ny_high) ])

    return masked_pts

<<<<<<< HEAD

def _get_pixel_info(workspace):
    """
        Get the pixel size and number of pixels from the workspace
        @param workspace: workspace to extract the pixel information from
    """
    ## Number of detector pixels in X
    nx_pixels = int(workspace.getInstrument().getNumberParameter("number-of-x-pixels")[0])
    ## Number of detector pixels in Y
    ny_pixels = int(workspace.getInstrument().getNumberParameter("number-of-y-pixels")[0])
    ## Pixel size in mm
    pixel_size_x = workspace.getInstrument().getNumberParameter("x-pixel-size")[0]
    pixel_size_y = workspace.getInstrument().getNumberParameter("y-pixel-size")[0]

    return nx_pixels, ny_pixels, pixel_size_x, pixel_size_y
=======
>>>>>>> 8ab67e8d


def get_detector_from_pixel(pixel_list, workspace):
    """
        Returns a list of detector IDs from a list of [x,y] pixels,
        where the pixel coordinates are in pixel units.
        @param workspace: the pixel number and size info will be taken from the workspace
    """
    nx_pixels, ny_pixels, pixel_size_x, pixel_size_y = _get_pixel_info(workspace)
    return [ ny_pixels*p[0] + p[1] for p in pixel_list ]<|MERGE_RESOLUTION|>--- conflicted
+++ resolved
@@ -70,25 +70,6 @@
 
     return masked_pts
 
-<<<<<<< HEAD
-
-def _get_pixel_info(workspace):
-    """
-        Get the pixel size and number of pixels from the workspace
-        @param workspace: workspace to extract the pixel information from
-    """
-    ## Number of detector pixels in X
-    nx_pixels = int(workspace.getInstrument().getNumberParameter("number-of-x-pixels")[0])
-    ## Number of detector pixels in Y
-    ny_pixels = int(workspace.getInstrument().getNumberParameter("number-of-y-pixels")[0])
-    ## Pixel size in mm
-    pixel_size_x = workspace.getInstrument().getNumberParameter("x-pixel-size")[0]
-    pixel_size_y = workspace.getInstrument().getNumberParameter("y-pixel-size")[0]
-
-    return nx_pixels, ny_pixels, pixel_size_x, pixel_size_y
-=======
->>>>>>> 8ab67e8d
-
 
 def get_detector_from_pixel(pixel_list, workspace):
     """
