﻿# pylint: disable=too-many-lines, invalid-name, redefined-builtin, protected-access, too-many-arguments
"""
    Enables the SANS commands (listed at http://www.mantidproject.org/SANS) to
    be run
"""
import isis_instrument
from reducer_singleton import ReductionSingleton
from mantid.kernel import Logger

sanslog = Logger("SANS")

import isis_reduction_steps
import isis_reducer
from centre_finder import *
# import SANSReduction
from mantid.simpleapi import *
from mantid.api import WorkspaceGroup, ExperimentInfo
import copy
from SANSadd2 import *
import SANSUtility as su
from SANSUtility import deprecated
import SANSUserFileParser as UserFileParser

# disable plotting if running outside Mantidplot
try:
    import mantidplot
except (StandardError, Warning):
    mantidplot = None
<<<<<<< HEAD
    #this should happen when this is called from outside Mantidplot and only then,
    #the result is that attempting to plot will raise an exception
=======
    # this should happen when this is called from outside Mantidplot and only then,
    # the result is that attempting to plot will raise an exception
>>>>>>> 2c17d6b8

try:
    from PyQt4.QtGui import qApp


    def appwidgets():
        return qApp.allWidgets()
except ImportError:
    def appwidgets():
        return []

_VERBOSE_ = False
LAST_SAMPLE = None


def SetVerboseMode(state):
    # TODO: this needs to be on the reducer
    _VERBOSE_ = state


# Print a message and log it if the
def _printMessage(msg, log=True, no_console=False):
    if log == True and _VERBOSE_ == True:
        sanslog.notice(msg)
    if not no_console:
        print msg


def issueWarning(msg):
    """
        Issues a Mantid message
        @param msg: message to be issued
    """
    isis_reduction_steps._issueWarning(msg)


def _refresh_singleton():
    ReductionSingleton.clean(isis_reducer.ISISReducer)
    ReductionSingleton().remove_settings()


def Clean():
    """
    An exposed command to allow cleaning of the reducer, and any related
    settings.
    """
    _refresh_singleton()


def SANS2D(idf_path=None):
    """
        Initialises the instrument settings for SANS2D
        @param idf_path :: optionally specify the path to the SANS2D IDF to use.
                           Uses default if none specified.
        @return True on success
    """
    _printMessage('SANS2D()')
    try:
        instrument = isis_instrument.SANS2D(idf_path)
        if instrument is None:
            raise RuntimeError("The provided idf path seems to have been incorrect")
        ReductionSingleton().set_instrument(instrument)
        config['default.instrument'] = 'SANS2D'
    except (StandardError, Warning):
        return False
    return True


def SANS2DTUBES():
    """
    Quick, temporary workaround for the IDF problem we're fixing in #9367.
    Simply pass the correct IDF to SANS2D().
    """
    return SANS2D("SANS2D_Definition_Tubes.xml")

<<<<<<< HEAD
def LOQ(idf_path='LOQ_Definition_20020226-.xml'):
=======

def LOQ():
>>>>>>> 2c17d6b8
    """
        Initialises the instrument settings for LOQ
        @return True on success
    """
    _printMessage('LOQ()')
    try:
        instrument = isis_instrument.LOQ(idf_path)
        if instrument is None:
            raise RuntimeError("The provided idf path seems to have been incorrect")
        ReductionSingleton().set_instrument(instrument)
        config['default.instrument'] = 'LOQ'
    except(StandardError, Warning):
        return False
    return True

<<<<<<< HEAD
def LARMOR(idf_path = None):
=======

def LARMOR():
>>>>>>> 2c17d6b8
    """
    Initialises the instrument settings for LARMOR
    @param idf_path :: optionally specify the path to the LARMOR IDF to use.
                       Uses default if none specified.
    @return True on success
    """
    _printMessage('LARMOR()')
    try:
        instrument = isis_instrument.LARMOR(idf_path)
        if instrument is None:
            raise RuntimeError("The provided idf path seems to have been incorrect")
        ReductionSingleton().set_instrument(instrument)
        config['default.instrument'] = 'LARMOR'
    except (StandardError, Warning):
        return False
    return True


def Detector(det_name):
    """
        Sets the detector bank to use for the reduction e.g. 'front-detector'. The
        main detector is assumed if this line is not given
        @param det_name: the detector's name
    """
    _printMessage('Detector("' + det_name + '")')
    ReductionSingleton().instrument.setDetector(det_name)


def Mask(details):
    """
        Specify regions of the detector to mask using the same syntax
        as used in the user file
        @param details: a string that specifies masking as it would appear in a mask file
    """
    _printMessage('Mask("' + details + '")')
    ReductionSingleton().mask.parse_instruction(ReductionSingleton().instrument.name(), details)


def MaskFile(file_name):
    """
        Loads the settings file. The settings are loaded as soon as this line is encountered
        and are overridden by other Python commands
        @param file_name: the settings file
    """
    _printMessage('#Opening "' + file_name + '"')

    # ensure that no slice string is kept from previous executions.
    ReductionSingleton().setSlicesLimits("")

    ReductionSingleton().user_settings = isis_reduction_steps.UserFile(
        file_name)
    status = ReductionSingleton().user_settings.execute(
        ReductionSingleton(), None)
    _printMessage('#Success reading "' + file_name + '"' + ' is ' + str(status))
    return status


def SetMonitorSpectrum(specNum, interp=False):
    """
        Specifies the spectrum number of the spectrum that will be used to
        for monitor normalisation
        @param specNum: a spectrum number (1 or greater)
        @param interp: when rebinning the wavelength bins to match the main workspace, if use interpolation default no interpolation
    """
    ReductionSingleton().set_monitor_spectrum(specNum, interp)


def SetTransSpectrum(specNum, interp=False):
    ReductionSingleton().set_trans_spectrum(specNum, interp)


def SetSampleOffset(value):
    ReductionSingleton().instrument.set_sample_offset(value)


def Gravity(flag, extra_length=0.0):
    _printMessage('Gravity(' + str(flag) + ', ' + str(extra_length) + ')')
    ReductionSingleton().to_Q.set_gravity(flag)
    ReductionSingleton().to_Q.set_extra_length(extra_length)


def SetFrontDetRescaleShift(scale=1.0, shift=0.0, fitScale=False, fitShift=False, qMin=None, qMax=None):
    """
        Stores property about the detector which is used to rescale and shift
        data in the bank after data have been reduced
        @param scale: Default to 1.0. Value to multiply data with
        @param shift: Default to 0.0. Value to add to data
        @param fitScale: Default is False. Whether or not to try and fit this param
        @param fitShift: Default is False. Whether or not to try and fit this param
        @param qMin: When set to None (default) then for fitting use the overlapping q region of front and rear detectors
        @param qMax: When set to None (default) then for fitting use the overlapping q region of front and rear detectors
    """
    ReductionSingleton().instrument.getDetector('FRONT').rescaleAndShift = ReductionSingleton().instrument. \
        getDetector('FRONT')._RescaleAndShift(scale, shift, fitScale, fitShift, qMin, qMax)
    _printMessage('#Set front detector rescale/shift values')


def TransFit(mode, lambdamin=None, lambdamax=None, selector='BOTH'):
    """
        Sets the fit method to calculate the transmission fit and the wavelength range
        over which to do the fit. These arguments are passed to the algorithm
        CalculateTransmission. If mode is set to 'Off' then the unfitted workspace is
        used and lambdamin and max have no effect
        @param mode: can be 'Logarithmic' ('YLOG', 'LOG') 'OFF' ('CLEAR') or 'LINEAR' (STRAIGHT', LIN'), 'POLYNOMIAL2', 'POLYNOMIAL3', ...
        @param lambdamin: the lowest wavelength to use in any fit
        @param lambdamax: the end of the fit range
        @param selector: define for which transmission this fit specification is valid (BOTH, SAMPLE, CAN)
    """
    mode = str(mode).strip().upper()
    message = mode
    if lambdamin:
        message += ', ' + str(lambdamin)
    if lambdamax:
        message += ', ' + str(lambdamax)
    message += ', selector=' + selector
    _printMessage("TransFit(\"" + message + "\")")

    ReductionSingleton().set_trans_fit(lambdamin, lambdamax, mode, selector)


def TransWorkspace(sample, can=None):
    """
        Use a given workpspace that contains pre-calculated transmissions
        @param sample the workspace to use for the sample
        @param can calculated transmission for the can
    """
    ReductionSingleton().transmission_calculator.calculated_samp = sample
    ReductionSingleton().transmission_calculator.calculated_can = can


def _return_old_compatibility_assign_methods(ws_name):
    """For backward compatibility, AssignCan and AssignSample returns a tuple
    with workspace name and the log entry if available.

    In the future, those methods should return just workspace name
    """
    logs = ""
    if isinstance(ReductionSingleton().instrument, isis_instrument.SANS2D):
        try:
            logs = ReductionSingleton().instrument.get_detector_log(ws_name)
        except (StandardError, Warning):
            pass
    return ws_name, logs


def AssignCan(can_run, reload=True, period=isis_reduction_steps.LoadRun.UNSET_PERIOD):
    """
        The can is a scattering run under the same conditions as the experimental run but the
        only the sample container is in the sample position. Hence allowing the effect of the
        container to be removed. The run is specified using instrumentrunnumber.extension,
        e.g. SANS2D7777.nxs. On calling this function the run is loaded to a workspace and the
        detector banks and other components moved as applicable. Currently only reload=true is
        supported.
        @param can_run: run number to analysis e.g. SANS2D7777.nxs
        @param reload: must be set to True
        @param period: the period (entry) number to load, default is the first period
    """
    mes = 'AssignCan("' + str(can_run) + '"'
    if period != isis_reduction_steps.LoadRun.UNSET_PERIOD:
        mes += ', ' + str(period)
    mes += ')'
    _printMessage(mes)

    ReductionSingleton().set_can(can_run, reload, period)
    return _return_old_compatibility_assign_methods(
        ReductionSingleton().get_can().wksp_name)


def TransmissionSample(sample, direct, reload=True, period_t=-1, period_d=-1):
    """
        Specify the transmission and direct runs for the sample
        @param sample: the transmission run
        @param direct: direct run
        @param reload: if to replace the workspace if it is already there
        @param period_t: the entry number of the transmission run (default single entry file)
        @param period_d: the entry number of the direct run (default single entry file)
    """
    _printMessage('TransmissionSample("' + str(sample) + '","' + str(direct) + '")')
    ReductionSingleton().set_trans_sample(sample, direct, reload, period_t, period_d)
    return ReductionSingleton().samp_trans_load.execute( \
        ReductionSingleton(), None)


def TransmissionCan(can, direct, reload=True, period_t=-1, period_d=-1):
    """
        Specify the transmission and direct runs for the can
        @param can: the transmission run
        @param direct: direct run
        @param reload: if to replace the workspace if it is already there
        @param period_t: the entry number of the transmission run (default single entry file)
        @param period_d: the entry number of the direct run (default single entry file)
    """
    _printMessage('TransmissionCan("' + str(can) + '","' + str(direct) + '")')
    ReductionSingleton().set_trans_can(can, direct, reload, period_t, period_d)
    return ReductionSingleton().can_trans_load.execute( \
        ReductionSingleton(), None)


def AssignSample(sample_run, reload=True, period=isis_reduction_steps.LoadRun.UNSET_PERIOD):
    """
        Specifies the run to analyse using the format instrumentrunnumber.extension,
        e.g. SANS2D7777.nxs. This is one of the few commands that executes Mantid algorithms
        when called. Currently only reload=true is supported.
        @param sample_run: run number to analysis e.g. SANS2D7777.nxs
        @param reload: must be set to True
        @param period: the period (entry) number to load, default is the first period
    """
    mes = 'AssignSample("' + str(sample_run) + '"'
    if period != isis_reduction_steps.LoadRun.UNSET_PERIOD:
        mes += ', ' + str(period)
    mes += ')'
    _printMessage(mes)

    ReductionSingleton().set_sample(sample_run, reload, period)

    global LAST_SAMPLE
    LAST_SAMPLE = ReductionSingleton().get_sample().wksp_name
    return _return_old_compatibility_assign_methods(LAST_SAMPLE)


def SetCentre(xcoord, ycoord, bank='rear'):
    """
    Configure the Beam Center position. It support the configuration of the centre for
    the both detectors bank (low-angle bank and high-angle bank detectors)

    It allows defining the position for both detector banks.
    :param xcoord: X position of beam center in the user coordinate system.
    :param ycoord: Y position of beam center in the user coordinate system.
    :param bank: The selected bank ('rear' - low angle or 'front' - high angle)
    Introduced #5942
    """
    _printMessage('SetCentre(' + str(xcoord) + ', ' + str(ycoord) + ')')
    # use the scale factors from the parameter file to scale correctly
    XSF = ReductionSingleton().inst.beam_centre_scale_factor1
    YSF = ReductionSingleton().inst.beam_centre_scale_factor2

    ReductionSingleton().set_beam_finder(isis_reduction_steps.BaseBeamFinder( \
        float(xcoord) / XSF, float(ycoord) / YSF), bank)


def GetMismatchedDetList():
    """
        Return the list of mismatched detector names
    """
    return ReductionSingleton().instrument.get_marked_dets()

# pylint: disable = too-many-branches


def WavRangeReduction(wav_start=None, wav_end=None, full_trans_wav=None, name_suffix=None, combineDet=None,
                      resetSetup=True, out_fit_settings=dict()):
    """
        Run reduction from loading the raw data to calculating Q. Its optional arguments allows specifics
        details to be adjusted, and optionally the old setup is reset at the end. Note if FIT of RESCALE or SHIFT
        is selected then both REAR and FRONT detectors are both reduced EXCEPT if only the REAR detector is selected
        to be reduced

        @param wav_start: the first wavelength to be in the output data
        @param wav_end: the last wavelength in the output data
        @param full_trans_wav: if to use a wide wavelength range, the instrument's default wavelength range,
                               for the transmission correction, false by default
        @param name_suffix: append the created output workspace with this
        @param combineDet: combineDet can be one of the following:
                           'rear'                (run one reduction for the 'rear' detector data)
                           'front'               (run one reduction for the 'front' detector data, and rescale+shift 'front' data)
                           'both'                (run both the above two reductions)
                           'merged'              (run the same reductions as 'both' and additionally create a merged data workspace)
                            None                 (run one reduction for whatever detector has been set as the current detector
                                                  before running this method. If front apply rescale+shift)
        @param resetSetup: if true reset setup at the end
        @param out_fit_settings: An output parameter. It is used, specially when resetSetup is True, in order to remember the
                                 'scale and fit' of the fitting algorithm.
        @return Name of one of the workspaces created
    """
    _printMessage('WavRangeReduction(' + str(wav_start) + ', ' + str(wav_end) + ', ' + str(full_trans_wav) + ')')
    # these flags indicate if it is necessary to reduce the front bank, the rear bank and if it is supposed to
    # merge them
    reduce_rear_flag = False
    reduce_front_flag = False
    merge_flag = False

    retWSname_rear, retWSname_front, retWSname_merged = ["", "", ""]

    # combineDet from None to 'rear' or 'front'
    if combineDet is None:
        if ReductionSingleton().instrument.cur_detector().isAlias('FRONT'):
            combineDet = 'front'
        else:
            combineDet = 'rear'

    if not full_trans_wav is None:
        ReductionSingleton().full_trans_wav = full_trans_wav

    ReductionSingleton().to_wavelen.set_range(wav_start, wav_end)

    rAnds = ReductionSingleton().instrument.getDetector('FRONT').rescaleAndShift
    # check if fit is required.
    fitRequired = False
    if rAnds.fitScale or rAnds.fitShift:
        fitRequired = True

    com_det_option = combineDet.lower()

    # the only special case where reduce rear is not required is
    # if the user chose to reduce front and does not require fit
    if not (com_det_option == 'front' and not fitRequired):
        reduce_rear_flag = True
    if com_det_option != 'rear':
        reduce_front_flag = True
    if com_det_option == 'merged':
        merge_flag = True

    # The shift and scale is always on the front detector.
    if not reduce_front_flag:
        fitRequired = False

    # To backup value of singleton which are temporarily modified in this method
    toRestoreAfterAnalysis = ReductionSingleton().instrument.cur_detector().name()
    toRestoreOutputParts = ReductionSingleton().to_Q.outputParts

    # if 'merged' then when cross section is calculated output the two individual parts
    # of the cross section. These additional outputs are required to calculate
    # the merged workspace
    if merge_flag:
        ReductionSingleton().to_Q.outputParts = True

    # do reduce rear bank data
    if reduce_rear_flag:
        ReductionSingleton().instrument.setDetector('rear')
        retWSname_rear = _WavRangeReduction(name_suffix)
        retWSname = retWSname_rear

    # do reduce front bank
    if reduce_front_flag:
        # it is necessary to replace the Singleton if a reduction was done before
        if reduce_rear_flag:
            # In this case, it is necessary to reload the files, in order to move the components to the
            # correct position defined by its get_beam_center. (ticket #5942)

            # first copy the settings
            ReductionSingleton.replace(ReductionSingleton().cur_settings())

            # for the LOQ instrument, if the beam centers are different, we have to reload the data.
            if ReductionSingleton().instrument._NAME == 'LOQ' and \
                            ReductionSingleton().get_beam_center('rear') != ReductionSingleton(). \
                            get_beam_center('front'):

                # It is necessary to reload sample, transmission and can files.
                # reload sample
                issueWarning('Trying to reload workspaces')
                ReductionSingleton().instrument.setDetector('front')
                ReductionSingleton()._sample_run.reload(ReductionSingleton())
                # reassign can
                if ReductionSingleton().get_can():
                    ReductionSingleton().get_can().reload(ReductionSingleton())
                if ReductionSingleton().samp_trans_load:
                    # refresh Transmission
                    ReductionSingleton().samp_trans_load.execute(ReductionSingleton(), None)
                if ReductionSingleton().can_trans_load:
                    ReductionSingleton().can_trans_load.execute(ReductionSingleton(), None)

        ReductionSingleton().instrument.setDetector('front')

        retWSname_front = _WavRangeReduction(name_suffix)
        retWSname = retWSname_front

    # This section provides a the REAR -- FRONT fitting and a stitched workspace.
    # If merge_flag is selected we use SANSStitch and get the fitting for free
    # If fitRequired is selected, then we explicity call the SANSFitScale algorithm
    if merge_flag:
        # Prepare the Norm and Count workspaces for the FRONT and the REAR detectors
        retWSname_merged = retWSname_rear
        if retWSname_merged.count('rear') == 1:
            retWSname_merged = retWSname_merged.replace('rear', 'merged')
        else:
            retWSname_merged = retWSname_merged + "_merged"

        Nf = mtd[retWSname_front + "_sumOfNormFactors"]
        Nr = mtd[retWSname_rear + "_sumOfNormFactors"]
        Cf = mtd[retWSname_front + "_sumOfCounts"]
        Cr = mtd[retWSname_rear + "_sumOfCounts"]
        consider_can = True
        try:
            Nf_can = mtd[retWSname_front + "_can_tmp_sumOfNormFactors"]
            Nr_can = mtd[retWSname_rear + "_can_tmp_sumOfNormFactors"]
            Cf_can = mtd[retWSname_front + "_can_tmp_sumOfCounts"]
            Cr_can = mtd[retWSname_rear + "_can_tmp_sumOfCounts"]
            if Cr_can is None:
                consider_can = False
        except KeyError:
            # The CAN was not specified
            consider_can = False

        # Get fit paramters
        scale_factor, shift_factor, fit_mode = su.extract_fit_parameters(rAnds)

        kwargs_stitch = {"HABCountsSample": Cf,
                         "HABNormSample": Nf,
                         "LABCountsSample": Cr,
                         "LABNormSample": Nr,
                         "ProcessCan": False,
                         "Mode": fit_mode,
                         "ScaleFactor": scale_factor,
                         "ShiftFactor": shift_factor,
                         "OutputWorkspace": retWSname_merged}
        if consider_can:
            kwargs_can = {"HABCountsCan": Cf_can,
                          "HABNormCan": Nf_can,
                          "LABCountsCan": Cr_can,
                          "LABNormCan": Nr_can,
                          "ProcessCan": True}
            kwargs_stitch.update(kwargs_can)

        alg_stitch = su.createUnmanagedAlgorithm("SANSStitch", **kwargs_stitch)
        alg_stitch.execute()

        # Get the fit values
        shift_from_alg = alg_stitch.getProperty("OutShiftFactor").value
        scale_from_alg = alg_stitch.getProperty("OutScaleFactor").value
        ReductionSingleton().instrument.getDetector('FRONT').rescaleAndShift.shift = shift_from_alg
        ReductionSingleton().instrument.getDetector('FRONT').rescaleAndShift.scale = scale_from_alg

        # Get the merged workspace
        mergedQ = alg_stitch.getProperty("OutputWorkspace").value
        # Add the ouput to the Analysis Data Service
        AnalysisDataService.addOrReplace(retWSname_merged, mergedQ)

        # save the properties Transmission and TransmissionCan inside the merged workspace
        # get these values from the rear_workspace because they are the same value as the front one.
        # ticket #6929
        rear_ws = mtd[retWSname_rear]
        for prop in ['Transmission', 'TransmissionCan']:
            if rear_ws.getRun().hasProperty(prop):
                ws_name = rear_ws.getRun().getLogData(prop).value
                if mtd.doesExist(ws_name):  # ensure the workspace has not been deleted
                    AddSampleLog(Workspace=retWSname_merged, LogName=prop, LogText=ws_name)

        retWSname = retWSname_merged

        # Remove the partial workspaces, this needs to be done for when we merge and/or fit
        delete_workspaces(retWSname_rear + "_sumOfCounts")
        delete_workspaces(retWSname_rear + "_sumOfNormFactors")
        delete_workspaces(retWSname_front + "_sumOfCounts")
        delete_workspaces(retWSname_front + "_sumOfNormFactors")
        if consider_can:
            delete_workspaces(retWSname_front + "_can_tmp_sumOfNormFactors")
            delete_workspaces(retWSname_rear + "_can_tmp_sumOfNormFactors")
            delete_workspaces(retWSname_front + "_can_tmp_sumOfCounts")
            delete_workspaces(retWSname_rear + "_can_tmp_sumOfCounts")

    elif fitRequired:
        # Get fit paramters
        scale_factor, shift_factor, fit_mode = su.extract_fit_parameters(rAnds)

        # Since only the fit is required we use only the SANSFitScale algorithm
        kwargs_fit = {"HABWorkspace": mtd[retWSname_front],
                      "LABWorkspace": mtd[retWSname_rear],
                      "Mode": fit_mode,
                      "ScaleFactor": scale_factor,
                      "ShiftFactor": shift_factor}
        alg_fit = su.createUnmanagedAlgorithm("SANSFitShiftScale", **kwargs_fit)
        alg_fit.execute()

        # Get the fit values
        shift_from_alg = alg_fit.getProperty("OutShiftFactor").value
        scale_from_alg = alg_fit.getProperty("OutScaleFactor").value
        ReductionSingleton().instrument.getDetector('FRONT').rescaleAndShift.shift = shift_from_alg
        ReductionSingleton().instrument.getDetector('FRONT').rescaleAndShift.scale = scale_from_alg

    shift = ReductionSingleton().instrument.getDetector('FRONT').rescaleAndShift.shift
    scale = ReductionSingleton().instrument.getDetector('FRONT').rescaleAndShift.scale

    # applying scale and shift on the front detector reduced data
    if reduce_front_flag:
        frontWS = mtd[retWSname_front]
        buffer = Scale(InputWorkspace=frontWS, Operation="Add", Factor=shift)
        frontWS = Scale(InputWorkspace=buffer, Operation="Multiply", Factor=scale)
        RenameWorkspace(InputWorkspace=frontWS, OutputWorkspace=retWSname_front)
        DeleteWorkspace(buffer)

    # finished calculating cross section so can restore these value
    ReductionSingleton().to_Q.outputParts = toRestoreOutputParts
    ReductionSingleton().instrument.setDetector(toRestoreAfterAnalysis)

    # update the scale and shift values of out_fit_settings
    out_fit_settings['scale'] = ReductionSingleton().instrument.getDetector('FRONT').rescaleAndShift.scale
    out_fit_settings['shift'] = ReductionSingleton().instrument.getDetector('FRONT').rescaleAndShift.shift

    if resetSetup:
        _refresh_singleton()

    # Relabel the YUnit of the resulting workspaces before we return anything.
    # Depending on the given options, we may have rear, front and merged
    # workspaces to handle.  These may also be WorkspaceGroups.
    for ws_name in [retWSname_rear, retWSname_front, retWSname_merged]:
        if not ws_name in mtd:
            continue
        ws = mtd[ws_name]
        if isinstance(ws, WorkspaceGroup):
            relabel_ws_list = [mtd[name] for name in ws.getNames()]
        else:
            relabel_ws_list = [ws]
        for relabel_ws in relabel_ws_list:
            relabel_ws.setYUnitLabel("I(q) (cm-1)")

    return retWSname


def _WavRangeReduction(name_suffix=None):
    """
        Run a reduction that has been set up, from loading the raw data to calculating Q
    """

    def _setUpPeriod(period):
        assert ReductionSingleton().get_sample().loader.move2ws(period)
        can = ReductionSingleton().get_can()
        if can and can.loader.periods_in_file > 1:
            can.loader.move2ws(period)

        for trans in [ReductionSingleton().samp_trans_load, ReductionSingleton().can_trans_load]:
            if trans and trans.direct.periods_in_file > 1 and trans.trans.periods_in_file > 1:
                trans.direct.move2ws(period)
                trans.trans.move2next(period)
        return

    def _applySuffix(result, name_suffix):
        if name_suffix:
            old = result
            result += name_suffix
            RenameWorkspace(InputWorkspace=old, OutputWorkspace=result)
        return result

    def _common_substring(val1, val2):
        l = []
        for i in range(len(val1)):
            if val1[i] == val2[i]:
                l.append(val1[i])
            else:
                return ''.join(l)

    def _group_workspaces(list_of_values, outputname):
        allnames = ','.join(list_of_values)
        GroupWorkspaces(InputWorkspaces=allnames, OutputWorkspace=outputname)

    def _reduceAllSlices():
        if ReductionSingleton().getNumSlices() > 1:
            slices = []
            for index in range(ReductionSingleton().getNumSlices()):
                ReductionSingleton().setSliceIndex(index)
                slices.append(ReductionSingleton()._reduce())
            ReductionSingleton().setSliceIndex(0)
            group_name = _common_substring(slices[0], slices[1])
            if group_name[-2] == "_":
                group_name = group_name[:-2]
            _group_workspaces(slices, group_name)
            return group_name
        else:
            return ReductionSingleton()._reduce()

    result = ""
    if ReductionSingleton().get_sample().loader.periods_in_file == 1:
        result = _reduceAllSlices()
        return _applySuffix(result, name_suffix)

    calculated = []
    try:
        for period in ReductionSingleton().get_sample().loader.entries:
            _setUpPeriod(period)
            calculated.append(_reduceAllSlices())

    finally:
        if len(calculated) > 0:
            result = ReductionSingleton().get_out_ws_name(show_period=False)
            _group_workspaces(calculated, result)

    return _applySuffix(result, name_suffix)


def delete_workspaces(workspaces):
    """
        Delete the list of workspaces if possible but fail siliently if there is
        a problem
        @param workspaces: the list to delete
    """
    if type(workspaces) != type(list()):
        if type(workspaces) != type(tuple()):
            workspaces = [workspaces]

    for wksp in workspaces:
        if wksp and wksp in mtd:
            try:
                DeleteWorkspace(Workspace=wksp)
            except (StandardError, Warning):
                # we're only deleting to save memory, if the workspace really won't delete leave it
                pass


def CompWavRanges(wavelens, plot=True, combineDet=None, resetSetup=True):
    """
        Compares the momentum transfer results calculated from different wavelength ranges. Given
        the list of wave ranges [a, b, c] it reduces for wavelengths a-b, b-c and a-c.
        @param wavelens: the list of wavelength ranges
        @param plot: set this to true to plot the result (must be run in Mantid), default is true
        @param combineDet: see description in WavRangeReduction
        @param resetSetup: if true reset setup at the end
    """

    _printMessage('CompWavRanges( %s,plot=%s)' % (str(wavelens), plot))

    # this only makes sense for 1D reductions
    if ReductionSingleton().to_Q.output_type == '2D':
        issueWarning('This wave ranges check is a 1D analysis, ignoring 2D setting')
        _printMessage('Set1D()')
        ReductionSingleton().to_Q.output_type = '1D'

    if type(wavelens) != type([]) or len(wavelens) < 2:
        if type(wavelens) != type((1,)):
            raise RuntimeError(
                'Error CompWavRanges() requires a list of wavelengths between which reductions will be performed.')

    calculated = [WavRangeReduction(wav_start=wavelens[0], wav_end=wavelens[len(wavelens) - 1], combineDet=combineDet,
                                    resetSetup=False)]
    for i in range(0, len(wavelens) - 1):
        calculated.append(
            WavRangeReduction(wav_start=wavelens[i], wav_end=wavelens[i + 1], combineDet=combineDet, resetSetup=False))

    if resetSetup:
        _refresh_singleton()

    if plot and mantidplot:
        mantidplot.plotSpectrum(calculated, 0)

    # return just the workspace name of the full range
    return calculated[0]


def PhiRanges(phis, plot=True):
    """
        Given a list of phi ranges [a, b, c, d] it reduces in the phi ranges a-b and c-d
        @param phis: the list of phi ranges
        @param plot: set this to true to plot the result (must be run in Mantid), default is true
    """

    _printMessage('PhiRanges( %s,plot=%s)' % (str(phis), plot))

    # todo covert their string into Python array

    if len(phis) / 2 != float(len(phis)) / 2.:
        raise RuntimeError('Phi ranges must be given as pairs')

    try:
        # run the reductions, calculated will be an array with the names of all the workspaces produced
        calculated = []
        for i in range(0, len(phis), 2):
            SetPhiLimit(phis[i], phis[i + 1])
            # reducedResult = ReductionSingleton()._reduce()
            # RenameWorkspace(reducedResult,'bob')
            # calculated.append(reducedResult)
            calculated.append(ReductionSingleton()._reduce())
            ReductionSingleton.replace(ReductionSingleton().cur_settings())
    finally:
        _refresh_singleton()

    if plot and mantidplot:
        mantidplot.plotSpectrum(calculated, 0)

    # return just the workspace name of the full range
    return calculated[0]


def Reduce():
    try:
        result = ReductionSingleton()._reduce()
    finally:
        _refresh_singleton()

    return result


def _SetWavelengthRange(start, end):
    ReductionSingleton().to_wavelen.set_range(start, end)


def Set1D():
    _printMessage('Set1D()')
    ReductionSingleton().set_Q_output_type('1D')


def Set2D():
    _printMessage('Set2D()')
    ReductionSingleton().set_Q_output_type('2D')


def SetDetectorFloodFile(filename, detector_name="REAR"):
    ReductionSingleton().prep_normalize.setPixelCorrFile(filename, detector_name)


def SetPhiLimit(phimin, phimax, use_mirror=True):
    """
        Call this function to restrict the analyse segments of the detector. Phimin and
        phimax define the limits of the segment where phi=0 is the -x axis and phi = 90
        is the y-axis. Setting use_mirror to true includes a second segment to be included
        it is the same as the first but rotated 180 degrees.
        @param phimin: the minimum phi angle to include
        @param phimax: the upper limit on phi for the segment
        @param use_mirror: when True (default) another segment is included, rotated 180 degrees from the first
    """
    _printMessage("SetPhiLimit(" + str(phimin) + ', ' + str(phimax) + ',use_mirror=' + str(use_mirror) + ')')
    # a beam centre of [0,0,0] makes sense if the detector has been moved such that beam centre is at [0,0,0]
    ReductionSingleton().mask.set_phi_limit(phimin, phimax, use_mirror)


# pylint: disable = too-many-arguments
def SetDetectorOffsets(bank, x, y, z, rot, radius, side, xtilt=0.0, ytilt=0.0):
    # 10/03/15 RKH added 2 more parameters - xtilt & ytilt
    """
        Adjust detector position away from position defined in IDF. On SANS2D the detector
        banks can be moved around. This method allows fine adjustments of detector bank position
        in the same way as the DET/CORR userfile command works. Hence please see
        http://www.mantidproject.org/SANS_User_File_Commands#DET for details.

        Note, for now, this command will only have an effect on runs loaded
        after this command have been executed (because it is when runs are loaded
        that components are moved away from the positions set in the IDF)

        @param bank: Must be either 'front' or 'rear' (not case sensitive)
        @param x: shift in mm
        @param y: shift in mm
        @param z: shift in mm
        @param rot: shift in degrees
        @param radius: shift in mm
        @param side: shift in mm
        @param side: xtilt in degrees
        @param side: ytilt in degrees
    """
    _printMessage("SetDetectorOffsets(" + str(bank) + ', ' + str(x)
                  + ',' + str(y) + ',' + str(z) + ',' + str(rot)
                  + ',' + str(radius) + ',' + str(side) + ',' + str(xtilt) + ',' + str(ytilt) + ')')

    detector = ReductionSingleton().instrument.getDetector(bank)
    detector.x_corr = x
    detector.y_corr = y
    detector.z_corr = z
    detector.rot_corr = rot
    detector.radius_corr = radius
    detector.side_corr = side
    # 10/03/15 RKH add 2 more
    detector.x_tilt = xtilt
    detector.y_tilt = ytilt


def SetCorrectionFile(bank, filename):
    # 10/03/15 RKH, create a new routine that allows change of "direct beam file" = correction file,
    # for a given detector, this simplify the iterative process used to adjust it.
    # Will still have to keep changing the name of the file
    # for each iteratiom to avoid Mantid using a cached version, but can then use
    # only a single user (=mask) file for each set of iterations.
    # Modelled this on SetDetectorOffsets above ...
    """
        @param bank: Must be either 'front' or 'rear' (not case sensitive)
        @param filename: self explanatory
    """
    _printMessage("SetCorrectionFile(" + str(bank) + ', ' + filename + ')')

    detector = ReductionSingleton().instrument.getDetector(bank)
    detector.correction_file = filename


def LimitsR(rmin, rmax, quiet=False, reducer=None):
    if reducer == None:
        reducer = ReductionSingleton().reference()

    if not quiet:
        _printMessage('LimitsR(' + str(rmin) + ', ' + str(rmax) + ')', reducer)

    reducer.mask.set_radi(rmin, rmax)
    reducer.CENT_FIND_RMIN = float(rmin) / 1000.
    reducer.CENT_FIND_RMAX = float(rmax) / 1000.


def LimitsWav(lmin, lmax, step, bin_type):
    _printMessage('LimitsWav(' + str(lmin) + ', ' + str(lmax) + ', ' + str(step) + ', ' + bin_type + ')')

    if bin_type.upper().strip() == 'LINEAR':
        bin_type = 'LIN'
    if bin_type.upper().strip() == 'LOGARITHMIC':
        bin_type = 'LOG'

    if bin_type == 'LOG':
        bin_sym = '-'
    else:
        bin_sym = ''

    ReductionSingleton().to_wavelen.set_rebin(lmin, bin_sym + str(step), lmax)


def LimitsQXY(qmin, qmax, step, type):
    """
        To set the bin parameters for the algorithm Qxy()
        @param qmin: the first Q value to include
        @param qmaz: the last Q value to include
        @param step: bin width
        @param type: pass LOG for logarithmic binning
    """
    _printMessage('LimitsQXY(' + str(qmin) + ', ' + str(qmax) + ', ' + str(step) + ', ' + str(type) + ')')
    settings = ReductionSingleton().user_settings
    if settings is None:
        raise RuntimeError('MaskFile() first')

    settings.readLimitValues('L/QXY ' + str(qmin) + ' ' + str(qmax) + ' ' + str(step) + '/' + type,
                             ReductionSingleton())


def SetEventSlices(input_str):
    """
    """
    ReductionSingleton().setSlicesLimits(input_str)


def PlotResult(workspace, canvas=None):
    """
        Draws a graph of the passed workspace. If the workspace is 2D (has many spectra
        a contour plot is written
        @param workspace: a workspace name or handle to plot
        @param canvas: optional handle to an existing graph to write the plot to
        @return: a handle to the graph that was written to
    """
    if not mantidplot:
        issueWarning('Plot functions are not available, is this being run from outside Mantidplot?')
        return

    # ensure that we are dealing with a workspace handle rather than its name
    workspace = mtd[str(workspace)]
    if isinstance(workspace, WorkspaceGroup):
        numSpecs = workspace[0].getNumberHistograms()
    else:
        numSpecs = workspace.getNumberHistograms()

    if numSpecs == 1:
        graph = mantidplot.plotSpectrum(workspace, 0)
    else:
        graph = mantidplot.importMatrixWorkspace(workspace.getName()).plotGraph2D()

    if not canvas is None:
        # we were given a handle to an existing graph, use it
        mantidplot.mergePlots(canvas, graph)
        graph = canvas

    return graph


# #################### View mask details #####################################################

def DisplayMask(mask_worksp=None):
    """
        Displays masking by applying it to a workspace and displaying
        it in instrument view. If no workspace is passed a copy of the
        sample workspace is used, unless no sample was loaded and then
        an empty instrument will be shown
        @param mask_worksp: optional this named workspace will be modified and should be from the currently selected instrument
        @return the name of the workspace that was displayed
    """
    # this will be copied from a sample work space if one exists
    counts_data = None
    _instrument = ReductionSingleton().instrument

    if not mask_worksp:
        mask_worksp = '__CurrentMask'
        samp = LAST_SAMPLE

        if samp:
            CloneWorkspace(InputWorkspace=samp, OutputWorkspace=mask_worksp)

            if su.isEventWorkspace(samp):
                assert samp + "_monitors" in mtd
                CloneWorkspace(InputWorkspace=samp + "_monitors",
                               OutputWorkspace=mask_worksp + "_monitors")
                su.fromEvent2Histogram(mask_worksp, mtd[mask_worksp + "_monitors"])

            counts_data = '__DisplayMasked_tempory_wksp'
            Integration(InputWorkspace=mask_worksp, OutputWorkspace=counts_data)
        else:
            msg = 'Cannot display the mask without a sample workspace'
            _printMessage(msg, log=True, no_console=False)
            return

    ReductionSingleton().mask.display(mask_worksp, ReductionSingleton(), counts_data)
    if counts_data:
        DeleteWorkspace(counts_data)

    return mask_worksp


# Print a test script for Colette if asked
def createColetteScript(inputdata, format, reduced, centreit, plotresults, csvfile='', savepath=''):
    script = ''
    if csvfile != '':
        script += '[COLETTE]  @ ' + csvfile + '\n'
    file_1 = inputdata['sample_sans'] + format
    script += '[COLETTE]  ASSIGN/SAMPLE ' + file_1 + '\n'
    file_1 = inputdata['sample_trans'] + format
    file_2 = inputdata['sample_direct_beam'] + format
    if file_1 != format and file_2 != format:
        script += '[COLETTE]  TRANSMISSION/SAMPLE/MEASURED ' + file_1 + ' ' + file_2 + '\n'
    file_1 = inputdata['can_sans'] + format
    if file_1 != format:
        script += '[COLETTE]  ASSIGN/CAN ' + file_1 + '\n'
    file_1 = inputdata['can_trans'] + format
    file_2 = inputdata['can_direct_beam'] + format
    if file_1 != format and file_2 != format:
        script += '[COLETTE]  TRANSMISSION/CAN/MEASURED ' + file_1 + ' ' + file_2 + '\n'
    if centreit:
        script += '[COLETTE]  FIT/MIDDLE'
    # Parameters
    script += '[COLETTE]  LIMIT/RADIUS ' + str(ReductionSingleton().mask.min_radius)
    script += ' ' + str(ReductionSingleton().mask.max_radius) + '\n'
    script += '[COLETTE]  LIMIT/WAVELENGTH ' + ReductionSingleton().to_wavelen.get_range() + '\n'
    if ReductionSingleton().DWAV < 0:
        script += '[COLETTE]  STEP/WAVELENGTH/LOGARITHMIC ' + str(ReductionSingleton().to_wavelen.w_step)[1:] + '\n'
    else:
        script += '[COLETTE]  STEP/WAVELENGTH/LINEAR ' + str(ReductionSingleton().to_wavelen.w_step) + '\n'
    # For the moment treat the rebin string as min/max/step
    qbins = ReductionSingleton().Q_REBEIN.split(",")
    nbins = len(qbins)
    if ReductionSingleton().to_Q.output_type == '1D':
        script += '[COLETTE]  LIMIT/Q ' + str(qbins[0]) + ' ' + str(qbins[nbins - 1]) + '\n'
        dq = float(qbins[1])
        if dq < 0:
            script += '[COLETTE]  STEP/Q/LOGARITHMIC ' + str(dq)[1:] + '\n'
        else:
            script += '[COLETTE]  STEP/Q/LINEAR ' + str(dq) + '\n'
    else:
        script += '[COLETTE]  LIMIT/QXY ' + str(0.0) + ' ' + str(ReductionSingleton().QXY2) + '\n'
        if ReductionSingleton().DQXY < 0:
            script += '[COLETTE]  STEP/QXY/LOGARITHMIC ' + str(ReductionSingleton().DQXY)[1:] + '\n'
        else:
            script += '[COLETTE]  STEP/QXY/LINEAR ' + str(ReductionSingleton().DQXY) + '\n'

    # Correct
    script += '[COLETTE] CORRECT\n'
    if plotresults:
        script += '[COLETTE]  DISPLAY/HISTOGRAM ' + reduced + '\n'
    if savepath != '':
        script += '[COLETTE]  WRITE/LOQ ' + reduced + ' ' + savepath + '\n'

    return script


def FindBeamCentre(rlow, rupp, MaxIter=10, xstart=None, ystart=None, tolerance=1.251e-4,
                   find_direction=FindDirectionEnum.ALL):
    """
        Estimates the location of the effective beam centre given a good initial estimate. For more
        information go to this page
        mantidproject.org/Using_the_SANS_GUI_Beam_Centre_Finder
        @param rlow: mask around the (estimated) centre to this radius (in millimetres)
        @param rupp: don't include further out than this distance (mm) from the centre point
        @param MaxInter: don't calculate more than this number of iterations (default = 10)
        @param xstart: initial guess for the horizontal distance of the beam centre
                       from the detector centre in meters (default the values in the mask file), or in the
                       case of rotated instruments a rotation about the y axis. The unit is degree/XSF
        @param ystart: initial guess for the distance of the beam centre from the detector centre
                       vertically in metres (default the values in the mask file)
        @param tolerance: define the precision of the search. If the step is smaller than the
                          tolerance, it will be considered stop searching the centre (default=1.251e-4 or 1.251um)
        @param find_only: if only Up/Down or only Left/Right is
                          required then variable is set to
        @return: the best guess for the beam centre point
    """
    COORD1STEP = ReductionSingleton().inst.cen_find_step
    COORD2STEP = ReductionSingleton().inst.cen_find_step2

    XSF = ReductionSingleton().inst.beam_centre_scale_factor1
    YSF = ReductionSingleton().inst.beam_centre_scale_factor2
    coord1_scale_factor = XSF
    coord2_scale_factor = YSF

    # Here we have to be careful as the original position can be either in [m, m] or [degree, m], we need to make sure
    # that we are consistent to not mix with [degree/XSF, m]
    original = ReductionSingleton().get_instrument().cur_detector_position(
        ReductionSingleton().get_sample().get_wksp_name())

    if ReductionSingleton().instrument.lowAngDetSet:
        det_bank = 'rear'
    else:
        det_bank = 'front'

    if xstart or ystart:
        ReductionSingleton().set_beam_finder(
            isis_reduction_steps.BaseBeamFinder( \
                float(xstart), float(ystart)), det_bank)

    beamcoords = ReductionSingleton().get_beam_center()

    # remove this if we know running the Reducer() doesn't change i.e. all execute() methods are const
    centre_reduction = copy.deepcopy(ReductionSingleton().reference())
    LimitsR(str(float(rlow)), str(float(rupp)), quiet=True, reducer=centre_reduction)

    # Create an object which handles the positions and increments
    centre_positioner = CentrePositioner(reducer=centre_reduction,
                                         position_type=find_direction,
                                         coord1_start=beamcoords[0],
                                         coord2_start=beamcoords[1],
                                         coord1_step=COORD1STEP,
                                         coord2_step=COORD2STEP,
                                         tolerance=tolerance)

    # Produce the initial position
    COORD1NEW, COORD2NEW = centre_positioner.produce_initial_position()

    # Set the CentreFinder
    sign_policy = centre_positioner.produce_sign_policy()
    centre = CentreFinder(original, sign_policy, find_direction)

    # Produce a logger for this the Beam Centre Finder
    beam_center_logger = BeamCenterLogger(centre_reduction,
                                          coord1_scale_factor,
                                          coord2_scale_factor)

    # this function moves the detector to the beam center positions defined above and
    # returns an estimate of where the beam center is relative to the new center
    resCoord1_old, resCoord2_old = centre.SeekCentre(centre_reduction, [COORD1NEW, COORD2NEW])
    centre_reduction = copy.deepcopy(ReductionSingleton().reference())
    LimitsR(str(float(rlow)), str(float(rupp)), quiet=True, reducer=centre_reduction)
    beam_center_logger.report_status(0, original[0], original[1], resCoord1_old, resCoord2_old)

    # If we have 0 iterations then we should return here. At this point the
    # Left/Right/Up/Down workspaces have been already created by the SeekCentre function.
    if MaxIter <= 0:
        zero_iterations_msg = ("You have selected 0 iterations. The beam centre" +
                               "will be positioned at (" + str(xstart) + ", " + str(ystart) + ")")
        beam_center_logger.report(zero_iterations_msg)
        return xstart, ystart

    beam_center_logger.report_init(COORD1NEW, COORD2NEW)

    # take first trial step
    COORD1NEW, COORD2NEW = centre_positioner.increment_position(COORD1NEW, COORD2NEW)
    graph_handle = None
    it = 0
    for i in range(1, MaxIter + 1):
        it = i
        centre_reduction.set_beam_finder(
            isis_reduction_steps.BaseBeamFinder(COORD1NEW, COORD2NEW), det_bank)
        resCoord1, resCoord2 = centre.SeekCentre(centre_reduction, [COORD1NEW, COORD2NEW])

        centre_reduction = copy.deepcopy(ReductionSingleton().reference())
        LimitsR(str(float(rlow)), str(float(rupp)), quiet=True, reducer=centre_reduction)

        beam_center_logger.report_status(it, COORD1NEW, COORD2NEW, resCoord1, resCoord2)

        if mantidplot:
            try:
                if not graph_handle:
                    # once we have a plot it will be updated automatically when the workspaces are updated
                    graph_handle = mantidplot.plotSpectrum(centre.QUADS, 0)
                graph_handle.activeLayer().setTitle( \
                    beam_center_logger.get_status_message(it, COORD1NEW, COORD2NEW, resCoord1, resCoord2))
            except (StandardError, Warning):
                # if plotting is not available it probably means we are running outside a GUI, in which case
                # do everything but don't plot
                pass
        # have we stepped across the y-axis that goes through the beam center?
        if resCoord1 > resCoord1_old:
            # yes with stepped across the middle, reverse direction and half the step size
            centre_positioner.set_new_increment_coord1()
        if resCoord2 > resCoord2_old:
            centre_positioner.set_new_increment_coord2()
        if (centre_positioner.is_increment_coord1_smaller_than_tolerance() and
                centre_positioner.is_increment_coord2_smaller_than_tolerance()):
            # this is the success criteria, we've close enough to the center
            beam_center_logger.report("Converged - check if stuck in local minimum!")
            break

        resCoord1_old = resCoord1
        resCoord2_old = resCoord2

        if it != MaxIter:
            COORD1NEW, COORD2NEW = centre_positioner.increment_position(COORD1NEW, COORD2NEW)
        else:
            beam_center_logger.report("Out of iterations, new coordinates may not be the best!")

    # Create the appropriate return values
    coord1_centre, coord2_centre = centre_positioner.produce_final_position(COORD1NEW, COORD2NEW)

    ReductionSingleton().set_beam_finder(
        isis_reduction_steps.BaseBeamFinder(coord1_centre, coord2_centre), det_bank)
    beam_center_logger.report_final(coord1_centre, coord2_centre)

    return coord1_centre, coord2_centre


###################### Utility functions ####################################################
def CreateZeroErrorFreeClonedWorkspace(input_workspace_name, output_workspace_name):
    """
        Creates a zero-error-free workspace
        @param input_workspace_name :  name of the workspace which might contain zero-error values
        @param output_workspace_name : name of the workspace which will have no zero-error values
        @return: success message
    """
    message, complete = su.create_zero_error_free_workspace(input_workspace_name=input_workspace_name,
                                                            output_workspace_name=output_workspace_name)
    if not complete:
        return message
    else:
        return ""


def DeleteZeroErrorFreeClonedWorkspace(input_workspace_name):
    """
        Deletes a zero-error-free workspace
        @param input_workspace_name :  name of the workspace which might contain zero-error values
        @return: success message
    """
    message, complete = su.delete_zero_error_free_workspace(input_workspace_name=input_workspace_name)
    if not complete:
        return message
    else:
        return ""


def IsValidWsForRemovingZeroErrors(input_workspace_name):
    """
        We need to check that the workspace has been reduced, ie that it has had the Q1D or Qxy algorithm
        applied to it.
        @param input_workspace_name :  name of the input workspace
        @return: success message
    """
    message, valid = su.is_valid_ws_for_removing_zero_errors(input_workspace_name=input_workspace_name)
    if not valid:
        return message
    else:
        return ""


def check_if_event_workspace(file_name):
    '''
    Checks if a file is associated with an event workspace. It tests if
    the workspace can be loaded.
    @param file_name: The file name to test
    @returns true if the workspace is an event workspace otherwise false
    '''
    result = su.can_load_as_event_workspace(filename=file_name)
    print result
    return result


################################################################################
# Input check functions

# Check the input for time shifts when adding event files
def check_time_shifts_for_added_event_files(number_of_files, time_shifts=''):
    # If there are no entries then proceed.
    if not time_shifts or time_shifts.isspace():
        return

    time_shift_container = time_shifts.split(',')
    message = ''

    # Check if the time shift elements can be cast to float
    for time_shift_element in time_shift_container:
        try:
            float(time_shift_element)
        except ValueError:
            message = ('Error: Elements of the time shift list cannot be ' +
                       'converted to a numeric value, e.g ' + time_shift_element)
            print message
            return message

    if number_of_files - 1 != len(time_shift_container):
        message = ('Error: Expected N-1 time shifts for N files, but read ' +
                   str(len(time_shift_container)) + ' time shifts for ' +
                   str(number_of_files) + ' files.')
        print message
        return message


def ConvertToPythonStringList(to_convert):
    '''
    Converts a python string list to a format more suitable for GUI representation
    @param to_convert:: The string list
    '''
    return su.convert_to_string_list(to_convert)


def ConvertFromPythonStringList(to_convert):
    '''
    Converts a comma-separated string into a Python string list
    @param to_convert:: The comm-separated string
    '''
    return su.convert_from_string_list(to_convert)


###################### Accessor functions for Transmission
def GetTransmissionMonitorSpectrum():
    """
        Gets the transmission monitor spectrum
        @return: tranmission monitor spectrum
    """
    return ReductionSingleton().transmission_calculator.trans_mon


def SetTransmissionMonitorSpectrum(trans_mon):
    """
        Sets the transmission monitor spectrum.
        @param trans_mon :: The spectrum to set.
    """
    if su.is_convertible_to_int(trans_mon):
        ReductionSingleton().transmission_calculator.trans_mon = int(trans_mon)
    else:
        sanslog.warning('Warning: Could not convert the transmission monitor spectrum to int.')


def UnsetTransmissionMonitorSpectrum():
    """
        Sets the transmission monitor spectrum to None
    """
    ReductionSingleton().transmission_calculator.trans_mon = None


def GetTransmissionMonitorSpectrumShift():
    """
        Gets the addditional shift for the transmission monitor spectrum.
        This currently only exists for SANS2D
        @return: tranmission monitor spectrum
    """
    inst = ReductionSingleton().get_instrument()
    if inst.name() != "SANS2D" and inst.name() != "SANS2DTUBES":
        return
    return inst.monitor_4_offset


def SetTransmissionMonitorSpectrumShift(trans_mon_shift):
    """
        Sets the transmission monitor spectrum shfit.
        @param trans_mon_shift :: The spectrum shift to set.
    """
    if su.is_convertible_to_float(trans_mon_shift):
        inst = ReductionSingleton().get_instrument()
        # Note that we are only setting the transmission monitor spectrum shift
        # if we are dealing with a SANS2D instrument
        if inst.name() != 'SANS2D' and inst.name() != 'SANS2DTUBES':
            return
        inst.monitor_4_offset = float(trans_mon_shift)
    else:
        sanslog.warning('Warning: Could not convert transmission monitor spectrum shift to float.')


def GetTransmissionRadiusInMM():
    """
        Gets the radius for usage with beam stop as transmission monitor in mm
        @return: tranmission radius in mm
    """
    radius = ReductionSingleton().transmission_calculator.radius
    if radius is not None:
        radius = radius * 1000.0
    return radius


def SetTransmissionRadiusInMM(trans_radius):
    """
        Sets the transmission monitor spectrum.
        @param trans_radius :: The radius to set in mm
    """
    if su.is_convertible_to_float(trans_radius):
        ReductionSingleton().transmission_calculator.radius = float(trans_radius) / 1000.0
    else:
        sanslog.warning('Warning: Could convert transmission radius to float.')


def GetTransmissionROI():
    """
        Gets the list of ROI file names
        @return: list of roi file names or None
    """
    roi_files = ReductionSingleton().transmission_calculator.roi_files
    if len(roi_files) == 0:
        return
    else:
        return roi_files


def SetTransmissionROI(trans_roi_files):
    """
        Sets the transmission monitor region of interest.
        @param trans_roi_files :: A string list of roi files
    """
    if su.is_valid_xml_file_list(trans_roi_files):
        ReductionSingleton().transmission_calculator.roi_files = trans_roi_files
    else:
        sanslog.warning('Warning: The roi file list does not seem to be valid.')


def GetTransmissionMask():
    """
        Gets the list of transmission maks file names
        @return: list of transmission mask file names or None
    """
    trans_mask_files = ReductionSingleton().transmission_calculator.mask_files
    if len(trans_mask_files) == 0:
        return
    else:
        return trans_mask_files


def SetTransmissionMask(trans_mask_files):
    """
        Sets the transmission masks.
        @param trans_mask_files :: A string list of mask files
    """
    if su.is_valid_xml_file_list(trans_mask_files):
        ReductionSingleton().transmission_calculator.mask_files = trans_mask_files
    else:
        sanslog.warning('Warning: The mask file list does not seem to be valid.')


def AddRuns(runs, instrument='sans2d', saveAsEvent=False, binning="Monitors", isOverlay=False, time_shifts=None,
            defType='.nxs', rawTypes=('.raw', '.s*', 'add', '.RAW'), lowMem=False):
    '''
    Method to expose the add_runs functionality for custom scripting.
    @param runs: a list with the requested run numbers
    @param instrument: the name of the selected instrument
    @param saveAsEvent: when adding event-type data, then this can be stored as event-type data
    @param binning: where to get the binnings from. This is relevant when adding Event-type data.
                    The property can be set to "Monitors" in order to emulate the binning of the monitors or to a
                    string list with the same format that is used for the Rebin algorithm. This property is ignored
                    when saving as event data.
    @param isOverlay: sets if the the overlay mechanism should be used when the saveAsEvent flag is set
    @param time_shifts: provides additional time shifts if the isOverlay flag is specified. The time shifts are specifed
                        in a string list. Either time_shifts is not used or a list with times in secomds. Note that there
                        has to be one entry fewer than the number of workspaces to add.
    @param defType: the file type
    @param rawTypes: the raw types
    @param lowMem: if the lowMem option should be used
    @returns a success message
    '''
    # Need at least two runs to work
    if len(runs) < 1:
        issueWarning("AddRuns issue: A list with at least two runs needs to be provided.")
        return

    if time_shifts is None:
        time_shifts = []

    return add_runs(runs=runs,
                    inst=instrument,
                    defType=defType,
                    rawTypes=rawTypes,
                    lowMem=lowMem,
                    binning=binning,
                    saveAsEvent=saveAsEvent,
                    isOverlay=isOverlay,
                    time_shifts=time_shifts)


##################### Accesor functions for QResolution
def get_q_resolution_moderator():
    '''
    Gets the moderator file path
    @returns the moderator file path or nothing
    '''
    val = ReductionSingleton().to_Q.get_q_resolution_moderator()
    if val == None:
        val = ''
    print str(val)
    return val


def set_q_resolution_moderator(file_name):
    '''
    Sets the moderator file path
    @param file_name: the full file path
    '''
    try:
        ReductionSingleton().to_Q.set_q_resolution_moderator(file_name)
    except RuntimeError, details:
        sanslog.error("The specified moderator file could not be found. Please specify a file"
                      "which exists in the search directories. See details: %s" % str(details))


# -- Use q resoltion
def get_q_resultution_use():
    '''
    Gets if the q resolution option is being used
    @returns true if the resolution option is being used, else false
    '''
    val = ReductionSingleton().to_Q.get_use_q_resolution()
    print str(val)
    return val


def set_q_resolution_use(use):
    '''
    Sets if the q resolution option is being used
    @param use: use flag
    '''
    if use == True:
        ReductionSingleton().to_Q.set_use_q_resolution(True)
    elif use == False:
        ReductionSingleton().to_Q.set_use_q_resolution(False)
    else:
        sanslog.warning('Warning: Could could not set useage of QResolution')


# -- Collimation length
def get_q_resolution_collimation_length():
    '''
    Get the collimation length
    @returns the collimation length in mm
    '''
    element = ReductionSingleton().to_Q.get_q_resolution_collimation_length()
    msg = "CollimationLength"
    if su.is_convertible_to_float(element) or not element:
        pass
    else:
        sanslog.warning('Warning: Could not convert %s to float.' % msg)
    print str(element)
    return element


def set_q_resolution_collimation_length(collimation_length):
    '''
    Sets the collimation length
    @param collimation_length: the collimation length
    '''
    if collimation_length == None:
        return
    msg = "Collimation Length"
    if su.is_convertible_to_float(collimation_length):
        c_l = float(collimation_length)
        ReductionSingleton().to_Q.set_q_resolution_collimation_length(c_l)
    else:
        sanslog.warning('Warning: Could not convert %s to float.' % msg)


# -- Delta R
def get_q_resolution_delta_r():
    '''
    Get the delta r value
    @returns the delta r in mm
    '''
    val = get_q_resolution_float(ReductionSingleton().to_Q.get_q_resolution_delta_r, "DeltaR")
    print str(val)
    return val


def set_q_resolution_delta_r(delta_r):
    '''
    Sets the delta r value
    @param delta_r: the delta r value
    '''
    set_q_resolution_float(ReductionSingleton().to_Q.set_q_resolution_delta_r, delta_r, "DeltaR")


# -- A1
def get_q_resolution_a1():
    '''
    Get the A1 diameter
    @returns the diameter for the first aperature in mm
    '''
    val = get_q_resolution_float(ReductionSingleton().to_Q.get_q_resolution_a1, "A1")
    print str(val)
    return val


def set_q_resolution_a1(a1):
    '''
    Sets the a1 value
    @param a1: the a1 value in mm
    '''
    set_q_resolution_float(ReductionSingleton().to_Q.set_q_resolution_a1, a1, "A1")


# -- A2
def get_q_resolution_a2():
    '''
    Get the A2 diameter
    @returns the diameter for the second aperature in mm
    '''
    val = get_q_resolution_float(ReductionSingleton().to_Q.get_q_resolution_a2, "A2")
    print str(val)
    return val


def set_q_resolution_a2(a2):
    '''
    Sets the a2 value
    @param a2: the a2 value in mm
    '''
    set_q_resolution_float(ReductionSingleton().to_Q.set_q_resolution_a2, a2, "A2")


# -- H1
def get_q_resolution_h1():
    '''
    Get the first height for rectangular apertures
    @returns the first height in mm
    '''
    val = get_q_resolution_float(ReductionSingleton().to_Q.get_q_resolution_h1, "H1")
    print str(val)
    return val


def set_q_resolution_h1(h1):
    '''
    Set the first height for rectangular apertures
    @param h1: the first height in mm
    '''
    set_q_resolution_float(ReductionSingleton().to_Q.set_q_resolution_h1, h1, "H1")


# -- H2
def get_q_resolution_h2():
    '''
    Get the second height for rectangular apertures
    @returns the second height in mm
    '''
    val = get_q_resolution_float(ReductionSingleton().to_Q.get_q_resolution_h2, "H2")
    print str(val)
    return val


def set_q_resolution_h2(h2):
    '''
    Set the second height for rectangular apertures
    @param h2: the second height in mm
    '''
    set_q_resolution_float(ReductionSingleton().to_Q.set_q_resolution_h2, h2, "H2")


# -- W1
def get_q_resolution_w1():
    '''
    Get the first width for rectangular apertures
    @returns the first width in mm
    '''
    val = get_q_resolution_float(ReductionSingleton().to_Q.get_q_resolution_w1, "W1")
    print str(val)
    return val


def set_q_resolution_w1(w1):
    '''
    Set the first width for rectangular apertures
    @param w1: the first width in mm
    '''
    set_q_resolution_float(ReductionSingleton().to_Q.set_q_resolution_w1, w1, "W1")


# -- W2
def get_q_resolution_w2():
    '''
    Get the second width for rectangular apertures
    @returns the second width in mm
    '''
    val = get_q_resolution_float(ReductionSingleton().to_Q.get_q_resolution_w2, "W2")
    print str(val)
    return val


def set_q_resolution_w2(w2):
    '''
    Set the second width for rectangular apertures
    @param w1: the second width in mm
    '''
    set_q_resolution_float(ReductionSingleton().to_Q.set_q_resolution_w2, w2, "W2")


# -- Reset
def reset_q_resolution_settings():
    '''
    Resets the q settings
    '''
    ReductionSingleton().to_Q.reset_q_settings()


# -- Set float value
def set_q_resolution_float(func, arg, msg):
    '''
    Set a q resolution value
    @param func: the speficied function to run
    @param arg: the argument
    @param mgs: error message
    '''
    if arg == None:
        return

    if su.is_convertible_to_float(arg):
        d_r = su.millimeter_2_meter(float(arg))
        func(d_r)
    else:
        sanslog.warning('Warning: Could not convert %s to float.' % msg)


def get_q_resolution_float(func, msg):
    '''
    Gets a q resolution value and checks if it has been set.
    @param func: the speficied function to run
    @param mgs: error message
    @return the correct value
    '''
    element = func()

    if su.is_convertible_to_float(element):
        element = su.meter_2_millimeter(element)
    elif not element:
        pass
    else:
        sanslog.warning('Warning: Could not convert %s to float.' % msg)
    return element


def are_settings_consistent():
    '''
    Runs the consistency check over all reductionssteps and reports cosistency
    issues to the user. The user needs to sort out these issues.
    '''
    try:
        ReductionSingleton().perform_consistency_check()
    except RuntimeError, details:
        sanslog.error("There was an inconsistency issue with your settings. See details: %s" % str(details))
        raise RuntimeError("Please fix the following inconsistencies: %s" % str(details))


def is_current_workspace_an_angle_workspace():
    '''
    Queries if the current workspace, stored in the reducer is a workspace
    which uses [angle, pos] to denote its location
    @returns true if it is an angle workspace else false
    '''
    is_angle = False
    try:
        is_angle = is_workspace_which_requires_angle(reducer=ReductionSingleton())
    except (StopIteration, StandardError, Warning):
        is_angle = False
    return is_angle

<<<<<<< HEAD
def MatchIDFInReducerAndWorkspace(file_name):
    '''
    This method checks if the IDF which gets loaded with the workspace associated
    with the file name and the current instrument in the reducer singleton refer
    to the same IDF. If not then switch the IDF in the reducer.
    '''
    is_matched = True

    # Get measurement time from file
    measurement_time = su.get_measurement_time_from_file(file_name)

    # Get current instrument type
    instrument_name = ReductionSingleton().get_instrument_name()

    # Get the path to the instrument definition file
    idf_path_workspace = ExperimentInfo.getInstrumentFilename(instrument_name, measurement_time)
    idf_path_workspace = os.path.normpath(idf_path_workspace)

    # Get the idf from the reducer
    idf_path_reducer = get_current_idf_path_in_reducer()

    if ((idf_path_reducer == idf_path_workspace) and
        su.are_two_files_identical(idf_path_reducer, idf_path_reducer)):
        is_matched = True
    else:
        is_matched = False

    return is_matched
=======
>>>>>>> 2c17d6b8

def has_user_file_valid_extension(file_name):
    '''
    Checks if the user file has a valid extension
    @param file_name: the name of the user file
    @returns true if it is valid else false
    '''
    is_valid = su.is_valid_user_file_extension(file_name)
    print str(is_valid)
    return is_valid

<<<<<<< HEAD
def get_current_idf_path_in_reducer():
    '''
    This function returns the path to the IDF which is currently being used by the
    instrument stored in the reducer
    @returns a string with the path to the IDF which is currently being used.
    '''
    idf_path_reducer = ReductionSingleton().get_idf_file_path()
    idf_path_reducer = os.path.normpath(idf_path_reducer)
    print str(idf_path_reducer)
    return idf_path_reducer
=======

##################### Accesor functions for BackgroundCorrection
def set_background_correction(run_number, is_time_based, is_mon, is_mean, mon_numbers=None):
    '''
    Set a background correction setting.
    @param run_number: the run number
    @param is_time_based: if it is time-based or uamp-based
    @param is_mon: if it is a monitor or a detector
    @param is_mean: if it is mean or tof
    @param mon_numbers: the monitor numbers of interest or an empty string
    '''

    def convert_from_comma_separated_string_to_int_list(input_string):
        '''
        Convert from string with comma-separated values to a python int list
        @param input_string: the input string
        @returns an integer list
        @raises RuntimeError: conversion form string to int is not possible
        '''
        if input_string is None or len(input_string) == 0:
            return None
        string_list = su.convert_to_list_of_strings(input_string)
        can_convert_to_int = all(su.is_convertible_to_int(element) for element in string_list)
        int_list = None
        if can_convert_to_int:
            int_list = [int(element) for element in string_list]
        else:
            raise RuntimeError("Cannot convert string list to integer list")
        return int_list

    mon_numbers_int = convert_from_comma_separated_string_to_int_list(mon_numbers)

    setting = UserFileParser.DarkRunSettings(run_number=run_number,
                                             time=is_time_based,
                                             mean=is_mean,
                                             mon=is_mon,
                                             mon_number=mon_numbers_int)
    ReductionSingleton().add_dark_run_setting(setting)


def get_background_correction(is_time, is_mon, component):
    '''
        Gets the background corrections settings for a specific configuration
        This can be: time-based + detector, time_based + monitor,
                     uamp-based + detector, uamp_based + monitor
        @param is_time: is it time or uamp based
        @param is_mon: is it a monitor or a detector
        @param component: string with a component name (need to do this because of the python-C++ interface)
    '''

    def convert_from_int_list_to_string(int_list):
        '''
        Convert from a python list of integers to a string with comma-separated values
        @param int_list: the integer list
        @returns the string
        '''
        if int_list is None or len(int_list) == 0:
            return None
        else:
            string_list = [str(element) for element in int_list]
            return su.convert_from_string_list(string_list)

    setting = ReductionSingleton().get_dark_run_setting(is_time, is_mon)

    value = None
    if setting is not None:
        if component == "run_number":
            value = setting.run_number
        elif component == "is_mean":
            value = str(setting.mean)
        elif component == "is_mon":
            value = str(setting.mon)
        elif component == "mon_number":
            value = convert_from_int_list_to_string(setting.mon_numbers)
        else:
            pass
    print str(value)
    return value


def clear_background_correction():
    '''
    Clears the background correction settings
    '''
    ReductionSingleton().clear_dark_run_settings()

>>>>>>> 2c17d6b8

###############################################################################
######################### Start of Deprecated Code ############################
###############################################################################

@deprecated
def UserPath(path):
    """
        Sets the directory in which Mantid should look for the mask file if a
        full path was not specified
        @param path: the full path to the directory
    """
    _printMessage('UserPath("' + path + '") #Will look for mask file here')
    ReductionSingleton().user_file_path = path


@deprecated
def DataPath(path):
    """
        Sets an extra directory for Mantid to look for run files
        @param path: the full path to a directory containing the run files to analyse
    """
    ReductionSingleton().set_data_path(path)


@deprecated
def CropToDetector(inputWSname, outputWSname=None):
    """
        Crops the workspace so that it only contains the spectra that correspond
        to the detectors used in the reduction
        @param inputWSname: name of the workspace to crop
        @param outputWSname: name the workspace will take (default is the inputWSname)
    """
    if not outputWSname:
        outputWSname = inputWSname

    ReductionSingleton().instrument.cur_detector().crop_to_detector(inputWSname, outputWSname)


@deprecated
def SetRearEfficiencyFile(filename):
    rear_det = ReductionSingleton().instrument.getDetector('rear')
    rear_det.correction_file = filename


@deprecated
def SetFrontEfficiencyFile(filename):
    front_det = ReductionSingleton().instrument.getDetector('front')
    front_det.correction_file = filename


@deprecated
def displayUserFile():
    print '-- Mask file defaults --'
    print ReductionSingleton().to_wavlen
    print ReductionSingleton().Q_string()
    #    print correction_files()
    print '    direct beam file rear:',
    print ReductionSingleton().instrument.detector_file('rear')
    print '    direct beam file front:',
    print ReductionSingleton().instrument.detector_file('front')
    print ReductionSingleton().mask


@deprecated
def displayMaskFile():
    displayUserFile()


@deprecated
def displayGeometry():
    [x, y] = ReductionSingleton().get_beam_center()
    print 'Beam centre: [' + str(x) + ',' + str(y) + ']'
    print ReductionSingleton().get_sample().geometry


@deprecated
def LimitsQ(*args):
    settings = ReductionSingleton().user_settings
    if settings is None:
        raise RuntimeError('MaskFile() first')

    # If given one argument it must be a rebin string
    if len(args) == 1:
        val = args[0]
        if str == type(val):
            _printMessage("LimitsQ(" + val + ")")
            settings.readLimitValues("L/Q " + val, ReductionSingleton())
        else:
            issueWarning("LimitsQ can only be called with a single string or 4 values")
    elif len(args) == 4:
        qmin, qmax, step, step_type = args
        _printMessage('LimitsQ(' + str(qmin) + ', ' + str(qmax) + ', ' + str(step) + ',' + str(step_type) + ')')
        settings.readLimitValues('L/Q ' + str(qmin) + ' ' + str(qmax) + ' ' + str(step) + '/' + step_type,
                                 ReductionSingleton())
    else:
        issueWarning("LimitsQ called with " + str(len(args)) + " arguments, 1 or 4 expected.")


@deprecated
def ViewCurrentMask():
    """
        In MantidPlot this opens InstrumentView to display the masked
        detectors in the bank in a different colour
    """
    ReductionSingleton().ViewCurrentMask()


###############################################################################
########################## End of Deprecated Code #############################
########################################################################g#######

# this is like a #define I'd like to get rid of it because it seems meaningless here
DefaultTrans = 'True'
NewTrans = 'False'

_refresh_singleton()

if __name__ == '__main__':
    SetVerboseMode(True)
    SANS2D()
    MaskFile('MASKSANS2D_123T_4m_Xpress_8mm.txt')
    Set1D()
    AssignSample('SANS2D00002500.nxs')
    Gravity(True)
    wav1 = 2.0
    wav2 = wav1 + 2.0
    reduced = WavRangeReduction(wav1, wav2, DefaultTrans)<|MERGE_RESOLUTION|>--- conflicted
+++ resolved
@@ -26,13 +26,8 @@
     import mantidplot
 except (StandardError, Warning):
     mantidplot = None
-<<<<<<< HEAD
-    #this should happen when this is called from outside Mantidplot and only then,
-    #the result is that attempting to plot will raise an exception
-=======
     # this should happen when this is called from outside Mantidplot and only then,
     # the result is that attempting to plot will raise an exception
->>>>>>> 2c17d6b8
 
 try:
     from PyQt4.QtGui import qApp
@@ -108,12 +103,7 @@
     """
     return SANS2D("SANS2D_Definition_Tubes.xml")
 
-<<<<<<< HEAD
 def LOQ(idf_path='LOQ_Definition_20020226-.xml'):
-=======
-
-def LOQ():
->>>>>>> 2c17d6b8
     """
         Initialises the instrument settings for LOQ
         @return True on success
@@ -129,12 +119,7 @@
         return False
     return True
 
-<<<<<<< HEAD
 def LARMOR(idf_path = None):
-=======
-
-def LARMOR():
->>>>>>> 2c17d6b8
     """
     Initialises the instrument settings for LARMOR
     @param idf_path :: optionally specify the path to the LARMOR IDF to use.
@@ -1771,7 +1756,6 @@
         is_angle = False
     return is_angle
 
-<<<<<<< HEAD
 def MatchIDFInReducerAndWorkspace(file_name):
     '''
     This method checks if the IDF which gets loaded with the workspace associated
@@ -1800,8 +1784,6 @@
         is_matched = False
 
     return is_matched
-=======
->>>>>>> 2c17d6b8
 
 def has_user_file_valid_extension(file_name):
     '''
@@ -1813,7 +1795,6 @@
     print str(is_valid)
     return is_valid
 
-<<<<<<< HEAD
 def get_current_idf_path_in_reducer():
     '''
     This function returns the path to the IDF which is currently being used by the
@@ -1824,7 +1805,7 @@
     idf_path_reducer = os.path.normpath(idf_path_reducer)
     print str(idf_path_reducer)
     return idf_path_reducer
-=======
+
 
 ##################### Accesor functions for BackgroundCorrection
 def set_background_correction(run_number, is_time_based, is_mon, is_mean, mon_numbers=None):
@@ -1911,7 +1892,6 @@
     '''
     ReductionSingleton().clear_dark_run_settings()
 
->>>>>>> 2c17d6b8
 
 ###############################################################################
 ######################### Start of Deprecated Code ############################
