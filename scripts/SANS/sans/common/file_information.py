""" The elements of this module coordinate file access and information extraction from files."""

# pylint: disable=too-few-public-methods, invalid-name

from __future__ import (absolute_import, division, print_function)
import os
import h5py as h5
from abc import (ABCMeta, abstractmethod)
from mantid.api import FileFinder
from mantid.kernel import (DateAndTime, ConfigService)
from mantid.api import (AlgorithmManager, ExperimentInfo)
from sans.common.enums import (SANSInstrument, FileType, SampleShape)
<<<<<<< HEAD
from sans.common.xml_parsing import get_valid_to_time_from_idf_string
=======
>>>>>>> 819fad7f
from sans.common.constants import (SANS2D, LARMOR, LOQ)
from six import with_metaclass


# ----------------------------------------------------------------------------------------------------------------------
# Constants
# ----------------------------------------------------------------------------------------------------------------------
# File extensions
NXS_EXTENSION = "nxs"
RAW_EXTENSION = "raw"
RAW_EXTENSION_WITH_DOT = ".RAW"

ADDED_SUFFIX = "-add_added_event_data"
ADDED_MONITOR_SUFFIX = "-add_monitors_added_event_data"
ADD_FILE_SUFFIX = "-ADD.NXS"

PARAMETERS_XML_SUFFIX = "_Parameters.xml"


# Nexus key words
RAW_DATA_1 = "raw_data_1"
PERIODS = "periods"
PROTON_CHARGE = "proton_charge"
INSTRUMENT = "instrument"
NAME = "name"
START_TIME = "start_time"
RUN_NUMBER = "run_number"
NX_CLASS = "NX_class"
NX_EVENT_DATA = "NXevent_data"
LOGS = "logs"
VALUE = "value"
WORKSPACE_NAME = "workspace_name"
END_TIME = "r_endtime"
END_DATE = "r_enddate"
MANTID_WORKSPACE_PREFIX = 'mantid_workspace_'
EVENT_WORKSPACE = "event_workspace"

# Other
ALTERNATIVE_SANS2D_NAME = "SAN"
DEFINITION = "Definition"
PARAMETERS = "Parameters"

# Geometry
SAMPLE = "sample"
WIDTH = "width"
HEIGHT = "height"
THICKNESS = "thickness"
SHAPE = 'shape'
CYLINDER = "CYLINDER"
FLAT_PLATE = "FLAT PLATE"
DISC = "DISC"
GEOM_HEIGHT = 'geom_height'
GEOM_WIDTH = 'geom_width'
GEOM_THICKNESS = 'geom_thickness'
GEOM_ID = 'geom_id'
E_HEIGHT = 'e_height'
E_WIDTH = 'e_width'
E_THICK = 'e_thick'
E_GEOM = 'e_geom'


# ----------------------------------------------------------------------------------------------------------------------
# General functions
# ----------------------------------------------------------------------------------------------------------------------
def find_full_file_path(file_name):
    """
    Gets the full path of a file name if it is available on the Mantid paths.

    :param file_name: the name of the file.
    :return: the full file path.
    """
    return FileFinder.getFullPath(file_name)


def find_sans_file(file_name):
    """
    Finds a SANS file.
    The file can be specified as:
    1. file.ext or  path1 path2 file.ext
    2. run number
    :param file_name: a file name or a run number.
    :return: the full path.
    """
    full_path = find_full_file_path(file_name)
    if not full_path:
        runs = FileFinder.findRuns(file_name)
        if runs:
            full_path = runs[0]
    if not full_path:
        raise RuntimeError("Trying to find the SANS file {0}, but cannot find it. Make sure that "
                           "the relevant paths are added.".format(file_name))
    return full_path


def get_extension_for_file_type(file_info):
    """
    Get the extension for a specific file type.

    :param file_info: a SANSFileInformation object.
    :return: the extension a stirng. This can be either nxs or raw.
    """
    if file_info.get_type() is FileType.ISISNexus or file_info.get_type() is FileType.ISISNexusAdded:
        extension = NXS_EXTENSION
    elif file_info.get_type() is FileType.ISISRaw:
        extension = RAW_EXTENSION
    else:
        raise RuntimeError("The file extension type for a file of type {0} is unknown"
                           "".format(str(file_info.get_type())))
    return extension


def get_number_of_periods(func, file_name):
    """
    Get the number of periods of the data in a file.

    :param func: a function handle which extracts the relevant information.
    :param file_name: the file name to the relevant file.
    :return: the number of periods if it is applicable else 0.
    """
    is_file_type, number_of_periods = func(file_name)
    return number_of_periods if is_file_type else 0


def is_single_period(func, file_name):
    """
    Checks if a file contains only single period data.

    :param func: a function handle which extracts the number of periods.
    :param file_name: the name of the file.
    :return: true if the number of periods is 1 else false.
    """
    is_file_type, number_of_periods = func(file_name)
    return is_file_type and number_of_periods == 1


def is_multi_period(func, file_name):
    """
    Checks if a file contains multi-period data.

    :param func: a function handle which extracts the number of periods.
    :param file_name: the name of the file.
    :return: true if the number of periods is larger than one else false.
    """
    is_file_type, number_of_periods = func(file_name)
    return is_file_type and number_of_periods >= 1


def get_instrument_paths_for_sans_file(file_name):
    """
    Gets the Instrument Definition File (IDF) path and the Instrument Parameter Path (IPF) path associated with a file.

    :param file_name: the file name is a name fo a SANS data file, e.g. SANS2D0001234
    :return: the IDF path and the IPF path
    """
    def get_file_location(path):
        return os.path.dirname(path)

    def get_ipf_equivalent_name(path):
        # If XXX_Definition_Yyy.xml is the IDF name, then the equivalent  IPF name is: XXX_Parameters_Yyy.xml
        base_file_name = os.path.basename(path)
        return base_file_name.replace(DEFINITION, PARAMETERS)

    def get_ipf_standard_name(path):
        # If XXX_Definition_Yyy.xml is the IDF name, then the standard IPF name is: XXX_Parameters.xml
        base_file_name = os.path.basename(path)
        elements = base_file_name.split("_")
        return elements[0] + PARAMETERS_XML_SUFFIX

    def check_for_files(directory, path):
        # Check if XXX_Parameters_Yyy.xml exists in the same folder
        ipf_equivalent_name = get_ipf_equivalent_name(path)
        ipf_equivalent = os.path.join(directory, ipf_equivalent_name)
        if os.path.exists(ipf_equivalent):
            return ipf_equivalent

        # Check if XXX_Parameters.xml exists in the same folder
        ipf_standard_name = get_ipf_standard_name(path)
        ipf_standard = os.path.join(directory, ipf_standard_name)
        if os.path.exists(ipf_standard):
            return ipf_standard
        # Does not seem to be in the folder
        return None

    def get_ipf_for_rule_1(path):
        # Check if can be found in the same folder
        directory = get_file_location(path)
        return check_for_files(directory, path)

    def get_ipf_for_rule_2(path):
        # Check if can be found in the instrument folder
        directory = ConfigService.getInstrumentDirectory()
        return check_for_files(directory, path)

    # Get the measurement date
    file_information_factory = SANSFileInformationFactory()
    file_information = file_information_factory.create_sans_file_information(file_name)
    measurement_time = file_information.get_date()
    # For some odd reason the __str__ method of DateAndTime adds a space which we need to strip here. It seems
    # to be on purpose though since the export method is called IS08601StringPlusSpace --> hence we need to strip it
    # ourselves
    measurement_time_as_string = str(measurement_time).strip()

    # Get the instrument
    instrument = file_information.get_instrument()
    instrument_as_string = SANSInstrument.to_string(instrument)

    # Get the idf file path
    idf_path = ExperimentInfo.getInstrumentFilename(instrument_as_string, measurement_time_as_string)
    idf_path = os.path.normpath(idf_path)

    if not os.path.exists(idf_path):
        raise RuntimeError("SANSFileInformation: The instrument definition file {0} does not seem to "
                           "exist.".format(str(idf_path)))

    # Get the ipf path. This is slightly more complicated. See the Mantid documentation for the naming rules. Currently
    # they are:
    # 1. If the IDF is not in the instrument folder and there is another X_Parameters.xml in the same folder,
    #    this one in the same folder will be used instead of any parameter file in the instrument folder.
    # 2. If you want one parameter file for your IDF file, name your IDF file X_Definition_Yyy.xml and the parameter
    #    file X_Parameters_Yyy.xml , where Yyy is any combination a characters you find appropriate. If your IDF
    #    file is not in the instrument folder, the parameter file can be in either the same folder or in the instrument
    #    folder, but it can only be in the instrument folder, if the same folder has no X_Parameters.xml or
    #    X_Parameters_Yyy.xml file. If there is no X_Parameters_Yyy.xml file, X_Parameters.xml would be used.
    ipf_rule1 = get_ipf_for_rule_1(idf_path)
    if ipf_rule1:
        return idf_path, ipf_rule1

    ipf_rule2 = get_ipf_for_rule_2(idf_path)
    if ipf_rule2:
        return idf_path, ipf_rule2

    raise RuntimeError("SANSFileInformation: There does not seem to be a corresponding instrument parameter file "
                       "available for {0}".format(str(idf_path)))


def convert_to_shape(shape_flag):
    """
    Converts a shape flag to a shape object.

    @param shape_flag: a geometry flag which can be 1, 2 or 3
    @return: a shape object
    """
    if shape_flag == 1:
        shape = SampleShape.CylinderAxisUp
    elif shape_flag == 2:
        shape = SampleShape.Cuboid
    elif shape_flag == 3:
        shape = SampleShape.CylinderAxisAlong
    else:
        shape = None
    return shape


# ----------------------------------------------------------------------------------------------------------------------
# Functions for ISIS Nexus
# ----------------------------------------------------------------------------------------------------------------------
def get_isis_nexus_info(file_name):
    """
    Get information if is ISIS Nexus and the number of periods.

    :param file_name: the full file path.
    :return: if the file was a Nexus file and the number of periods.
    """
    try:
        with h5.File(file_name) as h5_file:
            keys = list(h5_file.keys())
            is_isis_nexus = RAW_DATA_1 in keys
            if is_isis_nexus:
                first_entry = h5_file[RAW_DATA_1]
                period_group = first_entry[PERIODS]
                proton_charge_data_set = period_group[PROTON_CHARGE]
                number_of_periods = len(proton_charge_data_set)
            else:
                number_of_periods = -1
    except IOError:
        is_isis_nexus = False
        number_of_periods = -1
    return is_isis_nexus, number_of_periods


def is_isis_nexus_single_period(file_name):
    return is_single_period(get_isis_nexus_info, file_name)


def is_isis_nexus_multi_period(file_name):
    return is_multi_period(get_isis_nexus_info, file_name)


def get_number_of_periods_for_isis_nexus(file_name):
    return get_number_of_periods(get_isis_nexus_info, file_name)


def get_instrument_name_for_isis_nexus(file_name):
    """
    Instrument inforamtion is
    file|
        |--mantid_workspace_1/raw_data_1|
                                        |--instrument|
                                                     |--name
    """
    with h5.File(file_name) as h5_file:
        # Open first entry
        keys = list(h5_file.keys())
        first_entry = h5_file[keys[0]]
        # Open instrument group
        instrument_group = first_entry[INSTRUMENT]
        # Open name data set
        name_data_set = instrument_group[NAME]
        # Read value
        instrument_name = name_data_set[0].decode("utf-8")
    return instrument_name


def get_top_level_nexus_entry(file_name, entry_name):
    """
    Gets the first entry in a Nexus file.

    :param file_name: The file name
    :param entry_name: the entry name
    :return:
    """
    with h5.File(file_name) as h5_file:
        # Open first entry
        keys = list(h5_file.keys())
        top_level = h5_file[keys[0]]
        entry = top_level[entry_name]
        value = entry[0]
    return value


def get_date_for_isis_nexus(file_name):
    value = get_top_level_nexus_entry(file_name, START_TIME)
    return DateAndTime(value)


def get_run_number_for_isis_nexus(file_name):
    return int(get_top_level_nexus_entry(file_name, RUN_NUMBER))


def get_event_mode_information(file_name):
    """
    Event mode files have a class with a "NXevent_data" type
    Structure:
    |--mantid_workspace_1/raw_data_1|
                                    |--some_group|
                                                 |--Attribute: NX_class = NXevent_data
    """
    with h5.File(file_name) as h5_file:
        # Open first entry
        keys = list(h5_file.keys())
        first_entry = h5_file[keys[0]]
        # Open instrument group
        is_event_mode = False
        for value in list(first_entry.values()):
            if NX_CLASS in value.attrs and NX_EVENT_DATA == value.attrs[NX_CLASS].decode("utf-8"):
                is_event_mode = True
                break
    return is_event_mode


def get_geometry_information_isis_nexus(file_name):
    """
    Gets geometry information from the sample folder in the nexus file

    @param file_name:
    @return: height, width, thickness, shape
    """
    with h5.File(file_name) as h5_file:
        # Open first entry
        keys = list(h5_file.keys())
        top_level = h5_file[keys[0]]
<<<<<<< HEAD
        sample = top_level['sample']
        height = float(sample['height'][0])
        width = float(sample['width'][0])
        thickness = float(sample['thickness'][0])
        shape_as_string = sample['shape'][0].upper()

        if shape_as_string == "CYLINDER":
            shape = SampleShape.CylinderAxisUp
        elif shape_as_string == "FLAT PLATE":
            shape = SampleShape.Cuboid
        elif shape_as_string == "DISC":
=======
        sample = top_level[SAMPLE]
        height = float(sample[HEIGHT][0])
        width = float(sample[WIDTH][0])
        thickness = float(sample[THICKNESS][0])
        shape_as_string = sample[SHAPE][0].upper().decode("utf-8")
        if shape_as_string == CYLINDER:
            shape = SampleShape.CylinderAxisUp
        elif shape_as_string == FLAT_PLATE:
            shape = SampleShape.Cuboid
        elif shape_as_string == DISC:
>>>>>>> 819fad7f
            shape = SampleShape.CylinderAxisAlong
        else:
            shape = None
    return height, width, thickness, shape

# ----------------------------------------------------------------------------------------------------------------------
# Functions for Added data
# ----------------------------------------------------------------------------------------------------------------------
# 1. An added file will always have a file name SOME_NAME-add.nxs, ie we can preselect an added file by the -add
#    qualifier
# 2. Scenario 1: Added histogram data, ie files which were added and saved as histogram data.
# 2.1 Added histogram files will contain one or more (if they were based on multi-period files) entries in the hdfd5
#    file where the first level entry will be named mantid_workspace_X where X=1,2,3,... . Note that the numbers
#    correspond  to periods.
# 3. Scenario 2: Added event data, ie files which were added and saved as event data.
# 3.1 TODO


def get_date_and_run_number_added_nexus(file_name):
    with h5.File(file_name) as h5_file:
        keys = list(h5_file.keys())
        first_entry = h5_file[keys[0]]
        logs = first_entry["logs"]
        # Start time
        start_time = logs["start_time"]
        start_time_value = DateAndTime(start_time["value"][0])
        # Run number
        run_number = logs["run_number"]
        run_number_value = int(run_number["value"][0])
    return start_time_value, run_number_value


def get_added_nexus_information(file_name):
    """
    Get information if is added data and the number of periods.

    :param file_name: the full file path.
    :return: if the file was a Nexus file and the number of periods.
    """
    ADDED_SUFFIX = "-add_added_event_data"
    ADDED_MONITOR_SUFFIX = "-add_monitors_added_event_data"

    def get_all_keys_for_top_level(key_collection):
        top_level_key_collection = []
        for key in key_collection:
            if key.startswith('mantid_workspace_'):
                top_level_key_collection.append(key)
        return sorted(top_level_key_collection)

    def check_if_event_mode(entry):
        return "event_workspace" in list(entry.keys())

    def get_workspace_name(entry):
        return entry["workspace_name"][0]

    def has_same_number_of_entries(workspace_names, monitor_workspace_names):
        return len(workspace_names) == len(monitor_workspace_names)

    def has_added_tag(workspace_names, monitor_workspace_names):
        all_have_added_tag = all([ADDED_SUFFIX in ws_name for ws_name in workspace_names])
        if all_have_added_tag:
            all_have_added_tag = all([ADDED_MONITOR_SUFFIX in ws_name for ws_name in monitor_workspace_names])
        return all_have_added_tag

    def entries_match(workspace_names, monitor_workspace_names):
        altered_names = [ws_name.replace(ADDED_SUFFIX, ADDED_MONITOR_SUFFIX) for ws_name in workspace_names]
        return all([ws_name in monitor_workspace_names for ws_name in altered_names])

    def get_added_event_info(h5_file_handle, key_collection):
        """
        We expect to find one event workspace and one histogram workspace per period
        """
        workspace_names = []
        monitor_workspace_names = []
        for key in key_collection:
            entry = h5_file_handle[key]
            is_event_mode = check_if_event_mode(entry)
            workspace_name = get_workspace_name(entry)
            if is_event_mode:
                workspace_names.append(workspace_name)
            else:
                monitor_workspace_names.append(workspace_name)

        # There are several criteria which need to be full filled to be sure that we are dealing with added event data
        # 1. There have to be the same number of event and non-event entries, since your each data set we have a
        #    monitor data set.
        # 2. Every data entry needs to have "-ADD_ADDED_EVENT_DATA" in the workspace name and every
        #    monitor data entry needs to have a "ADD_MONITORS_ADDED_EVENT_DATA" in the workspace name.
        # 3. Every data entry has matching monitor entry, e.g. random_name-add_added_event_data_4 needs
        #    random_name-add_monitors_added_event_data_4.s
        if (has_same_number_of_entries(workspace_names, monitor_workspace_names) and
            has_added_tag(workspace_names, monitor_workspace_names) and
            entries_match(workspace_names, monitor_workspace_names)):
            is_added_file_event = True
            num_periods = len(workspace_names)
        else:
            is_added_file_event = False
            num_periods = 1

        return is_added_file_event, num_periods

    def get_added_histogram_info(h5_file_handle, key_collection):
        # We only have to make sure that all entries are non-event type
        is_added_file_histogram = True
        num_periods = len(key_collection)
        for key in key_collection:
            entry = h5_file_handle[key]
            if check_if_event_mode(entry):
                is_added_file_histogram = False
                num_periods = 1
                break
        return is_added_file_histogram, num_periods

    if has_added_suffix(file_name):
        try:
            with h5.File(file_name) as h5_file:
                # Get all mantid_workspace_X keys
                keys = list(h5_file.keys())
                top_level_keys = get_all_keys_for_top_level(keys)

                # Check if entries are added event data, if we don't have a hit, then it can always be
                # added histogram data
                is_added_event_file, number_of_periods_event = get_added_event_info(h5_file, top_level_keys)
                is_added_histogram_file, number_of_periods_histogram = get_added_histogram_info(h5_file, top_level_keys)

                if is_added_event_file:
                    is_added = True
                    is_event = True
                    number_of_periods = number_of_periods_event
                elif is_added_histogram_file:
                    is_added = True
                    is_event = False
                    number_of_periods = number_of_periods_histogram
                else:
                    is_added = True
                    is_event = False
                    number_of_periods = 1
        except IOError:
            is_added = False
            is_event = False
            number_of_periods = 1
    else:
        is_added = False
        is_event = False
        number_of_periods = 1
    return is_added, number_of_periods, is_event


def get_date_for_added_workspace(file_name):
    value = get_top_level_nexus_entry(file_name, "start_time")
    return DateAndTime(value)


def has_added_suffix(file_name):
    suffix = "-ADD.NXS"
    return file_name.upper().endswith(suffix)


def is_added_histogram(file_name):
    is_added, _, is_event = get_added_nexus_information(file_name)
    return is_added and not is_event


def is_added_event(file_name):
    is_added, _, is_event = get_added_nexus_information(file_name)
    return is_added and is_event


def get_geometry_information_isis_added_nexus(file_name):
    """
    Gets geometry information from the sample folder in an added nexus file

    @param file_name: the file name
    @return: height, width, thickness, shape
    """
    with h5.File(file_name) as h5_file:
        # Open first entry
        keys = list(h5_file.keys())
        top_level = h5_file[keys[0]]
<<<<<<< HEAD
        sample = top_level['sample']
        height = float(sample['geom_height'][0])
        width = float(sample['geom_width'][0])
        thickness = float(sample['geom_thickness'][0])
        shape_id = int(sample['geom_id'][0])
=======
        sample = top_level[SAMPLE]
        height = float(sample[GEOM_HEIGHT][0])
        width = float(sample[GEOM_WIDTH][0])
        thickness = float(sample[GEOM_THICKNESS][0])
        shape_id = int(sample[GEOM_ID][0])
>>>>>>> 819fad7f
        shape = convert_to_shape(shape_id)
    return height, width, thickness, shape


# ----------------------------------------------------------------------------------------------------------------------
# ISIS Raw
# ----------------------------------------------------------------------------------------------------------------------
def get_raw_info(file_name):
    # Preselect files which don't end with .raw
    split_file_name, file_extension = os.path.splitext(file_name)
    if file_extension.upper() != RAW_EXTENSION_WITH_DOT:
        is_raw = False
        number_of_periods = -1
    else:
        try:
            alg_info = AlgorithmManager.createUnmanaged("RawFileInfo")
            alg_info.initialize()
            alg_info.setChild(True)
            alg_info.setProperty("Filename", file_name)
            alg_info.setProperty("GetRunParameters", True)
            alg_info.execute()

            periods = alg_info.getProperty("PeriodCount").value
            is_raw = True
            number_of_periods = periods
        except IOError:
            is_raw = False
            number_of_periods = -1

    return is_raw, number_of_periods


def is_raw_single_period(file_name):
    return is_single_period(get_raw_info, file_name)


def is_raw_multi_period(file_name):
    return is_multi_period(get_raw_info, file_name)


def get_from_raw_header(file_name, index):
    alg_info = AlgorithmManager.createUnmanaged("RawFileInfo")
    alg_info.initialize()
    alg_info.setChild(True)
    alg_info.setProperty("Filename", file_name)
    alg_info.setProperty("GetRunParameters", True)
    alg_info.execute()

    header = alg_info.getProperty("RunHeader").value
    element = header.split()[index]
    return element


def instrument_name_correction(instrument_name):
    return SANS2D if instrument_name == ALTERNATIVE_SANS2D_NAME else instrument_name


def get_instrument_name_for_raw(file_name):
    instrument_name = get_from_raw_header(file_name, 0)
    return instrument_name_correction(instrument_name)


def get_run_number_for_raw(file_name):
    return int(get_from_raw_header(file_name, 1))


def get_number_of_periods_for_raw(file_name):
    return get_number_of_periods(get_raw_info, file_name)


def get_date_for_raw(file_name):
    def get_month(month_string):
        month_conversion = {"JAN": "01", "FEB": "02", "MAR": "03", "APR": "04",
                            "MAY": "05", "JUN": "06", "JUL": "07", "AUG": "08",
                            "SEP": "09", "OCT": "10", "NOV": "11", "DEC": "12"}
        month_upper = month_string.upper()
        if month_upper in month_conversion:
            return month_conversion[month_upper]
        else:
            raise RuntimeError("Cannot get measurement time. Invalid month in Raw file: " + month_upper)

    def get_raw_measurement_time(date_input, time_input):
        year = date_input[7:(7 + 4)]
        day = date_input[0:2]
        month_string = date_input[3:6]
        month = get_month(month_string)

        date_and_time_string = year + "-" + month + "-" + day + "T" + time_input
        return DateAndTime(date_and_time_string)

    alg_info = AlgorithmManager.createUnmanaged("RawFileInfo")
    alg_info.initialize()
    alg_info.setChild(True)
    alg_info.setProperty("Filename", file_name)
    alg_info.setProperty("GetRunParameters", True)
    alg_info.execute()

    run_parameters = alg_info.getProperty("RunParameterTable").value

    keys = run_parameters.getColumnNames()

    time_id = END_TIME
    date_id = END_DATE

    time = run_parameters.column(keys.index(time_id))
    date = run_parameters.column(keys.index(date_id))
    time = time[0]
    date = date[0]
    return get_raw_measurement_time(date, time)


def get_instrument(instrument_name):
    instrument_name = instrument_name.upper()
    if instrument_name == SANS2D:
        instrument = SANSInstrument.SANS2D
    elif instrument_name == LARMOR:
        instrument = SANSInstrument.LARMOR
    elif instrument_name == LOQ:
        instrument = SANSInstrument.LOQ
    else:
        instrument = SANSInstrument.NoInstrument
    return instrument


def get_geometry_information_raw(file_name):
    """
    Gets the geometry information form the table workspace with the spb information

    @param file_name: the full file name to an existing raw file.
    @return: height, width, thickness and shape
    """
    alg_info = AlgorithmManager.createUnmanaged("RawFileInfo")
    alg_info.initialize()
    alg_info.setChild(True)
    alg_info.setProperty("Filename", file_name)
    alg_info.setProperty("GetRunParameters", False)
    alg_info.setProperty("GetSampleParameters", True)
    alg_info.execute()

    sample_parameters = alg_info.getProperty("SampleParameterTable").value
    keys = sample_parameters.getColumnNames()

<<<<<<< HEAD
    height_id = "e_height"
    width_id = "e_width"
    thickness_id = "e_thick"
    shape_id = "e_geom"
=======
    height_id = E_HEIGHT
    width_id = E_WIDTH
    thickness_id = E_THICK
    shape_id = E_GEOM
>>>>>>> 819fad7f

    height = sample_parameters.column(keys.index(height_id))[0]
    width = sample_parameters.column(keys.index(width_id))[0]
    thickness = sample_parameters.column(keys.index(thickness_id))[0]
    shape_flag = sample_parameters.column(keys.index(shape_id))[0]
    shape = convert_to_shape(shape_flag)
    return height, width, thickness, shape


# ----------------------------------------------------------------------------------------------------------------------
# SANS file Information
# ----------------------------------------------------------------------------------------------------------------------
class SANSFileInformation(with_metaclass(ABCMeta, object)):
    def __init__(self, file_name):
        self._file_name = file_name
        self._full_file_name = SANSFileInformation.get_full_file_name(self._file_name)

        # Idf and Ipf file path (will be loaded via lazy evaluation)
        self._idf_file_path = None
        self._ipf_file_path = None

    @abstractmethod
    def get_file_name(self):
        pass

    @abstractmethod
    def get_instrument(self):
        pass

    @abstractmethod
    def get_date(self):
        pass

    @abstractmethod
    def get_number_of_periods(self):
        pass

    @abstractmethod
    def get_type(self):
        pass

    @abstractmethod
    def get_run_number(self):
        pass

    @abstractmethod
    def is_event_mode(self):
        pass

    @abstractmethod
    def is_added_data(self):
        pass

    @abstractmethod
    def get_height(self):
        pass

    @abstractmethod
    def get_width(self):
        pass

    @abstractmethod
    def get_thickness(self):
        pass

    @abstractmethod
    def get_shape(self):
        pass

    def get_idf_file_path(self):
        if self._idf_file_path is None:
            idf_path, ipf_path = get_instrument_paths_for_sans_file(self._full_file_name)
            self._idf_file_path = idf_path
            self._ipf_file_path = ipf_path
        return self._idf_file_path

    def get_ipf_file_path(self):
        if self._ipf_file_path is None:
            idf_path, ipf_path = get_instrument_paths_for_sans_file(self._full_file_name)
            self._idf_file_path = idf_path
            self._ipf_file_path = ipf_path
        return self._ipf_file_path

    @staticmethod
    def get_full_file_name(file_name):
        return find_sans_file(file_name)


class SANSFileInformationISISNexus(SANSFileInformation):
    def __init__(self, file_name):
        super(SANSFileInformationISISNexus, self).__init__(file_name)
        # Setup instrument name
        instrument_name = get_instrument_name_for_isis_nexus(self._full_file_name)
        self._instrument = SANSInstrument.from_string(instrument_name)

        # Setup date
        self._date = get_date_for_isis_nexus(self._full_file_name)

        # Setup number of periods
        self._number_of_periods = get_number_of_periods_for_isis_nexus(self._full_file_name)

        # Setup run number
        self._run_number = get_run_number_for_isis_nexus(self._full_file_name)

        # Setup event mode check
        self._is_event_mode = get_event_mode_information(self._full_file_name)

        # Get geometry details
        height, width, thickness, shape = get_geometry_information_isis_nexus(self._full_file_name)
        self._height = height if height is not None else 1.
        self._width = width if width is not None else 1.
        self._thickness = thickness if thickness is not None else 1.
        self._shape = shape if shape is not None else SampleShape.CylinderAxisAlong

    def get_file_name(self):
        return self._full_file_name

    def get_instrument(self):
        return self._instrument

    def get_date(self):
        return self._date

    def get_number_of_periods(self):
        return self._number_of_periods

    def get_run_number(self):
        return self._run_number

    def get_type(self):
        return FileType.ISISNexus

    def is_event_mode(self):
        return self._is_event_mode

    def is_added_data(self):
        return False

    def get_height(self):
        return self._height

    def get_width(self):
        return self._width

    def get_thickness(self):
        return self._thickness

    def get_shape(self):
        return self._shape


class SANSFileInformationISISAdded(SANSFileInformation):
    def __init__(self, file_name):
        super(SANSFileInformationISISAdded, self).__init__(file_name)
        # Setup instrument name
        instrument_name = get_instrument_name_for_isis_nexus(self._full_file_name)
        self._instrument_name = get_instrument(instrument_name)

        date, run_number = get_date_and_run_number_added_nexus(self._full_file_name)
        self._date = date
        self._run_number = run_number

        _,  number_of_periods, is_event = get_added_nexus_information(self._full_file_name)
        self._number_of_periods = number_of_periods
        self._is_event_mode = is_event

        # Get geometry details
        height, width, thickness, shape = get_geometry_information_isis_added_nexus(self._full_file_name)
        self._height = height if height is not None else 1.
        self._width = width if width is not None else 1.
        self._thickness = thickness if thickness is not None else 1.
        self._shape = shape if shape is not None else SampleShape.CylinderAxisAlong

    def get_file_name(self):
        return self._full_file_name

    def get_instrument(self):
        return self._instrument_name

    def get_date(self):
        return self._date

    def get_number_of_periods(self):
        return self._number_of_periods

    def get_run_number(self):
        return self._run_number

    def get_type(self):
        return FileType.ISISNexusAdded

    def is_event_mode(self):
        return self._is_event_mode

    def is_added_data(self):
        return True

    def get_height(self):
        return self._height

    def get_width(self):
        return self._width

    def get_thickness(self):
        return self._thickness

    def get_shape(self):
        return self._shape


class SANSFileInformationRaw(SANSFileInformation):
    def __init__(self, file_name):
        super(SANSFileInformationRaw, self).__init__(file_name)
        # Setup instrument name
        instrument_name = get_instrument_name_for_raw(self._full_file_name)
        self._instrument = SANSInstrument.from_string(instrument_name)

        # Setup date
        self._date = get_date_for_raw(self._full_file_name)

        # Setup number of periods
        self._number_of_periods = get_number_of_periods_for_raw(self._full_file_name)

        # Setup run number
        self._run_number = get_run_number_for_raw(self._full_file_name)

        # Set geometry
        # Raw files don't have the sample information, so set to default
        height, width, thickness, shape = get_geometry_information_raw(self._full_file_name)
        self._height = height if height is not None else 1.
        self._width = width if width is not None else 1.
        self._thickness = thickness if thickness is not None else 1.
        self._shape = shape if shape is not None else SampleShape.CylinderAxisAlong

    def get_file_name(self):
        return self._full_file_name

    def get_instrument(self):
        return self._instrument

    def get_date(self):
        return self._date

    def get_number_of_periods(self):
        return self._number_of_periods

    def get_run_number(self):
        return self._run_number

    def get_type(self):
        return FileType.ISISRaw

    def is_event_mode(self):
        return False

    def is_added_data(self):
        return False

    def get_height(self):
        return self._height

    def get_width(self):
        return self._width

    def get_thickness(self):
        return self._thickness

    def get_shape(self):
        return self._shape


class SANSFileInformationFactory(object):
    def __init__(self):
        super(SANSFileInformationFactory, self).__init__()

    def create_sans_file_information(self, file_name):
        full_file_name = find_sans_file(file_name)
        if is_isis_nexus_single_period(full_file_name) or is_isis_nexus_multi_period(full_file_name):
            file_information = SANSFileInformationISISNexus(full_file_name)
        elif is_raw_single_period(full_file_name) or is_raw_multi_period(full_file_name):
            file_information = SANSFileInformationRaw(full_file_name)
        elif is_added_histogram(full_file_name) or is_added_event(full_file_name):
            file_information = SANSFileInformationISISAdded(full_file_name)
        else:
            raise NotImplementedError("The file type you have provided is not implemented yet.")
        return file_information<|MERGE_RESOLUTION|>--- conflicted
+++ resolved
@@ -10,10 +10,7 @@
 from mantid.kernel import (DateAndTime, ConfigService)
 from mantid.api import (AlgorithmManager, ExperimentInfo)
 from sans.common.enums import (SANSInstrument, FileType, SampleShape)
-<<<<<<< HEAD
 from sans.common.xml_parsing import get_valid_to_time_from_idf_string
-=======
->>>>>>> 819fad7f
 from sans.common.constants import (SANS2D, LARMOR, LOQ)
 from six import with_metaclass
 
@@ -385,19 +382,6 @@
         # Open first entry
         keys = list(h5_file.keys())
         top_level = h5_file[keys[0]]
-<<<<<<< HEAD
-        sample = top_level['sample']
-        height = float(sample['height'][0])
-        width = float(sample['width'][0])
-        thickness = float(sample['thickness'][0])
-        shape_as_string = sample['shape'][0].upper()
-
-        if shape_as_string == "CYLINDER":
-            shape = SampleShape.CylinderAxisUp
-        elif shape_as_string == "FLAT PLATE":
-            shape = SampleShape.Cuboid
-        elif shape_as_string == "DISC":
-=======
         sample = top_level[SAMPLE]
         height = float(sample[HEIGHT][0])
         width = float(sample[WIDTH][0])
@@ -408,11 +392,11 @@
         elif shape_as_string == FLAT_PLATE:
             shape = SampleShape.Cuboid
         elif shape_as_string == DISC:
->>>>>>> 819fad7f
             shape = SampleShape.CylinderAxisAlong
         else:
             shape = None
     return height, width, thickness, shape
+
 
 # ----------------------------------------------------------------------------------------------------------------------
 # Functions for Added data
@@ -588,19 +572,11 @@
         # Open first entry
         keys = list(h5_file.keys())
         top_level = h5_file[keys[0]]
-<<<<<<< HEAD
-        sample = top_level['sample']
-        height = float(sample['geom_height'][0])
-        width = float(sample['geom_width'][0])
-        thickness = float(sample['geom_thickness'][0])
-        shape_id = int(sample['geom_id'][0])
-=======
         sample = top_level[SAMPLE]
         height = float(sample[GEOM_HEIGHT][0])
         width = float(sample[GEOM_WIDTH][0])
         thickness = float(sample[GEOM_THICKNESS][0])
         shape_id = int(sample[GEOM_ID][0])
->>>>>>> 819fad7f
         shape = convert_to_shape(shape_id)
     return height, width, thickness, shape
 
@@ -743,17 +719,10 @@
     sample_parameters = alg_info.getProperty("SampleParameterTable").value
     keys = sample_parameters.getColumnNames()
 
-<<<<<<< HEAD
-    height_id = "e_height"
-    width_id = "e_width"
-    thickness_id = "e_thick"
-    shape_id = "e_geom"
-=======
     height_id = E_HEIGHT
     width_id = E_WIDTH
     thickness_id = E_THICK
     shape_id = E_GEOM
->>>>>>> 819fad7f
 
     height = sample_parameters.column(keys.index(height_id))[0]
     width = sample_parameters.column(keys.index(width_id))[0]
