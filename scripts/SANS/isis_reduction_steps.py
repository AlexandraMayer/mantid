﻿#pylint: disable=too-many-lines
#pylint: disable=invalid-name
"""
    This file defines what happens in each step in the data reduction, it's
    the guts of the reduction. See ISISReducer for order the steps are run
    in and the names they are given to identify them

    Most of this code is a copy-paste from SANSReduction.py, organized to be used with
    ReductionStep objects. The guts needs refactoring.
"""
import os
import math
import copy
import re
import traceback
import math
from mantid.kernel import Logger
sanslog = Logger("SANS")

from mantid.simpleapi import *
from mantid.api import WorkspaceGroup, Workspace, IEventWorkspace
from SANSUtility import (GetInstrumentDetails, MaskByBinRange,
                         isEventWorkspace, getFilePathFromWorkspace,
                         getWorkspaceReference, slice2histogram, getFileAndName,
                         mask_detectors_with_masking_ws, check_child_ws_for_name_and_type_for_added_eventdata, extract_spectra,
                         extract_child_ws_for_added_eventdata, load_monitors_for_multiperiod_event_data,
                          MaskWithCylinder, get_masked_det_ids, get_masked_det_ids_from_mask_file, INCIDENT_MONITOR_TAG,
<<<<<<< HEAD
                          can_load_as_event_workspace, is_convertible_to_float,correct_q_resolution_for_can, ADD_TAG, ADD_MONITORS_TAG)
import DarkRunCorrection as DarkCorr
=======
                          can_load_as_event_workspace, is_convertible_to_float,correct_q_resolution_for_can,
                          is_valid_user_file_extension)
>>>>>>> 9f756ea6
import isis_instrument
import isis_reducer
import SANSUserFileParser as UserFileParser
from collections import namedtuple
from reducer_singleton import ReductionStep


DEBUG = False

# A global name for the Q Resolution workspace which lives longer than a reducer core
QRESOLUTION_WORKSPACE_NAME = "Q_Resolution_ISIS_SANS"
QRESOLUTION_MODERATOR_WORKSPACE_NAME = "Q_Resolution_MODERATOR_ISIS_SANS"

def _issueWarning(msg):
    """
        Prints a message to the log marked as warning
        @param msg: message to be issued
    """
    print msg
    sanslog.warning(msg)

def _issueInfo(msg):
    """
        Prints a message to the log
        @param msg: message to be issued
    """
    print msg
    sanslog.notice(msg)


class LoadRun(object):
    UNSET_PERIOD = -1
    def __init__(self, run_spec=None, trans=False, reload=True, entry=UNSET_PERIOD):
        """
            Load a data file, move its detector to the right position according
            to the beam center and normalize the data.
            @param run_spec: the run number followed by dot and the extension
            @param trans: set to true if the file is from a transmission run (default: False)
            @param reload: if to reload the workspace if it is already present
            @param entry: the entry number of the run, useful for multi-period files (default: load the entire file)
        """
        super(LoadRun, self).__init__()
        self._data_file = run_spec
        self._is_trans = trans
        self._reload = reload
        #entry number of the run inside the run file that will be analysed, as requested by the caller
        self._period = int(entry)
        self._index_of_group = 0

        #set to the total number of periods in the file
        self.periods_in_file = None
        self.ext = ''
        self.shortrun_no = -1
        #the name of the loaded workspace in Mantid
        self._wksp_name = ''

    def curr_period(self):
        if self._period != self.UNSET_PERIOD:
            return self._period
        return self._index_of_group + 1

    def move2ws(self, index):
        if self.periods_in_file > 1:
            if index < self.periods_in_file:
                self._index_of_group = index
                return True
        else:
            return False

    def get_wksp_name(self):
        ref_ws = mtd[str(self._wksp_name)]
        if isinstance(ref_ws, WorkspaceGroup):
            return ref_ws[self._index_of_group].name()
        else:
            return self._wksp_name

    wksp_name = property(get_wksp_name, None, None, None)

    def _load_transmission(self, inst=None, is_can=False, extra_options=dict()):
        if '.raw' in self._data_file or '.RAW' in self._data_file:
            self._load(inst, is_can, extra_options)
            return

        # the intension of the code below is a good idea. Hence the reason why
        # I have left in the code but commented it out. As of this writing
        # LoadNexusMonitors throws an error if LoadNexusMonitors is a histogram
        # i.e. this algorithm only works for event files at present. The error
        # gets presented in red to the user and causes confusion. When either
        # LoadNexusMonitor can load histogram data as well or other equivalent
        # change the code below which is not commented out can be deleted and
        # the code commented out can be uncomment and modified as necessary

        self._load(inst, is_can, extra_options)

        workspace = self._get_workspace_name()
        if workspace in mtd:
            outWs = mtd[workspace]
            if isinstance(outWs, IEventWorkspace):
                if workspace + "_monitors" in mtd:
                    RenameWorkspace(InputWorkspace=workspace + "_monitors", OutputWorkspace=workspace)
                    self.periods_in_file = 1
                    self._wksp_name = workspace

        # For sans, in transmission, we care only about the monitors. Hence,
        # by trying to load only the monitors we speed up the reduction process.
        # besides, we avoid loading events which is useless for transmission.
        # it may fail, if the input file was not a nexus file, in this case,
        # it pass the job to the default _load method.
        #try:
        # outWs = LoadNexusMonitors(self._data_file, OutputWorkspace=workspace)
        # self.periods_in_file = 1
        # self._wksp_name = workspace
        #except:
        # self._load(inst, is_can, extra_options)

    def _load(self, inst = None, is_can=False, extra_options=dict()):
        """
            Load a workspace and read the logs into the passed instrument reference
            @param inst: a reference to the current instrument
            @param iscan: set this to True for can runs
            @param extra_options: arguments to pass on to the Load Algorithm.
            @return: number of periods in the workspace
        """
        if self._period != self.UNSET_PERIOD:
            workspace = self._get_workspace_name(self._period)
            if not can_load_as_event_workspace(self._data_file):
                extra_options['EntryNumber'] = self._period
        else:
            workspace = self._get_workspace_name()

        extra_options['OutputWorkspace'] = workspace

        outWs = Load(self._data_file, **extra_options)

        appendix = "_monitors"

        # We need to check if we are dealing with a group workspace which is made up of added event data. Note that
        # we can also have a group workspace which is associated with period data, which don't want to deal with here.
        added_event_data_flag = False
        if isinstance(outWs, WorkspaceGroup) and check_child_ws_for_name_and_type_for_added_eventdata(outWs):
            extract_child_ws_for_added_eventdata(outWs, appendix)
            added_event_data_flag = True
            # Reload the outWs, it has changed from a group workspace to an event workspace
            outWs = mtd[workspace]

        monitor_ws_name = workspace + appendix

        # Handle simple EventWorkspace data
        if not added_event_data_flag:
            if isinstance(outWs, IEventWorkspace):
                try:
                    LoadNexusMonitors(self._data_file, OutputWorkspace=monitor_ws_name)
                except ValueError, details:
                    sanslog.warning('The file does not contain monitors. \n' +
                                    'The normalization might behave differently than you expect.\n'
                                   ' Further details: ' + str(details) + '\n')
            else:
                if monitor_ws_name in mtd:
                    DeleteWorkspace(monitor_ws_name)

        # Handle Multi-period Event data
        if not added_event_data_flag:
            if isinstance(outWs, WorkspaceGroup) and len(outWs)>0 and isinstance(outWs[0], IEventWorkspace):
                load_monitors_for_multiperiod_event_data(workspace=outWs, data_file=self._data_file, monitor_appendix= appendix)

        loader_name = ''
        try:
            last_algorithm = outWs.getHistory().lastAlgorithm()
            loader_name = last_algorithm.getProperty('LoaderName').value
        except RuntimeError, details:
            sanslog.warning('Tried to get a loader name. But it seems that there is no loader name. Further info: ' + str(details))

        if loader_name == 'LoadRaw':
            self._loadSampleDetails(workspace)

        if self._period != self.UNSET_PERIOD and isinstance(outWs, WorkspaceGroup):
            outWs = mtd[self._leaveSinglePeriod(outWs.name(), self._period, appendix)]

        self.periods_in_file = self._find_workspace_num_periods(workspace)

        self._wksp_name = workspace


    def _get_workspace_name(self, entry_num=None):
        """
            Creates a name for the workspace that will contain the raw
            data. If the entry number == 1 it is omitted, unless
            optional_entry_no = False
            @param entry_num: if this argument is set to an integer it will be added to the filename after a p
        """
        run = str(self.shortrun_no)
        if entry_num:
            if entry_num == self.UNSET_PERIOD:
                entry_num = 1
            run += 'p'+str(int(entry_num))

        if self._is_trans:
            return run + '_trans_' + self.ext.lower()
        else:
            return run + '_sans_' + self.ext.lower()


    def _loadSampleDetails(self, ws_name):
        ws_pointer = mtd[str(ws_name)]
        if isinstance(ws_pointer, WorkspaceGroup):
            workspaces = [ws for ws in ws_pointer]
        else:
            workspaces = [ws_pointer]
        for ws in workspaces:
            LoadSampleDetailsFromRaw(ws, self._data_file)


    def _loadFromWorkspace(self, reducer):
        """ It substitute the work of _assignHelper for workspaces, or, at least,
        prepare the internal attributes, to be processed by the _assignHelper.

        It is executed when the input for the constructor (run_spec) is given a workspace

        If reload is False, it will try to get all information necessary to use the given
        workspace as the one for the post-processing.
        If reload is True, it will try to get all the information necessary to reload this
        workspace from the data file.
        """
        assert isinstance(self._data_file, Workspace)
        ws_pointer = self._data_file

        try:
            _file_path = getFilePathFromWorkspace(ws_pointer)
        except:
            raise RuntimeError("Failed to retrieve information to reload this workspace " + str(self._data_file))
        self._data_file = _file_path
        self.ext = _file_path[-3:]
        if isinstance(ws_pointer, WorkspaceGroup):
            self.shortrun_no = ws_pointer[0].getRunNumber()
        else:
            self.shortrun_no = ws_pointer.getRunNumber()

        if self._reload:
            # give to _assignHelper the responsibility of loading this data.
            return False

        #test if the sample details are already loaded, necessary only for raw files:
        if '.nxs' not in self._data_file[-4:]:
            self._loadSampleDetails(ws_pointer)

        # so, it will try, not to reload the workspace.
        self._wksp_name = ws_pointer.name()
        self.periods_in_file = self._find_workspace_num_periods(self._wksp_name)

        #check that the current workspace has never been moved
        hist_str = self._getHistory(ws_pointer)
        if 'Algorithm: Move' in hist_str or 'Algorithm: Rotate' in hist_str:
            raise RuntimeError('Moving components needs to be made compatible with not reloading the sample')

        return True


    # Helper function
    def _assignHelper(self, reducer):
        if isinstance(self._data_file, Workspace):
            loaded_flag= self._loadFromWorkspace(reducer)
            if loaded_flag:
                return

        if self._data_file == '' or self._data_file.startswith('.'):
            raise RuntimeError('Sample needs to be assigned as run_number.file_type')

        try:
            if reducer.instrument.name() == "":
                raise AttributeError
        except AttributeError:
            raise AttributeError('No instrument has been assign, run SANS2D or LOQ first')

        self._data_file = self._extract_run_details(self._data_file)

        if not self._reload:
            raise NotImplementedError('Raw workspaces must be reloaded, run with reload=True')

        spectrum_limits = dict()
        if self._is_trans:
            if reducer.instrument.name() == 'SANS2D' and int(self.shortrun_no) < 568:
                dimension = GetInstrumentDetails(reducer.instrument)[0]
                spec_min = dimension*dimension*2
                spectrum_limits = {'SpectrumMin':spec_min, 'SpectrumMax':spec_min + 4}

        try:
            if self._is_trans and reducer.instrument.name() != 'LOQ':
                # Unfortunatelly, LOQ in transmission acquire 3 monitors the 3 monitor usually
                # is the first spectrum for detector. This causes the following method to fail
                # when it tries to load only monitors. Hence, we are forced to skip this method
                # for LOQ. ticket #8559
                self._load_transmission(reducer.instrument, extra_options=spectrum_limits)
            else:
                # the spectrum_limits is not the default only for transmission data
                self._load(reducer.instrument, extra_options=spectrum_limits)
        except RuntimeError, details:
            sanslog.warning(str(details))
            self._wksp_name = ''
            return

        return

    def _leaveSinglePeriod(self, workspace, period, appendix):
        groupW = mtd[workspace]
        if not isinstance(groupW, WorkspaceGroup):
            logger.warning("Invalid request for getting single period in a non group workspace")
            return workspace
        if len(groupW) < period:
            raise ValueError('Period number ' + str(period) + ' doesn\'t exist in workspace ' + groupW.getName())
        ws_name = groupW[period].name()

        # If we are dealing with event data, then we also want to extract and rename the according monitor data set
        monitor_name = ""
        if isEventWorkspace(groupW[period]):
            # Check if the monitor ws exists and extract it
            expected_mon_name = ws_name + appendix
            expected_mon_group_name = groupW.name() + appendix
            if mtd.doesExist(expected_mon_name):
                monitor_name = expected_mon_name
            if mtd.doesExist(expected_mon_group_name):
                group_mon_ws = mtd[expected_mon_group_name]
                group_mon_ws.remove(expected_mon_name)
                DeleteWorkspace(expected_mon_group_name)

        # remove this workspace from the group
        groupW.remove(ws_name)
        # remove the entire group
        DeleteWorkspace(groupW)

        new_name = self._get_workspace_name(period)
        new_mon_name = new_name + appendix
        if new_name != ws_name:
            RenameWorkspace(ws_name, OutputWorkspace=new_name)
        if monitor_name != "" and new_mon_name != monitor_name:
            RenameWorkspace(monitor_name, OutputWorkspace=new_mon_name)
        return new_name

    def _extract_run_details(self, run_string):
        """
            Takes a run number and file type and generates the filename, workspace name and log name
            @param run_string: either the name of a run file or a run number followed by a dot and then the file type, i.e. file extension
        """
        listOfFiles = FileFinder.findRuns(run_string)
        firstFile = listOfFiles[0]
        self.ext = firstFile[-3:]
        self.shortrun_no = int(re.findall(r'\d+',run_string)[-1])
        return firstFile

    def _find_workspace_num_periods(self, workspace):
        """
            @param workspace: the name of the workspace
        """
        numPeriods = -1
        pWorksp = mtd[workspace]
        if isinstance(pWorksp, WorkspaceGroup) :
            #get the number of periods in a group using the fact that each period has a different name
            numPeriods = len(pWorksp)
        else :
            numPeriods = 1
        return numPeriods

    def _getHistory(self, wk_name):
        ws = getWorkspaceReference(wk_name)

        if isinstance(wk_name, Workspace):
            ws_h = wk_name.getHistory()
        else:
            if wk_name not in mtd:
                return ""
            ws_h = mtd[wk_name].getHistory()
        hist_str = str(ws_h)

        return hist_str

    def getCorrospondingPeriod(self, sample_period, reducer):
        """
            Gets the period number that corresponds to the passed sample period number, based on:
            if the workspace has the same number of periods as the sample it gives returns requested
            period, if it contains only one period it returns 1 and everything else is an error
            @param sample_period: the period in the sample that is of interest
            @return: depends on the number of entries in the workspace, could be the same number as passed or 1
            @raise RuntimeError: if there is ambiguity
        """
        if self.periods_in_file == 1:
            #this is a single entry file, don't consider entries
            return 1
        elif self._period != self.UNSET_PERIOD:
            #the user specified a definite period, use it
            return self._period
        elif self.periods_in_file == reducer.get_sample().loader.periods_in_file:
            #use corresponding periods, the same entry as the sample in each case
            return sample_period
        else:
            raise RuntimeError('There is a mismatch in the number of periods (entries) in the file between the sample and another run')


class LoadTransmissions():
    """
        Loads the file used to apply the transmission correction to the
        sample or can
    """

    _direct_name = None
    _trans_name = None

    def __init__(self, is_can=False, reload=True):
        """
            Two settings can be set at initialization, if this is for
            can and if the workspaces should be reloaded if they already
            exist
            @param is_can: if this is to correct the can (default false i.e. it's for the sample)
            @param reload: setting this to false will mean the workspaces aren't reloaded if they already exist (default True i.e. reload)
        """
        self.trans = None
        self.direct = None
        self._reload = reload
        self._period_t = -1
        self._period_d = -1
        self.can = is_can

    def set_trans(self, trans, period=-1):
        self._trans_name = trans
        self._period_t = period

    def set_direc(self, direct, period=-1):
        self._direct_name = direct
        self._period_d = period

    def execute(self, reducer, workspace):
        if self._trans_name not in [None, '']:
            self.trans = LoadRun(self._trans_name, trans=True, reload=self._reload, entry=self._period_t)
            self.trans._assignHelper(reducer)
            if isinstance(self._trans_name, Workspace):
                self._trans_name = self._trans_name.name()
            if not self.trans.wksp_name:
                # do nothing if no workspace was specified
                return '', ''

        if self._direct_name not in [None, '']:
            self.direct = LoadRun(self._direct_name, trans=True, reload=self._reload, entry=self._period_d)
            self.direct._assignHelper(reducer)
            if isinstance(self._direct_name, Workspace):
                self._direct_name = self._direct_name.name()
            if not self.direct.wksp_name:
                raise RuntimeError('Transmission run set without direct run error')

        #transmission workspaces sometimes have monitor locations, depending on the instrument, load these locations
        reducer.instrument.load_transmission_inst(self.trans.wksp_name, self.direct.wksp_name, reducer.get_beam_center())

        return self.trans.wksp_name, self.direct.wksp_name

class CanSubtraction(ReductionStep):
    """
        Apply the same corrections to the can that were applied to the sample and
        then subtracts this can from the sample.
    """
    def __init__(self):
        super(CanSubtraction, self).__init__()

    def execute(self, reducer, workspace):
        """
            Apply same corrections as for sample workspace then subtract from data
        """
        if reducer.get_can() is None:
            return

        #rename the sample workspace, its name will be restored to the original once the subtraction has been done
        tmp_smp = workspace+"_sam_tmp"
        RenameWorkspace(InputWorkspace=workspace,OutputWorkspace= tmp_smp)

        tmp_can = workspace+"_can_tmp"
        #do same corrections as were done to the sample
        reducer.reduce_can(tmp_can)

        #we now have the can workspace, use it
        Minus(LHSWorkspace=tmp_smp,RHSWorkspace= tmp_can,OutputWorkspace= workspace)
        # Correct the Q resolution entries in the output workspace
        correct_q_resolution_for_can(mtd[tmp_smp], mtd[tmp_can], mtd[workspace])

        #clean up the workspaces ready users to see them if required
        if reducer.to_Q.output_type == '1D':
            rem_nans = StripEndNans()

        self._keep_partial_results(tmp_smp, tmp_can)


    def get_wksp_name(self):
        return self.workspace.wksp_name

    wksp_name = property(get_wksp_name, None, None, None)

    def get_periods_in_file(self):
        return self.workspace.periods_in_file

    def _keep_partial_results(self, sample_name, can_name):
        # user asked to keep these results 8970
        gp_name = 'sample_can_reductions'
        if mtd.doesExist(gp_name):
            gpr = mtd[gp_name]
            for wsname in [sample_name, can_name]:
                if not gpr.contains(wsname):
                    gpr.add(wsname)
        else:
            GroupWorkspaces([sample_name, can_name], OutputWorkspace=gp_name)

    periods_in_file = property(get_periods_in_file, None, None, None)

    def _pass_dx_values_to_can_subtracted_if_required(self, original_ws, subtracted_ws):
        '''
        We pass the DX values from the original workspace to the subtracted workspace.
        This means we currently do nothing with potential DX values in the can workspace.
        Also that if there are DX values, then they are in all spectra
        '''
        if not original_ws.hasDx(0):
            return
        for index in range(0, original_ws.getNumHistograms()):
            subtraced_ws.setDx(index, original_ws.dataDX(index))

class Mask_ISIS(ReductionStep):
    """
        Marks some spectra so that they are not included in the analysis
        Provides ISIS specific mask functionality (e.g. parsing
        MASK commands from user files), inherits from Mask
    """
    def __init__(self, timemask='', timemask_r='', timemask_f='',
                 specmask='', specmask_r='', specmask_f=''):
        self._xml = []

        #these spectra will be masked by the algorithm MaskDetectors
        self.detect_list = []

        # List of pixels to mask
        self.masked_pixels = []

        self.time_mask=timemask
        self.time_mask_r=timemask_r
        self.time_mask_f=timemask_f
        self.spec_mask_r=specmask_r
        self.spec_mask_f=specmask_f

        # as far as I can used to possibly set phi masking
        # not to be applied even though _lim_phi_xml has been set
        self.mask_phi = True
        self.phi_mirror = True
        self._lim_phi_xml = ''
        self.phi_min = -90.0
        self.phi_max = 90.0
        # read only phi (only used in ...)
        # this option seems totally bizarre to me since it allow
        # set_phi_limit to be called but not setting the _lim_phi_xml
        # string.....
        self._readonly_phi = False
        # used to assess if set phi limit has been called just once
        # in which case exactly one phi range has been masked
        # and get_phi_limits
        self._numberOfTimesSetPhiLimitBeenCalled = 0
        self.spec_list = []

        #is set when there is an arm to mask, it's the width in millimetres
        self.arm_width = None
        #when there is an arm to mask this is its angle in degrees
        self.arm_angle = None
        #RMD Mod 24/7/13
        self.arm_x = None
        self.arm_y = None

        ########################## Masking  ################################################
        # Mask the corners and beam stop if radius parameters are given

        self.min_radius = None
        self.max_radius = None

    def add_xml_shape(self, complete_xml_element):
        """
            Add an arbitrary shape to region to be masked
            @param complete_xml_element: description of the shape to add
        """
        if not complete_xml_element.startswith('<') :
            raise ValueError('Excepted xml string but found: ' + str(complete_xml_element))
        self._xml.append(complete_xml_element)

    def _infinite_plane(self, id, plane_pt, normal_pt, complement = False):
        """
            Generates xml code for an infinte plane
            @param id: a string to refer to the shape by
            @param plane_pt: a point in the plane
            @param normal_pt: the direction of a normal to the plane
            @param complement: mask in the direction of the normal or away
            @return the xml string
        """
        if complement:
            addition = '#'
        else:
            addition = ''
        return '<infinite-plane id="' + str(id) + '">' + \
            '<point-in-plane x="' + str(plane_pt[0]) + '" y="' + str(plane_pt[1]) + '" z="' + str(plane_pt[2]) + '" />' + \
            '<normal-to-plane x="' + str(normal_pt[0]) + '" y="' + str(normal_pt[1]) + '" z="' + str(normal_pt[2]) + '" />'+ \
            '</infinite-plane>\n'

    def _infinite_cylinder(self, centre, radius, axis, id='shape'):
        """
            Generates xml code for an infintely long cylinder
            @param centre: a tupple for a point on the axis
            @param radius: cylinder radius
            @param axis: cylinder orientation
            @param id: a string to refer to the shape by
            @return the xml string
        """
        return '<infinite-cylinder id="' + str(id) + '">' + \
            '<centre x="' + str(centre[0]) + '" y="' + str(centre[1]) + '" z="' + str(centre[2]) + '" />' + \
            '<axis x="' + str(axis[0]) + '" y="' + str(axis[1]) + '" z="' + str(axis[2]) + '" />' + \
            '<radius val="' + str(radius) + '" /></infinite-cylinder>\n'

    def _finite_cylinder(self, centre, radius, height, axis, id='shape'):
        """
            Generates xml code for an infintely long cylinder
            @param centre: a tupple for a point on the axis
            @param radius: cylinder radius
            @param height: cylinder height
            @param axis: cylinder orientation
            @param id: a string to refer to the shape by
            @return the xml string
        """
        return '<cylinder id="' + str(id) + '">' + \
            '<centre-of-bottom-base x="' + str(centre[0]) + '" y="' + str(centre[1]) + '" z="' + str(centre[2]) + '" />' + \
            '<axis x="' + str(axis[0]) + '" y="' + str(axis[1]) + '" z="' + str(axis[2]) + '" />' + \
            '<radius val="' + str(radius) + '" /><height val="' + str(height) + '" /></cylinder>\n'

    def add_cylinder(self, radius, xcentre, ycentre, ID='shape'):
        '''Mask the inside of an infinite cylinder on the input workspace.'''
        self.add_xml_shape(
            self._infinite_cylinder([xcentre, ycentre, 0.0], radius, [0,0,1], id=ID)+'<algebra val="' + str(ID) + '"/>')


    def add_outside_cylinder(self, radius, xcentre = 0.0, ycentre = 0.0, ID='shape'):
        '''Mask out the outside of a cylinder or specified radius'''
        self.add_xml_shape(
            self._infinite_cylinder([xcentre, ycentre, 0.0], radius, [0,0,1], id=ID)+'<algebra val="#' + str(ID) + '"/>')

    def set_radi(self, min, max):
        self.min_radius = float(min)/1000.
        self.max_radius = float(max)/1000.

    def _whichBank(self, instName, specNo):
        """
            Return either 'rear' or 'front' depending on which bank the spectrum number belong to

            @param instName Instrument name. Used for MASK Ssp command to tell what bank it refer to
            @param specNo Spectrum number
        """
        bank = 'rear'

        if instName.upper() == 'LOQ':
            if 16387 <= specNo <= 17784:
                bank = 'front'
        if instName.upper() == 'SANS2D':
            if 36873 <= specNo <= 73736:
                bank = 'front'

        return bank

    def parse_instruction(self, instName, details):
        """
            Parse an instruction line from an ISIS mask file
            @param instName Instrument name. Used for MASK Ssp command to tell what bank it refer to
            @param details Line to parse
        """
        details = details.lstrip()
        details = details.upper()
        if not details.startswith('MASK') and not details.startswith('L/PHI'):
            _issueWarning('Ignoring malformed mask line ' + details)
            return

        if 'L/PHI' in details:
            phiParts = details.split()
            if len(phiParts) == 3:
                mirror = phiParts[0] != 'L/PHI/NOMIRROR'
                phiMin = phiParts[1]
                phiMax = phiParts[2]
                self.set_phi_limit(float(phiMin), float(phiMax), mirror)
                return
            else:
                _issueWarning('Unrecognized L/PHI masking line command "' + details + '"')
                return

        parts = details.split('/')
        # A spectrum mask or mask spectra range with H and V commands
        if len(parts) == 1:     # Command is to type MASK something
            argToMask = details[4:].lstrip().upper()
            bank = 'rear'
            # special case for MASK Ssp where try to infer the bank the spectrum number belong to
            if 'S' in argToMask:
                if '>' in argToMask:
                    pieces = argToMask.split('>')
                    low = int(pieces[0].lstrip('S'))
                    upp = int(pieces[1].lstrip('S'))
                    bankLow = self._whichBank(instName, low)
                    bankUpp = self._whichBank(instName, upp)
                    if bankLow != bankUpp:
                        _issueWarning('The spectra in Mask command: ' + details +
                                      ' belong to two different banks. Default to use bank ' +
                                      bankLow)
                    bank = bankLow
                else:
                    bank = self._whichBank(instName, int(argToMask.lstrip('S')))

            #Default to the rear detector if not MASK Ssp command
            self.add_mask_string(argToMask, detect=bank)
        elif len(parts) == 2:   # Command is to type MASK/ something
            type = parts[1]   # this is the part of the command following /
            typeSplit = type.split()  # used for command such as MASK/REAR Hn and MASK/Line w a
            if type == 'CLEAR':    # Command is specifically MASK/CLEAR
                self.spec_mask_r = ''
                self.spec_mask_f = ''
            elif type.startswith('T'):
                if type.startswith('TIME'):
                    bin_range = type[4:].lstrip()
                else:
                    bin_range = type[1:].lstrip()
                self.time_mask += ';' + bin_range
            elif len(typeSplit) == 2:
                # Commands such as MASK/REAR Hn, where typeSplit[0] then equal 'REAR'
                if 'S' in typeSplit[1].upper():
                    _issueWarning('MASK command of type ' + details +
                                  ' deprecated. Please use instead MASK Ssp1[>Ssp2]')
                if 'REAR' != typeSplit[0].upper() and instName == 'LOQ':
                    _issueWarning('MASK command of type ' + details +
                                  ' can, until otherwise requested, only be used for the REAR (default) Main detector of LOQ. ' +
                                  'Default to the Main detector of LOQ for this mask command')
                    self.add_mask_string(mask_string=typeSplit[1],detect='rear')
                else:
                    self.add_mask_string(mask_string=typeSplit[1],detect=typeSplit[0])
            elif type.startswith('LINE'):
                # RMD mod 24/7/13
                if len(typeSplit) == 5:
                    self.arm_width = float(typeSplit[1])
                    self.arm_angle = float(typeSplit[2])
                    self.arm_x = float(typeSplit[3])
                    self.arm_y = float(typeSplit[4])
                elif len(typeSplit) == 3:
                    self.arm_width = float(typeSplit[1])
                    self.arm_angle = float(typeSplit[2])
                    self.arm_x=0.0
                    self.arm_y=0.0
                else:
                    _issueWarning('Unrecognized line masking command "' + details +
                                  '" syntax is MASK/LINE width angle or MASK/LINE width angle x y')
            else:
                _issueWarning('Unrecognized masking option "' + details + '"')
        elif len(parts) == 3:
            type = parts[1]
            if type == 'CLEAR':
                self.time_mask = ''
                self.time_mask_r = ''
                self.time_mask_f = ''
            elif type == 'TIME' or type == 'T':
                parts = parts[2].split()
                if len(parts) == 3:
                    detname = parts[0].rstrip()
                    bin_range = parts[1].rstrip() + ' ' + parts[2].lstrip()
                    if detname.upper() == 'FRONT':
                        self.time_mask_f += ';' + bin_range
                    elif detname.upper() == 'REAR':
                        self.time_mask_r += ';' + bin_range
                    else:
                        _issueWarning('Detector \'' + detname +
                                      '\' not found in currently selected instrument ' +
                                      self.instrument.name() + '. Skipping line.')
                else:
                    _issueWarning('Unrecognized masking line "' + details + '"')
        else:
            _issueWarning('Unrecognized masking line "' + details + '"')

    def add_mask_string(self, mask_string, detect):
        if detect.upper() == 'FRONT' or detect.upper() == 'HAB':
            self.spec_mask_f += ',' + mask_string
        elif detect.upper() == 'REAR':
            self.spec_mask_r += ',' + mask_string
        else:
            _issueWarning('Detector \'' + detect +
                          '\' not found in currently selected instrument ' +
                          self.instrument.name() + '. Skipping line.')

    def _ConvertToSpecList(self, maskstring, detector):
        '''
            Convert a mask string to a spectra list
            6/8/9 RKH attempt to add a box mask e.g.  h12+v34 (= one pixel at intersection), h10>h12+v101>v123 (=block 3 wide, 23 tall)

            @param maskstring Is a comma separated list of mask commands for masking spectra using the e.g. the h, s and v commands
        '''
        #Compile spectra ID list
        if maskstring == '':
            return ''
        masklist = maskstring.split(',')

        speclist = ''
        for x in masklist:
            x = x.lower()
            if '+' in x:
                bigPieces = x.split('+')
                if '>' in bigPieces[0]:
                    pieces = bigPieces[0].split('>')
                    low = int(pieces[0].lstrip('hv'))
                    upp = int(pieces[1].lstrip('hv'))
                else:
                    low = int(bigPieces[0].lstrip('hv'))
                    upp = low
                if '>' in bigPieces[1]:
                    pieces = bigPieces[1].split('>')
                    low2 = int(pieces[0].lstrip('hv'))
                    upp2 = int(pieces[1].lstrip('hv'))
                else:
                    low2 = int(bigPieces[1].lstrip('hv'))
                    upp2 = low2
                if 'h' in bigPieces[0] and 'v' in bigPieces[1]:
                    ydim=abs(upp-low)+1
                    xdim=abs(upp2-low2)+1
                    speclist += detector.spectrum_block(low, low2,ydim, xdim) + ','
                elif 'v' in bigPieces[0] and 'h' in bigPieces[1]:
                    xdim=abs(upp-low)+1
                    ydim=abs(upp2-low2)+1
                    speclist += detector.spectrum_block(low2, low,ydim, xdim)+ ','
                else:
                    print "error in mask, ignored:  " + x
            elif '>' in x:  # Commands: MASK Ssp1>Ssp2, MASK Hn1>Hn2 and MASK Vn1>Vn2
                pieces = x.split('>')
                low = int(pieces[0].lstrip('hvs'))
                upp = int(pieces[1].lstrip('hvs'))
                if 'h' in pieces[0]:
                    nstrips = abs(upp - low) + 1
                    speclist += detector.spectrum_block(low, 0,nstrips, 'all')  + ','
                elif 'v' in pieces[0]:
                    nstrips = abs(upp - low) + 1
                    speclist += detector.spectrum_block(0,low, 'all', nstrips)  + ','
                else:
                    for i in range(low, upp + 1):
                        speclist += str(i) + ','
            elif 'h' in x:
                speclist += detector.spectrum_block(int(x.lstrip('h')), 0,1, 'all') + ','
            elif 'v' in x:
                speclist += detector.spectrum_block(0,int(x.lstrip('v')), 'all', 1) + ','
            elif 's' in x:   # Command MASK Ssp. Although note commands of type MASK Ssp1>Ssp2 handled above
                speclist += x.lstrip('s') + ','
            elif x == '':
                #empty entries are allowed
                pass
            elif len(x.split()) == 4:
                _issueWarning('Box mask entry "%s" ignored. Box masking is not supported by Mantid'%('mask '+x))
            else:
                raise SyntaxError('Problem reading a mask entry: "%s"' % x)

        #remove any trailing comma
        if speclist.endswith(','):
            speclist = speclist[0:len(speclist)-1]

        return speclist

    def _mask_phi(self, id, centre, phimin, phimax, use_mirror=True):
        '''
            Mask the detector bank such that only the region specified in the
            phi range is left unmasked
            Purpose of this method is to populate self._lim_phi_xml
        '''
        # convert all angles to be between 0 and 360
        while phimax > 360 :
            phimax -= 360
        while phimax < 0 :
            phimax += 360
        while phimin > 360 :
            phimin -= 360
        while phimin < 0 :
            phimin += 360
        while phimax<phimin :
            phimax += 360

        #Convert to radians
        phimin = math.pi*phimin/180.0
        phimax = math.pi*phimax/180.0

        id = str(id)
        self._lim_phi_xml = \
            self._infinite_plane(id+'_plane1',centre, [math.cos(-phimin + math.pi/2.0),math.sin(-phimin + math.pi/2.0),0]) \
            + self._infinite_plane(id+'_plane2',centre, [-math.cos(-phimax + math.pi/2.0),-math.sin(-phimax + math.pi/2.0),0])

        if use_mirror:
            self._lim_phi_xml += self._infinite_plane(id+'_plane3',centre,
                                                      [math.cos(-phimax + math.pi/2.0),math.sin(-phimax + math.pi/2.0),0]) \
            + self._infinite_plane(id+'_plane4',centre, [-math.cos(-phimin + math.pi/2.0),-math.sin(-phimin + math.pi/2.0),0]) \
            + '<algebra val="#(('+id+'_plane1 '+id+'_plane2):('+id+'_plane3 '+id+'_plane4))" />'
        else:
            #the formula is different for acute verses obtuse angles
            if phimax-phimin > math.pi :
              # to get an obtruse angle, a wedge that's more than half the area, we need to add the semi-inifinite volumes
                self._lim_phi_xml += '<algebra val="#('+id+'_plane1:'+id+'_plane2)" />'
            else :
              # an acute angle, wedge is more less half the area, we need to use the intesection of those semi-inifinite volumes
                self._lim_phi_xml += '<algebra val="#('+id+'_plane1 '+id+'_plane2)" />'

    def _mask_line(self, startPoint, length, width, angle):
        '''
            Creates the xml to mask a line of the given width and height at the given angle
            into the member _line_xml. The masking object which is used to mask a line of say
            a detector array is a finite cylinder
            @param startPoint: startPoint of line
            @param length: length of line
            @param width: width of line in mm
            @param angle: angle of line in xy-plane in units of degrees
            @return: return xml shape string
        '''
        return self._finite_cylinder(startPoint, width/2000.0, length,\
                                               [math.cos(angle*math.pi/180.0),math.sin(angle*math.pi/180.0),0.0], "arm")


    def get_phi_limits_tag(self):
        """
            Get the values of the lowest and highest boundaries
            Used to append to output workspace name
            @return 'Phi'low'_'high if it has been set
        """
        if self.mask_phi and self._lim_phi_xml != '' and (abs(self.phi_max - self.phi_min) != 180.0):
            return 'Phi'+str(self.phi_min)+'_'+str(self.phi_max)
        else:
            return ''

    def set_phi_limit(self, phimin, phimax, phimirror, override=True):
        '''
            ... (tx to Richard for changes to this function
                 for ticket #)
            @param phimin:
            @param phimax:
            @param phimirror:
            @param override: This one I don't understand. It seem
               dangerous to be allowed to set this one to false.
               Also this option cannot be set from the command interface
            @return: return xml shape string
        '''
        if phimirror :
            if phimin > phimax:
                phimin, phimax = phimax, phimin

            if phimax - phimin == 180.0:
                self.phi_min = -90.0
                self.phi_max = 90.0
            else:
                self.phi_min = phimin
                self.phi_max = phimax
        else:
            self.phi_min = phimin
            self.phi_max = phimax

        self.phi_mirror = phimirror

        if override:
            self._readonly_phi = True

        if (not self._readonly_phi) or override:
            self._mask_phi(
                'unique phi', [0,0,0], self.phi_min,self.phi_max,self.phi_mirror)

    def execute(self, reducer, workspace):
        instrument = reducer.instrument
        #set up the spectra lists and shape xml to mask
        detector = instrument.cur_detector()
        if detector.isAlias('rear'):
            self.spec_list = self._ConvertToSpecList(self.spec_mask_r, detector)
            #Time mask
            MaskByBinRange (workspace,self.time_mask_r)
            MaskByBinRange(workspace,self.time_mask)

        if detector.isAlias('front'):
            #front specific masking
            self.spec_list = self._ConvertToSpecList(self.spec_mask_f, detector)
            #Time mask
            MaskByBinRange(workspace,self.time_mask_f)
            MaskByBinRange(workspace,self.time_mask)

        #reset the xml, as execute can be run more than once
        self._xml = []

        if ( not self.min_radius is None ) and ( self.min_radius > 0.0 ):
            self.add_cylinder(self.min_radius, 0, 0, 'beam_stop')
        if ( not self.max_radius is None ) and ( self.max_radius > 0.0 ):
            self.add_outside_cylinder(self.max_radius, 0, 0, 'beam_area')
        #now do the masking
        for shape in self._xml:
            MaskDetectorsInShape(Workspace=workspace, ShapeXML=shape)

        if "MaskFiles" in reducer.settings:
            for mask_file in reducer.settings["MaskFiles"].split(","):
                try:
                    mask_file_path, mask_ws_name = getFileAndName(mask_file)
                    mask_ws_name = "__" + mask_ws_name
                    LoadMask(Instrument=instrument.idf_path,
                             InputFile=mask_file_path,
                             OutputWorkspace=mask_ws_name)
                    mask_detectors_with_masking_ws(workspace, mask_ws_name)
                    DeleteWorkspace(Workspace=mask_ws_name)
                except:
                    raise RuntimeError("Invalid input for mask file. (%s)" % mask_file)

        if len(self.spec_list)>0:
            MaskDetectors(Workspace=workspace, SpectraList = self.spec_list)

        if self._lim_phi_xml != '' and self.mask_phi:
            MaskDetectorsInShape(Workspace=workspace,ShapeXML= self._lim_phi_xml)

        if self.arm_width and self.arm_angle:
            if instrument.name() == "SANS2D":
                ws = mtd[str(workspace)]
                det = ws.getInstrument().getComponentByName('rear-detector')
                det_Z = det.getPos().getZ()
                start_point = [self.arm_x, self.arm_y, det_Z]
                MaskDetectorsInShape(Workspace=workspace,ShapeXML=\
                                 self._mask_line(start_point, 1e6, self.arm_width, self.arm_angle))

        output_ws, detector_list = ExtractMask(InputWorkspace=workspace, OutputWorkspace="__mask")
        _issueInfo("Mask check %s: %g masked pixels" % (workspace, len(detector_list)))

    def view(self, instrum):
        """
            In MantidPlot this opens InstrumentView to display the masked
            detectors in the bank in a different colour
            @param instrum: a reference an instrument object to view
        """
        wksp_name = 'CurrentMask'
        instrum.load_empty(wksp_name)

        #apply masking to the current detector
        self.execute(None, wksp_name, instrum)

        #now the other detector
        other = instrum.other_detector().name()
        original = instrum.cur_detector().name()
        instrum.setDetector(other)
        self.execute(None, wksp_name, instrum)
        #reset the instrument to mask the currecnt detector
        instrum.setDetector(original)

        # Mark up "dead" detectors with error value
        FindDeadDetectors(InputWorkspace=wksp_name,OutputWorkspace= wksp_name, DeadValue=500)

        #opens an instrument showing the contents of the workspace (i.e. the instrument with masked detectors)
        instrum.view(wksp_name)

    def display(self, wksp, reducer, counts=None):
        """
            Mask detectors in a workspace and display its show instrument
            @param wksp: this named workspace will be masked and displayed
            @param reducer: the reduction chain that contains all the settings
            @param counts: optional workspace containing neutron counts data that the mask will be supperimposed on to
        """
        #apply masking to the current detector
        self.execute(reducer, wksp)

        instrum = reducer.instrument
        #now the other detector
        other = instrum.other_detector().name()
        original = instrum.cur_detector().name()
        instrum.setDetector(other)
        self.execute(reducer, wksp)
        #reset the instrument to mask the current detector
        instrum.setDetector(original)

        if counts:
            Power(InputWorkspace=counts,OutputWorkspace= 'ones',Exponent= 0)
            Plus(LHSWorkspace=wksp,RHSWorkspace= 'ones',OutputWorkspace= wksp)

        # Mark up "dead" detectors with error value
        FindDeadDetectors(InputWorkspace=wksp,OutputWorkspace= wksp, LiveValue = 0, DeadValue=1)

        #check if we have a workspace to superimpose the mask on to
        if counts:
            #the code below is a proto-type for the ISIS SANS group, to make it perminent it should be improved

            #create a workspace where the masked spectra have a value
            flags = mtd[wksp]
            #normalise that value to the data in the workspace
            vals = mtd[counts]
            maxval = 0
            Xs = []
            Ys = []
            Es = []
            for i in range(0, flags.getNumberHistograms()):
                Xs.append(flags.readX(i)[0])
                Xs.append(flags.readX(i)[1])
                Ys.append(flags.readY(i)[0])
                Es.append(0)

                if vals.readY(i)[0] > maxval:
                    #don't include masked or monitors
                    if (flags.readY(i)[0] == 0) and (vals.readY(i)[0] < 5000):
                        maxval = vals.readY(i)[0]

            #now normalise to the max/5
            maxval /= 5.0
            for i in range(0, len(Ys)):
                if Ys[i] != 0:
                    Ys[i] = maxval*Ys[i] + vals.readY(i)[0]

            CreateWorkspace(OutputWorkspace=wksp,DataX= Xs,DataY= Ys,DataE= Es,NSpec= len(Ys), UnitX='TOF')
            #change the units on the workspace so it is compatible with the workspace containing counts data
            Multiply(LHSWorkspace='ones',RHSWorkspace= wksp,OutputWorkspace= 'units')
            #do the super-position and clean up
            Minus(LHSWorkspace=counts,RHSWorkspace= 'units',OutputWorkspace= wksp)
            reducer.deleteWorkspaces(['ones', 'units'])

        #opens an instrument showing the contents of the workspace (i.e. the instrument with masked detectors)
        instrum.view(wksp)

    def __str__(self):
        return '    radius', self.min_radius, self.max_radius+'\n'+\
            '    rear spectrum mask: ', str(self.spec_mask_r)+'\n'+\
            '    front spectrum mask: ', str(self.spec_mask_f)+'\n'+\
            '    global time mask: ', str(self.time_mask)+'\n'+\
            '    rear time mask: ', str(self.time_mask_r)+'\n'+\
            '    front time mask: ', str(self.time_mask_f)+'\n'

class LoadSample(LoadRun):
    """
        Handles loading the sample run, this is the main experimental run with data
        about the sample of interest
    """
    def __init__(self, sample=None, reload=True, entry=-1):
        LoadRun.__init__(self, sample, reload=reload, entry=entry)
        self._scatter_sample = None
        self._SAMPLE_RUN = None

        self.maskpt_rmin = None
        #is set to the entry (period) number in the sample to be run
        self.entries = []

    def execute(self, reducer, isSample):
        self._assignHelper(reducer)

        if self.wksp_name == '':
            raise RuntimeError('Unable to load SANS sample run, cannot continue.')

        if self.periods_in_file > 1:
            self.entries = range(0, self.periods_in_file)

        # applies on_load_sample for all the workspaces (single or groupworkspace)
        num = 0
        while True:
            reducer.instrument.on_load_sample(self.wksp_name, reducer.get_beam_center(), isSample)
            reducer.update_beam_center()
            num += 1
            if num == self.periods_in_file:
                break
            self.move2ws(num)
        self.move2ws(0)


class DarkRunSubtraction(object):
    '''
    This class handles the subtraction of a dark run from the sample workspace.
    The dark run subtraction does not take place and just passes the workspace through
    if the parameters are not fully specified.
    '''
    # The named tuple contains the information for a dark run subtraction for a single run number ( of
    # a dark run file)
    # The relevant inforamtion is the run number, if we use time or uamp, if we use mean or tof, if we
    # apply this to all detectors, if we apply this to monitors and if so to which monitors
    DarkRunSubtractionSettings = namedtuple("DarkRunSettings", "run_number time mean detector mon mon_numbers")

    def __init__(self):
        super(DarkRunSubtraction, self).__init__()
        # This is a list with settings for the dark run subtraction
        # Each element in the list will be struct-like and contain
        # the relevant information for a dark-run subtraction
        self._dark_run_settings = []

        # We have four types of settings: uamp + det, uamp + mon, time + det, time + mon.
        # Richard suggested to limit this for now to these four settings.
        self._dark_run_time_detector_setting = None
        self._dark_run_uamp_detector_setting = None
        self._dark_run_time_monitor_setting = None
        self._dark_run_uamp_monitor_setting = None

        # Keeps a hold on the number of histograms in the monitor workspace associated
        # with the scatter workspace
        self._number_histograms_in_monitor_of_sample  = 0

    def add_setting(self, dark_run_setting):
        '''
        We add a dark run setting to our list of settings
        @param dark_run_setting
        '''
        if not isinstance(dark_run_setting, UserFileParser.DarkRunSettings):
            raise RuntimeError("DarkRunSubtraction: The provided settings "
                               "object is not of type DarkRunSettings")

        # We only add entries where the run number has been specified
        if not dark_run_setting.run_number:
            return
        self._dark_run_settings.append(dark_run_setting)

    def clear_settings(self):
        self._dark_run_settings = []
        self._dark_run_time_detector_setting = None
        self._dark_run_uamp_detector_setting = None
        self._dark_run_time_monitor_setting = None
        self._dark_run_uamp_monitor_setting = None

    def execute(self, workspace, monitor_workspace, start_spec_index, end_spec_index):
        '''
        Load the dark run. Cropt it to the current detector. Find out what kind of subtraction
        to perform and subtract the dark run from the workspace.
        @param workspace: the original workspace
        @param monitor_workspace: the associated monitor workspace
        @param  start_spec_index: the start workspace index to consider
        @param end_spec_index: the end workspace index to consider
        '''
        # The workspace signature of the execute method exists to make it an easy step
        # to convert to a full-grown reduction step for now we add it when converting
        # the data to histogram
        if not self.has_dark_runs():
            return workspace

        # Set the number of histograms
        self._number_histograms_in_monitor_of_sample = monitor_workspace.getNumberHistograms()

        # Get the time-based correction settings for detectors
        setting_time_detectors = self.get_time_based_setting_detectors()
        # Get the uamp-based correction settings for detectors
        setting_uamp_detectors = self.get_uamp_based_setting_detectors()
        # Get the time-based correction settings for monitors
        setting_time_monitors =  self.get_time_based_setting_monitors()
        # Get the uamp-based correction settings for monitors
        setting_uamp_monitors =  self.get_uamp_based_setting_monitors()

        monitor_settings = [setting_time_monitors, setting_uamp_monitors]
        detector_settings =[setting_time_detectors, setting_uamp_detectors]

        # Subtract the dark runs for the monitors
        for setting in monitor_settings:
            if setting is not None:
                monitor_workspace = self._execute_dark_run_subtraction_monitors(monitor_workspace, setting)

        # Subtract the dark runs for the detectors
        for setting in detector_settings:
            if setting is not None:
                workspace = self._execute_dark_run_subtraction_detectors(workspace, setting, start_spec_index, end_spec_index)

        return workspace, monitor_workspace

    def has_dark_runs(self):
        '''
        Check if there are any dark run settings which are to be applied
        @returns true if there are any dark runs settings which are to be applied
        '''
        if not self._dark_run_settings:
            return False
        else:
            return True

    def _execute_dark_run_subtraction_detectors(self, workspace, setting, start_spec_index, end_spec_index):
        '''
        Apply one dark run setting to a detector workspace
        @param worksapce: the SANS data set with only detector data
        @param setting: a dark run settings tuple
        @param  start_spec_index: the start spec number to consider
        @param end_spec_index: the end spec number to consider
        '''
        # Get the dark run name and path
        dark_run_name, dark_run_file_path = self._get_dark_run_name_and_path(setting)
        # Load the dark run workspace is it has not already been loaded
        dark_run_ws = self._load_dark_run_detectors(workspace, dark_run_name, dark_run_file_path, start_spec_index, end_spec_index)

        # Subtract the dark run from the workspace
        return self._subtract_dark_run(workspace, dark_run_ws, setting)

    def _load_dark_run_detectors(self, workspace, dark_run_name, dark_run_file_path,
                                 start_spec_index, end_spec_index):
        '''
        Loads a dark run workspace for detector subtraction if it has not already been loaded
        @param workspace: the scatter workspace
        @param dark_run_name: the name of the dark run workspace
        @param dark_run_file_path: the file path to the dark run
        @param  start_spec_index: the start spec number to consider
        @param end_spec_index: the end spec number to consider
        @returns a dark run workspace
        '''
        # Load the dark run workspace
        dark_run = self._load_workspace(dark_run_name, dark_run_file_path,
                                        start_spec_index, end_spec_index,
                                        self._number_histograms_in_monitor_of_sample)
        # Rebin to match the scatter workspace
        return self._rebin_to_match(workspace, dark_run)

    def _execute_dark_run_subtraction_monitors(self, monitor_workspace, setting):
        '''
        Apply one dark run setting to a monitor workspace
        @param monitor_workspace: the monitor data set associated with the scatter data
        @param setting: a dark run settings tuple
        @returns a monitor for the dark run
        '''
        # Get the dark run name and path for the monitor 
        dark_run_name, dark_run_file_path = self._get_dark_run_name_and_path(setting)
        # Load the dark run workspace is it has not already been loaded
        monitor_dark_run_ws = self._load_dark_run_monitors(dark_run_name, dark_run_file_path)
        # Rebin to the dark run monitor workspace to the original monitor workspace
        monitor_dark_run_ws = self._rebin_to_match(monitor_workspace, monitor_dark_run_ws)
        return self._subtract_dark_run(monitor_workspace, monitor_dark_run_ws, setting)

    def _load_dark_run_monitors(self, dark_run_name, dark_run_file_path):
        '''
        Loads the monitor dark run workspace.
        @param dark_run_name: the name of the dark run workspace
        @param dark_run_file_path: the file path to the dark run
        @returns a monitor for the dark run
        '''
        # This is a bit tricky. There are several possibilities. Of loading the monitor data
        # 1. The input is a standard workspace and we have to load via LoadNexusMonitor
        # 2. The input is a -add file. Then we need to load the file and extract the monitor of the added data set
        monitor_ws = None
        monitors_name = dark_run_name + "_monitors"
        # Check if the name ends with the  -add identifier. Then we know it has to be a group workspace
        if ADD_TAG in dark_run_name:
            alg_load_monitors = AlgorithmManager.createUnmanaged("LoadNexusProcessed")
            alg_load_monitors.initialize()
            alg_load_monitors.setChild(True)
            alg_load_monitors.setProperty("Filename", dark_run_file_path)
            alg_load_monitors.setProperty("EntryNumber", 2)
            alg_load_monitors.setProperty("OutputWorkspace", monitors_name)
            alg_load_monitors.execute()
            monitor_ws = alg_load_monitors.getProperty("OutputWorkspace").value
        else:
            try:
                alg_load_monitors = AlgorithmManager.createUnmanaged("LoadNexusMonitors")
                alg_load_monitors.initialize()
                alg_load_monitors.setChild(True)
                alg_load_monitors.setProperty("Filename", dark_run_file_path)
                alg_load_monitors.setProperty("MonitorsAsEvents", False)
                alg_load_monitors.setProperty("OutputWorkspace", monitors_name)
                alg_load_monitors.execute()
                monitor_ws = alg_load_monitors.getProperty("OutputWorkspace").value
            except:
                raise RuntimeError("DarkRunSubtration: The monitor workspace for the specified dark run "
                                   "file cannot be found or loaded. "
                                   "Please make sure that that it exists in your search directory.")
        return monitor_ws

    def _get_dark_run_name_and_path(self, setting):
        '''
        @param settings: a dark run settings tuple
        @returns a dark run workspace name and the dark run path
        @raises RuntimeError: if there is an issue with loading the workspace 
        '''
        dark_run_ws_name = None
        dark_run_file_path = None
        try:
            dark_run_file_path, dark_run_ws_name = getFileAndName(setting.run_number)
            dark_run_file_path = dark_run_file_path.replace("\\", "/")
        except:
            raise RuntimeError("DarkRunSubtration: The specified dark run file cannot be found or loaded. "
                               "Please make sure that that it exists in your search directory.")
        return dark_run_ws_name, dark_run_file_path

    def _load_workspace(self, dark_run_file_path, dark_run_ws_name, start_spec_index, end_spec_index, workspace_index_offset):
        '''
        Loads the dark run workspace
        @param dark_run_file_path: file path to the dark run
        @param dark_run_ws_name: the name of the dark run workspace
        @param  start_spec_index: the start spec number to consider
        @param end_spec_index: the end spec number to consider
        @param workspace_index_offset: the number of monitors
        @returns a dark run
        @raises RuntimeError: if there is an issue with loading the workspace
        '''
        dark_run_ws = None
        if ADD_TAG in dark_run_ws_name:
            alg_load = AlgorithmManager.createUnmanaged("LoadNexusProcessed")
            alg_load.initialize()
            alg_load.setChild(True)
            alg_load.setProperty("Filename", dark_run_file_path)
            # We specifically grab the first entry here. When the Nexus file is a Group worspace (due
            # to added files) then we specifically only want the first workspace.
            alg_load.setProperty("EntryNumber", 1)
            alg_load.setProperty("OutputWorkspace", dark_run_ws_name)
            alg_load.execute()
            dark_run_ws= alg_load.getProperty("OutputWorkspace").value
        else:
            try:
                alg_load = AlgorithmManager.createUnmanaged("Load")
                alg_load.initialize()
                alg_load.setChild(True)
                alg_load.setProperty("Filename", dark_run_file_path)
                alg_load.setProperty("OutputWorkspace", dark_run_ws_name)
                alg_load.execute()
                dark_run_ws= alg_load.getProperty("OutputWorkspace").value
            except:
                raise RuntimeError("DarkRunSubtration: The specified dark run file cannot be found or loaded. "
                                   "Please make sure that that it exists in your search directory.")

        # Crop the workspace if this is required
        if dark_run_ws.getNumberHistograms() != (end_spec_index - start_spec_index + 1):
            start_ws_index, end_ws_index = self._get_start_and_end_ws_index(start_spec_index,
                                                                            end_spec_index,
                                                                             workspace_index_offset)
            # Now crop the workspace to the correct size
            cropped_name = dark_run_ws_name + "_cropped"
            alg_crop = AlgorithmManager.createUnmanaged("CropWorkspace")
            alg_crop.initialize()
            alg_crop.setChild(True)
            alg_crop.setProperty("InputWorkspace", dark_run_ws)
            alg_crop.setProperty("OutputWorkspace", cropped_name)
            alg_crop.setProperty("StartWorkspaceIndex", start_ws_index)
            alg_crop.setProperty("EndWorkspaceIndex", end_ws_index)
            alg_crop.execute()
            dark_run_ws= alg_crop.getProperty("OutputWorkspace").value
        return dark_run_ws

    def _get_start_and_end_ws_index(self,start_spec_index, end_spec_index, workspace_index_offset):
        '''
        Get the start and stop index taking into account the monitor offset
        in the original combined workspace. The start_ws_index and end_ws_index
        are based on workspaces which contain the monitor data. Our loaded workspace
        would not contain the monitor data. Also there is an offset of 1 between
        the workspace index and the mon spectrum
        @param start_spec_index: the start spec index
        @param end_spec_index: the end spec index
        @param workspace_index_offset: the workspaec index offset due to the monitors
        '''
        # Correct for the spec-ws_index offset and for the monitors
        start_ws_index = start_spec_index - workspace_index_offset - 1
        end_ws_index = end_spec_index - workspace_index_offset - 1
        return start_ws_index, end_ws_index

    def _rebin_to_match(self, workspace, to_rebin):
        '''
        Rebin too match the input workspace
        '''
        rebinned_name = to_rebin.name()+"_rebinned"
        alg_rebin = AlgorithmManager.createUnmanaged("RebinToWorkspace")
        alg_rebin.initialize()
        alg_rebin.setChild(True)
        alg_rebin.setProperty("WorkspaceToRebin", to_rebin)
        alg_rebin.setProperty("WorkspaceToMatch", workspace)
        alg_rebin.setProperty("PreserveEvents", False)
        alg_rebin.setProperty("OutputWorkspace", rebinned_name)
        alg_rebin.execute()
        return alg_rebin.getProperty("OutputWorkspace").value

    def _subtract_dark_run(self, workspace, dark_run, setting):
        '''
        Subtract the dark run from the SANS workspace
        @param worksapce: the SANS data set
        @param dark_run: the dark run workspace
        @param setting: a dark run settings tuple
        '''
        dark_run_correction = DarkCorr.DarkRunCorrection()
        dark_run_correction.set_use_mean(setting.mean)
        dark_run_correction.set_use_time(setting.time)
        dark_run_correction.set_use_detectors(setting.detector)
        dark_run_correction.set_use_monitors(setting.mon)
        dark_run_correction.set_mon_numbers(setting.mon_numbers)
        return dark_run_correction.execute(scatter_workspace = workspace,
                                           dark_run = dark_run)

    def get_time_based_setting_detectors(self):
        '''
        Retrieve the time-based setting for detectors if there is one
        @returns the time-based setting or None
        '''
        self._evaluate_settings()
        return self._dark_run_time_detector_setting

    def get_uamp_based_setting_detectors(self):
        '''
        Retrieve the uamp-based setting for detectors if there is one
        @returns the uamp-based setting or None
        '''
        self._evaluate_settings()
        return self._dark_run_uamp_detector_setting

    def get_time_based_setting_monitors(self):
        '''
        Retrieve the time-based setting for monitors if there is one
        @returns the time-based setting or None
        '''
        self._evaluate_settings()
        return self._dark_run_time_monitor_setting

    def get_uamp_based_setting_monitors(self):
        '''
        Retrieve the uamp-based setting for monitors if there is one
        @returns the uamp-based setting or None
        '''
        self._evaluate_settings()
        return self._dark_run_uamp_monitor_setting

    def _evaluate_settings(self):
        '''
        Takes the dark run settings and merges the appropriate files into
        a time-based setting and a uamp-based setting each for detectors
        and for monitors.
        @returns the final settings
        @raises RuntimeError: if settings values are inconsistent
        '''
        use_mean = []
        use_time = []
        use_mon = []
        mon_number = []
        run_number = []

        for setting in self._dark_run_settings:
            use_mean.append(setting.mean)
            use_time.append(setting.time)
            use_mon.append(setting.mon)
            mon_number.append(setting.mon_number)
            run_number.append(setting.run_number)

        # Get the indices with settings which correspond to the individual settings
        get_indices = lambda time_flag, mon_flag : [i for i, val in enumerate(use_time)
                                                    if use_time[i] == time_flag and use_mon[i] == mon_flag]
        indices_time_detector = get_indices(True, False)
        indices_time_monitor = get_indices(True, True)
        indices_uamp_detector = get_indices(False, False)
        indices_uamp_monitor = get_indices(False, True)

        # Check that for each of these settings we only have one run number specified, else raise an error
        has_max_one_run_number = lambda indices : len(set([run_number[index] for index in indices])) < 2
        if (not has_max_one_run_number(indices_time_detector) or
            not has_max_one_run_number(indices_time_monitor) or
            not has_max_one_run_number(indices_uamp_detector) or
            not has_max_one_run_number(indices_uamp_monitor) ) :
            raise RuntimeError("DarkRunSubtraction: More background correction runs have been specified than are allowed. "
                               "There can be maximally one run number for each time-based detector, "
                               "uamp-based detector, time-based monitor and uamp-based monitor settings.\n")

        # Handle detectors
        self._dark_run_time_detector_setting = self._get_final_setting_detectors(run_number, use_mean,
                                                                                 use_time, indices_time_detector)
        self._dark_run_uamp_detector_setting = self._get_final_setting_detectors(run_number, use_mean,
                                                                                 use_time, indices_uamp_detector)

        # handle monitors
        self._dark_run_time_monitor_setting = self._get_final_setting_monitors(run_number, use_mean,
                                                                                 use_time, mon_number, indices_time_monitor)
        self._dark_run_uamp_monitor_setting = self._get_final_setting_monitors(run_number, use_mean,
                                                                                 use_time, mon_number, indices_uamp_monitor)

    def _get_final_setting_detectors(self, run_number, use_mean, use_time, indices):
        '''
        Get the final settings for detectors
        @param run_number: a list of run numbers
        @param use_mean: a list of mean flags
        @param use_time: a list of time flags
        @param indices: a list if indices
        @returns a valid setting for detectors or None
        @raises RuntimeError: if there is more than one index specified
        '''
        # We want to make sure that there is only one index here. It might be that the user
        # specified two settings with the same run number. We need to catch this here.
        if len(indices) > 1:
            raise RuntimeError("DarkRunSubtraction: The setting for detectors can only be specified once.")

        detector_runs = [run_number[index] for index in indices]
        detector_mean = [use_mean[index] for index in indices]
        detector_time = [use_time[index] for index in indices]

        # Make sure we can pass back a 
        if len(detector_runs) == 0 or detector_runs[0] == None:
            return None
        else:
            return DarkRunSubtraction.DarkRunSubtractionSettings(run_number = detector_runs[0],
                                                                 time = detector_time[0],
                                                                 mean = detector_mean[0],
                                                                 detector = True,
                                                                 mon = False,
                                                                 mon_numbers = None)

    def _get_final_setting_monitors(self, run_number, use_mean, use_time, mon_numbers, indices):
        '''
        Get the final settings for monitors
        @param run_number: a list of run numbers
        @param use_mean: a list of mean flags
        @param use_time: a list of time flags
        @param indices: a list if indices
        @returns a valid setting for detectors or None
        @raises RuntimeError: if settings are not consistent
        '''
        # Note that we can have several mon settings, e.g several mon numbers etc.
        # So we cannot treat this like detectors
        monitor_runs = [run_number[index] for index in indices]
        monitor_mean = [use_mean[index] for index in indices]
        monitor_time = [use_time[index] for index in indices]
        monitor_numbers_to_check = [mon_numbers[index] for index in indices]
        monitor_mon_numbers  = []

        # If there is a pure MON setting then we take all Monitors into account, this
        # overrides the Mx settings.
        if len(monitor_numbers_to_check) > 0 and None in monitor_numbers_to_check:
            monitor_mon_numbers = None
        else:
            for index in indices:
                if isinstance(mon_numbers[index], list):
                    monitor_mon_numbers.extend(mon_numbers[index])
                else:
                    monitor_mon_numbers.append(mon_numbers[index])

        # Check if the mean value is identical for all entries
        are_all_same = lambda a_list : all([a_list[0] == a_list[i] for i in range(0, len(a_list))])
        if len(monitor_mean) > 0:
            if not are_all_same(monitor_mean):
                raise RuntimeError("DarkRunSubtraction: If several monitors are specified for a certain type "
                                   "of subtraction, it is required to use either all MEAN or all TOF.")

        # If the runs are empty or None then we don't have any settings here
        unique_runs = list(set(monitor_runs))
        if len(unique_runs) == 0 or monitor_runs[0] == None:
            return None
        else:
            return DarkRunSubtraction.DarkRunSubtractionSettings(run_number = monitor_runs[0],
                                                                 time = monitor_time[0],
                                                                 mean = monitor_mean[0],
                                                                 detector = False,
                                                                 mon = True,
                                                                 mon_numbers = monitor_mon_numbers)

class CropDetBank(ReductionStep):
    """
        Takes the spectra range of the current detector from the instrument object
        and crops the input workspace to just those spectra. Supports optionally
        generating the output workspace from a different (sample) workspace
    """
    def __init__(self):
        """
            Sets up the object to either the output or sample workspace
        """
        super(CropDetBank, self).__init__()

    def execute(self, reducer, workspace):
        in_wksp = workspace

        # Get the detector bank that is to be used in this analysis leave the complete workspace
        reducer.instrument.cur_detector().crop_to_detector(in_wksp, workspace)

        # If the workspace requires dark run subtraction for the detectors and monitors, then this will be performed here.
        if self._dark_run_subtraction.has_dark_runs():
            # Get the spectrum index range for spectra which are part of the current detector
            start_spec_num = reducer.instrument.cur_detector().get_first_spec_num()
            end_spec_num = reducer.instrument.cur_detector().last_spec_num

            scatter_ws = getWorkspaceReference(workspace)
            scatter_name = scatter_ws.name()

            monitor_ws = reducer.get_sample().get_monitor()
            monitor_name = monitor_ws.name()

            # Run the subtraction
            scatter_ws, monitor_ws = reducer.dark_run_subtractor.execute(scatter_ws, monitor_ws, start_spec_num, end_spec_num)

            # We need to replace the workspaces in the ADS
            mtd.addOrReplace(scatter_name, scatter_ws)
            mtd.addOrReplace(monitor_name, monitor_ws)

class NormalizeToMonitor(ReductionStep):
    """
        Before normalisation the monitor spectrum's background is removed
        and for LOQ runs also the prompt peak. The input workspace is copied
        and accessible later as prenomed
    """
    NORMALISATION_SPEC_NUMBER = 1
    NORMALISATION_SPEC_INDEX = 0
    def __init__(self, spectrum_number=None):
        super(NormalizeToMonitor, self).__init__()
        self._normalization_spectrum = spectrum_number

        #the result of this calculation that will be used by CalculateNorm() and the ConvertToQ
        self.output_wksp = None

    def execute(self, reducer, workspace):
        normalization_spectrum = self._normalization_spectrum
        if normalization_spectrum is None:
            #the -1 converts from spectrum number to spectrum index
            normalization_spectrum = reducer.instrument.get_incident_mon()

        sanslog.notice('Normalizing to monitor ' + str(normalization_spectrum))

        self.output_wksp = str(workspace) + INCIDENT_MONITOR_TAG
        mon = reducer.get_sample().get_monitor(normalization_spectrum-1)
        if reducer.event2hist.scale != 1:
            mon *= reducer.event2hist.scale

        if str(mon) != self.output_wksp:
            RenameWorkspace(mon, OutputWorkspace=self.output_wksp)

        if reducer.instrument.name() == 'LOQ':
            RemoveBins(InputWorkspace=self.output_wksp,OutputWorkspace= self.output_wksp,XMin= reducer.transmission_calculator.loq_removePromptPeakMin,XMax=
                       reducer.transmission_calculator.loq_removePromptPeakMax, Interpolation="Linear")

        # Remove flat background
        TOF_start, TOF_end = reducer.inst.get_TOFs(normalization_spectrum)

        if TOF_start and TOF_end:
            CalculateFlatBackground(InputWorkspace=self.output_wksp,OutputWorkspace= self.output_wksp, StartX=TOF_start, EndX=TOF_end, Mode='Mean')

        #perform the same conversion on the monitor spectrum as was applied to the workspace but with a possibly different rebin
        if reducer.instrument.is_interpolating_norm():
            r_alg = 'InterpolatingRebin'
        else :
            r_alg = 'Rebin'
        reducer.to_wavelen.execute(reducer, self.output_wksp, bin_alg=r_alg)

class TransmissionCalc(ReductionStep):
    """
        Calculates the proportion of neutrons that are transmitted through the sample
        as a function of wavelength. The results are stored as a workspace
    """

    # The different ways of doing a fit, convert the possible ways of specifying this (also the way it is specified in the GUI to the way it can be send to CalculateTransmission
    TRANS_FIT_OPTIONS = {
        'YLOG' : 'Log',
        'STRAIGHT' : 'Linear',
        'CLEAR' : 'Linear',
        # Add Mantid ones as well
        'LOGARITHMIC' : 'Log',
        'LOG' : 'Log',
        'LINEAR' : 'Linear',
        'LIN' : 'Linear',
        'OFF' : 'Linear',
        'POLYNOMIAL':'Polynomial'}

    #map to restrict the possible values of _trans_type
    CAN_SAMPLE_SUFFIXES = {
        False : 'sample',
        True : 'can'}

    DEFAULT_FIT = 'LOGARITHMIC'

    # The y unit label for transmission data
    YUNITLABEL_TRANSMISSION_RATIO = "Transmission"

    def __init__(self, loader=None):
        super(TransmissionCalc, self).__init__()
        #set these variables to None, which means they haven't been set and defaults will be set further down
        self.fit_props = ['lambda_min', 'lambda_max', 'fit_method', 'order']
        self.fit_settings = dict()
        for prop in self.fit_props:
            self.fit_settings['both::'+prop] = None

        # CalculateTransmission can be given either a monitor detetor ID or a set of detector
        # ID's corresponding to a ROI (region of interest).  The monitor or ROI will specify
        # the *transmission* (not the incident beam).  A monitor is the standard functionality,
        # a ROI is needed for the new "beam stop out" functionality.
        self.trans_mon = None
        self.trans_roi = []

        # Contributions to the region of interest. Note that radius, roi_files add to the region
        # of interest, while mask_files are taboo for the region of interest
        self.radius = None
        self.roi_files = []
        self.mask_files =[]

        # use InterpolatingRebin
        self.interpolate = None
        # a custom transmission workspace, if we have this there is much less to do
        self.calculated_samp = ''
        self.calculated_can = None
        #the result of this calculation that will be used by CalculateNorm() and the ConvertToQ
        self.output_wksp = None
        # Use for removing LOQ prompt peak from monitors. Units of micro-seconds
        self.loq_removePromptPeakMin = 19000.0
        self.loq_removePromptPeakMax = 20500.0


    def set_trans_fit(self, fit_method, min_=None, max_=None, override=True, selector='both'):
        """
            Set how the transmission fraction fit is calculated, the range of wavelengths
            to use and the fit method
            @param min: minimum wavelength to use
            @param max: highest wavelength to use
            @param fit_method: the fit type to pass to CalculateTransmission ('Logarithmic' or 'Linear')or 'Off'
            @param override: if set to False this call won't override the settings set by a previous call (default True)
            @param selector: define if the given settings is valid for SAMPLE, CAN or BOTH transmissions.
        """
        FITMETHOD = 'fit_method'
        LAMBDAMIN = 'lambda_min'
        LAMBDAMAX = 'lambda_max'
        ORDER = 'order'
        # processing the selector input
        select = selector.lower()
        if select not in ['both', 'can', 'sample']:
            _issueWarning('Invalid selector option ('+selector+'). Fit to transmission skipped')
            return
        select += "::"

        if not override and self.fit_settings.has_key(select + FITMETHOD) and self.fit_settings[select + FITMETHOD]:
            #it was already configured and this request does not want to override
            return

        if not fit_method:
            # there is not point calling fit_method without fit_method argument
            return

        fit_method = fit_method.upper()
        if 'POLYNOMIAL' in fit_method:
            order_str = fit_method[10:]
            fit_method = 'POLYNOMIAL'
            self.fit_settings[select+ORDER] = int(order_str)
        if fit_method not in self.TRANS_FIT_OPTIONS.keys():
            _issueWarning('ISISReductionStep.Transmission: Invalid fit mode passed to TransFit, using default method (%s)' % self.DEFAULT_FIT)
            fit_method = self.DEFAULT_FIT

        # get variables for this selector
        sel_settings = dict()
        for prop in self.fit_props:
            sel_settings[prop] = self.fit_settings[select+prop] if self.fit_settings.has_key(select+prop) else self.fit_settings['both::'+prop]

        # copy fit_method
        sel_settings[FITMETHOD] = fit_method

        if min_:
            sel_settings[LAMBDAMIN] = float(min_) if fit_method not in ['OFF', 'CLEAR'] else None
        if max_:
            sel_settings[LAMBDAMAX] = float(max_) if fit_method not in ['OFF', 'CLEAR'] else None

        # apply the propertis to self.fit_settings
        for prop in self.fit_props:
            self.fit_settings[select+prop] = sel_settings[prop]

        # When both is given, it is necessary to clean the specific settings for the individual selectors
        if select == 'both::':
            for selector_ in ['sample::','can::']:
                for prop_ in self.fit_props:
                    prop_name = selector_+prop_
                    if self.fit_settings.has_key(prop_name):
                        del self.fit_settings[prop_name]

    def isSeparate(self):
        """ Returns true if the can or sample was given and false if just both was used"""
        return self.fit_settings.has_key('sample::fit_method') or self.fit_settings.has_key('can::fit_method')

    def setup_wksp(self, inputWS, inst, wavbining, trans_det_ids):
        """
            Creates a new workspace removing any background from the monitor spectra, converting units
            and re-bins. If the instrument is LOQ it zeros values between the x-values 19900 and 20500
            This method doesn't affect self.
            @param inputWS: contains the monitor spectra
            @param inst: the selected instrument
            @param wavbinning: the re-bin string to use after convert units
            @param trans_det_ids: detector IDs corresponding to the incident monitor and either:
                                  a) the transmission monitor, or
                                  b) a list of detector that make up a region of interest
                                  Together these make up all spectra needed to carry out the
                                  CalculateTransmission algorithm.
            @return the name of the workspace created
        """
        #the workspace is forked, below is its new name
        tmpWS = inputWS + '_tmp'

        # A previous implementation of this code had a comment which suggested
        # that we have to exclude unused spectra as the interpolation runs into
        # problems if we don't.
        extract_spectra(mtd[inputWS], trans_det_ids, tmpWS)

        if inst.name() == 'LOQ':
            RemoveBins(InputWorkspace=tmpWS,OutputWorkspace= tmpWS,XMin= self.loq_removePromptPeakMin,XMax= self.loq_removePromptPeakMax,
                       Interpolation='Linear')

        tmp = mtd[tmpWS]

        # We perform a FlatBackground correction. We do this in two parts.
        # First we find the workspace indices which correspond to monitors
        # and perform the correction on these indicies.
        # Second we perform the correction on all indices which are not
        # monitors
        for ws_index in range(tmp.getNumberHistograms()):
            if tmp.getDetector(ws_index).isMonitor():
                spectrum_number = tmp.getSpectrum(ws_index).getSpectrumNo()
                back_start_mon, back_end_mon = inst.get_TOFs(spectrum_number)
                if back_start_mon and back_end_mon:
                    CalculateFlatBackground(
                        InputWorkspace=tmpWS,
                        OutputWorkspace= tmpWS,
                        StartX=back_start_mon,
                        EndX=back_end_mon,
                        WorkspaceIndexList=ws_index,
                        Mode='Mean')

        back_start_roi, back_end_roi = inst.get_TOFs_for_ROI()
        if back_start_roi and back_end_roi:
            CalculateFlatBackground(
                InputWorkspace=tmpWS,
                OutputWorkspace= tmpWS,
                StartX=back_start_roi,
                EndX=back_end_roi,
                WorkspaceIndexList=ws_index,
                Mode='Mean',
                SkipMonitors =True)

        ConvertUnits(InputWorkspace=tmpWS,OutputWorkspace= tmpWS,Target="Wavelength")

        if self.interpolate:
            InterpolatingRebin(InputWorkspace=tmpWS,OutputWorkspace= tmpWS,Params= wavbining)
        else :
            Rebin(InputWorkspace=tmpWS,OutputWorkspace= tmpWS,Params= wavbining)

        return tmpWS

    def _get_index(self, number):
        """
            Converts spectrum numbers to indices using the simple (minus 1) relationship
            that is true for raw files
            @param number: a spectrum number
            @return: its index
        """
        return number - 1

    def calculate_region_of_interest(self, reducer, workspace):
        """
        Calculate the various contributions to the "region of interest", used in the
        transmission calculation.

        The region of interest can be made up of a circle of detectors (with a given radius)
        around the beam centre, and/or one or more mask files, and/or the main detector bank.
        Note that the mask files wont actually be used for masking, we're just piggy-backing
        on the functionality that they provide. Note that in the case of a radius, we have
        to ensure that we do not use a workspace which already has masked detectors, since
        they would contribute to the ROI.
        """
        if self.radius:
            # Mask out a cylinder with the given radius in a copy of the workspace.
            # The centre position of the Cylinder does not require a shift, as all
            # components have been shifted already, when the workspaces were loaded
            CloneWorkspace(InputWorkspace=workspace, OutputWorkspace="__temp")
            centre_x = 0.0
            centre_y = 0.0
            MaskWithCylinder("__temp", self.radius, centre_x, centre_y, "")

            # Extract the masked detector ID's and then clean up.
            self.trans_roi += get_masked_det_ids(mtd["__temp"])
            DeleteWorkspace(Workspace="__temp")

        if self.roi_files:
            idf_path = reducer.instrument.idf_path
            for roi_file in self.roi_files:
                self.trans_roi += get_masked_det_ids_from_mask_file(roi_file, idf_path)

        masked_ids =[]
        if self.mask_files:
            idf_path = reducer.instrument.idf_path
            for mask_file in self.mask_files:
                masked_ids += get_masked_det_ids_from_mask_file(mask_file, idf_path)

        # Detector ids which are not allowed and specified by "masked_ids" need to
        # be removed from the trans_roi list
        # Remove duplicates and sort.
        self.trans_roi = sorted(set(self.trans_roi)-set(masked_ids))

    def execute(self, reducer, workspace):
        """
            Reads in the different settings, without affecting self. Calculates
            or estimates the proportion of neutrons that are transmitted
            through the sample
        """
        self.output_wksp = None

        #look for run files that contain transmission data
        test1, test2 = self._get_run_wksps(reducer)
        if test1 or test2:
            #we can calculate the transmission from some experimental runs
            if self.calculated_samp:
                raise RuntimeError('Cannot use TransWorkspace() and TransmissionSample() together')

            self.output_wksp = self.calculate(reducer)
        else:
            #they have supplied a transmission file use it
            if reducer.is_can():
                self.output_wksp = self.calculated_can
            else:
                self.output_wksp = self.calculated_samp

    def _get_run_wksps(self, reducer):
        """
            Retrieves the names runs that contain the user specified for calculation
            of the transmission
            @return: post_sample pre_sample workspace names
        """
        return reducer.get_transmissions()

    def calculate(self, reducer):
        LAMBDAMIN = 'lambda_min'
        LAMBDAMAX = 'lambda_max'
        FITMETHOD = 'fit_method'
        ORDER = 'order'
        #get the settings required to do the calculation
        trans_raw, direct_raw = self._get_run_wksps(reducer)

        if not trans_raw:
            raise RuntimeError('Attempting transmission correction with no specified transmission %s file'
                               % self.CAN_SAMPLE_SUFFIXES[reducer.is_can()])
        if not direct_raw:
            raise RuntimeError('Attempting transmission correction with no direct file')

        # Calculate the ROI. We use the trans_raw workspace as it does not contain any previous mask.
        self.calculate_region_of_interest(reducer, trans_raw)

        select = 'can::' if reducer.is_can() else 'direct::'

        # get variables for this selector
        sel_settings = dict()
        for prop in self.fit_props:
            sel_settings[prop] = self.fit_settings[select+prop] if self.fit_settings.has_key(select+prop) else self.fit_settings['both::'+prop]

        pre_sample = reducer.instrument.incid_mon_4_trans_calc

        # Here we set the det ids. The first entry is the incident monitor. There after we can either have
        # 1. The transmission monitor or
        # 2. A ROI (which are not monitors!) or
        # 3. trans_specs (also monitors)
        trans_det_ids = [pre_sample]
        if self.trans_mon:
            trans_det_ids.append(self.trans_mon)
        elif self.trans_roi:
            trans_det_ids += self.trans_roi
        else:
            trans_det_ids.append(reducer.instrument.default_trans_spec)

        use_instrum_default_range = reducer.full_trans_wav

        #there are a number of settings and defaults that determine the wavelength to use, go through each in order of increasing precedence
        if use_instrum_default_range:
            translambda_min = reducer.instrument.WAV_RANGE_MIN
            translambda_max = reducer.instrument.WAV_RANGE_MAX
        else:
            if sel_settings[LAMBDAMIN]:
                translambda_min = sel_settings[LAMBDAMIN]
            else:
                translambda_min = reducer.to_wavelen.wav_low
            if sel_settings[LAMBDAMAX]:
                translambda_max = sel_settings[LAMBDAMAX]
            else:
                translambda_max = reducer.to_wavelen.wav_high

        wavbin = str(translambda_min)
        wavbin +=','+str(reducer.to_wavelen.wav_step)
        wavbin +=','+str(translambda_max)

        #set up the input workspaces
        trans_tmp_out = self.setup_wksp(trans_raw, reducer.instrument,\
            wavbin, trans_det_ids)
        direct_tmp_out = self.setup_wksp(direct_raw, reducer.instrument,\
            wavbin, trans_det_ids)

        # Where a ROI has been specified, it is useful to keep a copy of the
        # summed ROI spectra around for the scientists to look at, so that they
        # may inspect it for any dubious looking spikes, etc.
        if self.trans_roi:
            EXCLUDE_INIT_BEAM = 1
            SumSpectra(InputWorkspace=trans_tmp_out,
                       OutputWorkspace=trans_raw + "_num",
                       StartWorkspaceIndex=EXCLUDE_INIT_BEAM)
            SumSpectra(InputWorkspace=direct_tmp_out,
                       OutputWorkspace=direct_raw + "_den",
                       StartWorkspaceIndex=EXCLUDE_INIT_BEAM)

        fittedtransws, unfittedtransws = self.get_wksp_names(\
                    trans_raw, translambda_min, translambda_max, reducer)

        # If no fitting is required just use linear and get unfitted data from CalculateTransmission algorithm
        options = dict()
        if sel_settings[FITMETHOD]:
            options['FitMethod'] = self.TRANS_FIT_OPTIONS[sel_settings[FITMETHOD]]
            if sel_settings[FITMETHOD] == "POLYNOMIAL":
                options['PolynomialOrder'] = sel_settings[ORDER]
        else:
            options['FitMethod'] = self.TRANS_FIT_OPTIONS[self.DEFAULT_FIT]

        calc_trans_alg = AlgorithmManager.create("CalculateTransmission")
        calc_trans_alg.initialize()
        calc_trans_alg.setProperty("SampleRunWorkspace", trans_tmp_out)
        calc_trans_alg.setProperty("DirectRunWorkspace", direct_tmp_out)
        calc_trans_alg.setProperty("OutputWorkspace", fittedtransws)
        calc_trans_alg.setProperty("IncidentBeamMonitor", pre_sample)
        calc_trans_alg.setProperty("RebinParams", reducer.to_wavelen.get_rebin())
        calc_trans_alg.setProperty("OutputUnfittedData", True)
        for name, value in options.items():
            calc_trans_alg.setProperty(name, value)

        if self.trans_mon:
            calc_trans_alg.setProperty("TransmissionMonitor", self.trans_mon)
        elif self.trans_roi:
            calc_trans_alg.setProperty("TransmissionROI", self.trans_roi)
        else:
            calc_trans_alg.setProperty("TransmissionMonitor", reducer.instrument.default_trans_spec)

        calc_trans_alg.execute()

        # Set the y axis label correctly for the transmission ratio data
        fitted_trans_ws = mtd[fittedtransws]
        unfitted_trans_ws = mtd[unfittedtransws]
        if fitted_trans_ws:
            fitted_trans_ws.setYUnitLabel(self.YUNITLABEL_TRANSMISSION_RATIO)
        if unfitted_trans_ws:
            unfitted_trans_ws.setYUnitLabel(self.YUNITLABEL_TRANSMISSION_RATIO)

        # Remove temporaries
        files2delete = [trans_tmp_out]

        if direct_tmp_out != trans_tmp_out:
            files2delete.append(direct_tmp_out)

        if sel_settings[FITMETHOD] in ['OFF', 'CLEAR']:
            result = unfittedtransws
            files2delete.append(fittedtransws)
        else:
            result = fittedtransws

        reducer.deleteWorkspaces(files2delete)

        return result

    def get_wksp_names(self, raw_name, lambda_min, lambda_max, reducer):
        fitted_name = raw_name.split('_')[0] + '_trans_'
        fitted_name += self.CAN_SAMPLE_SUFFIXES[reducer.is_can()]
        fitted_name += '_'+str(lambda_min)+'_'+str(lambda_max)

        unfitted = fitted_name + "_unfitted"

        return fitted_name, unfitted

    def _get_fit_property(self,selector, property_name):
        if self.fit_settings.has_key(selector+'::' + property_name):
            return self.fit_settings[selector+'::' + property_name]
        else:
            return self.fit_settings['both::'+property_name]


    def lambdaMin(self, selector):
        return self._get_fit_property(selector.lower(), 'lambda_min')
    def lambdaMax(self, selector):
        return self._get_fit_property(selector.lower(), 'lambda_max')
    def fitMethod(self, selector):
        """It will return LINEAR, LOGARITHM, POLYNOMIALx for x in 2,3,4,5"""
        resp = self._get_fit_property(selector.lower(), 'fit_method')
        if 'POLYNOMIAL' == resp:
            resp += str(self._get_fit_property(selector.lower(), 'order'))
        if resp  in ['LIN','STRAIGHT'] :
            resp = 'LINEAR'
        if resp in ['YLOG','LOG']:
            resp = 'LOGARITHMIC'
        return resp

class AbsoluteUnitsISIS(ReductionStep):
    DEFAULT_SCALING = 100.0
    def __init__(self):
        # Scaling values [%]
        self.rescale= self.DEFAULT_SCALING

    def execute(self, reducer, workspace):
        scalefactor = self.rescale
        # Data reduced with Mantid is a factor of ~pi higher than Colette.
        # For LOQ only, divide by this until we understand why.
        if reducer.instrument.name() == 'LOQ':
            rescaleToColette = math.pi
            scalefactor /= rescaleToColette

        ws = mtd[workspace]
        ws *= scalefactor


class CalculateNormISIS(object):
    """
        Note this is not a reduction step, see CalculateNorm

        Generates the normalization workspaces required by Q1D and Qxy for normalization
        produced by other, sometimes optional, reduction_steps or a specified
        workspace
    """
    TMP_ISIS_NAME = '__CalculateNormISIS_loaded_tmp'
    TMP_WORKSPACE_NAME = '__CalculateNorm_loaded_temp'
    WAVE_CORR_NAME = '__Q_WAVE_conversion_temp'
    PIXEL_CORR_NAME = '__Q_pixel_conversion_temp'

    def  __init__(self, wavelength_deps=[]):
        super(CalculateNormISIS, self).__init__()
        self._wave_steps = wavelength_deps
        self._high_angle_pixel_file = ""
        self._low_angle_pixel_file = ""
        self._pixel_file = ""


    def setPixelCorrFile(self, filename, detector = ""):
        """
          For compatibility reason, it still uses the self._pixel_file,
          but, now, we need pixel_file (flood file) for both detectors.
          so, an extra parameter is allowed.

        """
        detector = detector.upper()

        if detector in ("FRONT", "HAB", "FRONT-DETECTOR-BANK"):
            self._high_angle_pixel_file = filename
        if detector in ("REAR", "MAIN", "", "MAIN-DETECTOR-BANK", "DETECTORBENCH"):
            self._low_angle_pixel_file = filename

    def getPixelCorrFile(self, detector ):
        """
          For compatibility reason, it still uses the self._pixel_file,
          but, now, we need pixel_file (flood file) for both detectors.
          so, an extra parameter is allowed.

        """
        detector = detector.upper()
        if detector in ("FRONT", "HAB", "FRONT-DETECTOR-BANK", "FRONT-DETECTOR"):
            return self._high_angle_pixel_file
        elif detector in ("REAR","MAIN", "MAIN-DETECTOR-BANK", "", "REAR-DETECTOR", "DETECTORBENCH"):
            return self._low_angle_pixel_file
        else :
            logger.warning("Request of pixel correction file with unknown detector ("+ str(detector)+")")
            return self._pixel_file


    def _multiplyAll(self, wave_wksps, wksp2match):
        wave_adj = None
        for wksp in wave_wksps:
            #before the workspaces can be combined they all need to match
            RebinToWorkspace(WorkspaceToRebin=wksp, WorkspaceToMatch=wksp2match,
                             OutputWorkspace=self.TMP_WORKSPACE_NAME)

            if not wave_adj:
                wave_adj = self.WAVE_CORR_NAME
                RenameWorkspace(InputWorkspace=self.TMP_WORKSPACE_NAME, OutputWorkspace=wave_adj)
            else:
                Multiply(LHSWorkspace=self.TMP_WORKSPACE_NAME, RHSWorkspace=wave_adj,
                         OutputWorkspace= wave_adj)
        return wave_adj

    def _loadPixelCorrection(self):
        '''
        Reads in a pixel correction file if one has been specified.

        @return the name of the workspace, else an empty string if there was no
                correction file.
        '''
        if self._pixel_file:
            LoadRKH(Filename=self._pixel_file,
                    OutputWorkspace=self.PIXEL_CORR_NAME,
                    FirstColumnValue="SpectrumNumber")
            return self.PIXEL_CORR_NAME
        return ''

    def _is_point_data(self, wksp):
        """
            Tests if the workspace whose name is passed contains point or histogram data
            The test is if the X and Y array lengths are the same = True, different = false
            @param wksp: name of the workspace to test
            @return True for point data, false for histogram
        """
        handle = mtd[wksp]
        if len(handle.readX(0)) == len(handle.readY(0)):
            return True
        else:
            return False

    def calculate(self, reducer, wave_wks=[]):
        """
            Multiplies all the wavelength scalings into one workspace and all the detector
            dependent scalings into another workspace that can be used by ConvertToQ
            @param reducer: settings used for this reduction
            @param wave_wks: additional wavelength dependent correction workspaces to include
        """
        #use the instrument's correction file
        corr_file = reducer.instrument.cur_detector().correction_file
        if corr_file:
            LoadRKH(Filename=corr_file,OutputWorkspace= self.TMP_ISIS_NAME,FirstColumnValue= "Wavelength")
            wave_wks.append(self.TMP_ISIS_NAME)

            if self._is_point_data(self.TMP_ISIS_NAME):
                ConvertToHistogram(InputWorkspace=self.TMP_ISIS_NAME,OutputWorkspace= self.TMP_ISIS_NAME)
        ## try to redefine self._pixel_file to pass to CalculateNORM method calculate.
        detect_pixel_file = self.getPixelCorrFile(reducer.instrument.cur_detector().name())
        if detect_pixel_file != "":
            self._pixel_file = detect_pixel_file

        for step in self._wave_steps:
            if step.output_wksp:
                wave_wks.append(step.output_wksp)

        wave_adj = self._multiplyAll(wave_wks, reducer.output_wksp)

        pixel_adj = self._loadPixelCorrection()

        if pixel_adj:
            #remove all the pixels that are not present in the sample data (the other detector)
            reducer.instrument.cur_detector().crop_to_detector(pixel_adj, pixel_adj)

        reducer.deleteWorkspaces([self.TMP_ISIS_NAME, self.TMP_WORKSPACE_NAME])

        return wave_adj, pixel_adj

class ConvertToQISIS(ReductionStep):
    """
    Runs the Q1D or Qxy algorithms to convert wavelength data into momentum transfer, Q

    Currently, this allows the wide angle transmission correction.
    """
    # the list of possible Q conversion algorithms to use
    _OUTPUT_TYPES = {'1D' : 'Q1D',
                     '2D' : 'Qxy'}
    # defines if Q1D should correct for gravity by default
    _DEFAULT_GRAV = False
    _DEFAULT_EXTRA_LENGTH = 0.0
    def __init__(self, normalizations):
        """
            @param normalizations: CalculateNormISIS object contains the workspace, ReductionSteps or files require for the optional normalization arguments
        """
        if not issubclass(normalizations.__class__,  CalculateNormISIS):
            raise RuntimeError('Error initializing ConvertToQ, invalid normalization object')
        #contains the normalization optional workspaces to pass to the Q algorithm
        self._norms = normalizations

        #this should be set to 1D or 2D
        self._output_type = '1D'
        #the algorithm that corresponds to the above choice
        self._Q_alg = self._OUTPUT_TYPES[self._output_type]
        #if true gravity is taken into account in the Q1D calculation
        self._use_gravity = self._DEFAULT_GRAV
        #used to implement a default setting for gravity that can be over written but doesn't over write
        self._grav_set = False
        #can be used to add an additional length to the neutron path during the correction for gravity in the Q calcuation
        self._grav_extra_length = self._DEFAULT_EXTRA_LENGTH
        #used to implement a default setting for extra length for gravity; seee _grav_set
        self._grav_extra_length_set = False
        #this should contain the rebin parameters
        self.binning = None

        #The minimum distance in metres from the beam center at which all wavelengths are used in the calculation
        self.r_cut = 0.0
        #The shortest wavelength in angstrom at which counts should be summed from all detector pixels in Angstrom
        self.w_cut = 0.0
        # Whether to output parts when running either Q1D2 or Qxy
        self.outputParts = False
        # Flag if a QResolution workspace should be used
        self.use_q_resolution = False
        # QResolution settings
        self._q_resolution_moderator_file_name = None
        self._q_resolution_delta_r = None
        self._q_resolution_a1 = None
        self._q_resolution_a2 = None
        self._q_resolution_h1 = None
        self._q_resolution_w1 = None
        self._q_resolution_h2 = None
        self._q_resolution_w2 = None
        self._q_resolution_collimation_length = None

    def set_output_type(self, descript):
        """
            Requests the given output from the Q conversion, either 1D or 2D. For
            the 1D calculation it asks the reducer to keep a workspace for error
            estimates
            @param descript: 1D or 2D
        """
        self._Q_alg = self._OUTPUT_TYPES[descript]
        self._output_type = descript

    def get_output_type(self):
        return self._output_type

    output_type = property(get_output_type, set_output_type, None, None)

    def get_gravity(self):
        return self._use_gravity

    def set_gravity(self, flag, override=True):
        """
            Enable or disable including gravity when calculating Q
            @param flag: set to True to enable the gravity correction
            @param override: over write the setting from a previous call to this method (default is True)
        """
        if override:
            self._grav_set = True

        if (not self._grav_set) or override:
            self._use_gravity = bool(flag)
        else:
            msg = "User file can't override previous gravity setting, do gravity correction remains " + str(self._use_gravity)
            print msg
            sanslog.warning(msg)

    def get_extra_length(self):
        return self._grav_extra_length

    def set_extra_length(self, extra_length, override=True):
        """
            Add extra length when correcting for gravity when calculating Q
            @param extra_length : additional length for the gravity correction during the calculation of Q
            @param override: over write the setting from a previous call to this method (default is True).
                             This was added because of the way _set_gravity is layed out.
        """
        if override:
            self._grav_extra_length_set = True

        if (not self._grav_extra_length_set) or override:
            self._grav_extra_length = extra_length
        else:
            msg = ("User file can't override previous extra length setting for" +
                  " gravity correction; extra length remains " + str(self._grav_extra_length))
            print msg
            sanslog.warning(msg)

    def execute(self, reducer, workspace):
        """
        Calculate the normalization workspaces and then call the chosen Q conversion algorithm.
        """
        wavepixeladj = ""
        if reducer.wide_angle_correction and reducer.transmission_calculator.output_wksp:
            #calculate the transmission wide angle correction
            _issueWarning("sans solid angle correction execution")
            SANSWideAngleCorrection(SampleData=workspace,\
                                     TransmissionData = reducer.transmission_calculator.output_wksp,\
                                     OutputWorkspace='transmissionWorkspace')
            wavepixeladj = 'transmissionWorkspace'
        #create normalization workspaces
        if self._norms:
            # the empty list at the end appears to be needed (the system test SANS2DWaveloops) is this a bug in Python?
            wave_adj, pixel_adj = self._norms.calculate(reducer, [])
        else:
            raise RuntimeError('Normalization workspaces must be created by CalculateNorm() and passed to this step')

        # Create the QResolution workspace, but only if it A) is requested by the user and does not exist
        #                                                  B) is requested by the user, exists, but does not
        #                                                     have the correct binning --> This is currently not implemented,
        #                                                     but should be addressed in an optimization step
        qResolution = self._get_q_resolution_workspace(det_bank_workspace = workspace)

        # Debug output
        if DEBUG:
            sanslog.warning("###############################################")
            sanslog.warning("File : %s" % str(self._q_resolution_moderator_file_name))
            sanslog.warning("A1 : %s" % str(self._q_resolution_a1))
            sanslog.warning("A2 : %s" % str(self._q_resolution_a2))
            sanslog.warning("H1 : %s" % str(self._q_resolution_h1))
            sanslog.warning("H2 : %s" % str(self._q_resolution_h1))
            sanslog.warning("W1 : %s" % str(self._q_resolution_w1))
            sanslog.warning("W2 : %s" % str(self._q_resolution_w2))
            sanslog.warning("LCol: %s" % str(self._q_resolution_collimation_length))
            sanslog.warning("DR : %s" % str(self._q_resolution_delta_r))
            sanslog.warning("Exists: %s" % str(qResolution != None))

        try:
            if self._Q_alg == 'Q1D':
                Q1D(DetBankWorkspace=workspace,
                    OutputWorkspace= workspace,
                    OutputBinning=self.binning,
                    WavelengthAdj=wave_adj,
                    PixelAdj=pixel_adj,
                    AccountForGravity=self._use_gravity,
                    RadiusCut=self.r_cut*1000.0,
                    WaveCut=self.w_cut,
                    OutputParts=self.outputParts,
                    WavePixelAdj = wavepixeladj,
                    ExtraLength=self._grav_extra_length,
                    QResolution=qResolution)
            elif self._Q_alg == 'Qxy':
                Qxy(InputWorkspace=workspace,
                    OutputWorkspace= workspace,
                    MaxQxy= reducer.QXY2,
                    DeltaQ= reducer.DQXY,
                    WavelengthAdj=wave_adj,
                    PixelAdj=pixel_adj,
                    AccountForGravity=self._use_gravity,
                    RadiusCut=self.r_cut*1000.0,
                    WaveCut=self.w_cut,
                    OutputParts=self.outputParts,
                    ExtraLength=self._grav_extra_length)
                ReplaceSpecialValues(InputWorkspace=workspace,
                                     OutputWorkspace= workspace,
                                     NaNValue="0", InfinityValue="0")
            else:
                raise NotImplementedError('The type of Q reduction has not been set, e.g. 1D or 2D')
        except:
            #when we are all up to Python 2.5 replace the duplicated code below with one finally:
            reducer.deleteWorkspaces([wave_adj, pixel_adj, wavepixeladj])
            raise

        reducer.deleteWorkspaces([wave_adj, pixel_adj, wavepixeladj])

    def _get_q_resolution_workspace(self, det_bank_workspace):
        '''
        Calculates the QResolution workspace if this is required
        @param det_bank_workspace: the main worspace which is being reduced
        @returns the QResolution workspace or None
        '''
        # Check if the a calculation is asked for by the user
        if self.use_q_resolution == False:
            return None

        # Make sure that all parameters that are needed are available
        self._set_up_q_resolution_parameters()

        # Run a consistency check
        try:
            self.run_consistency_check()
        except RuntimeError, details:
            sanslog.warning("ConverToQISIS: There was something wrong with the Q Resolution"
                            " settings. Running the reduction without the Q Resolution"
                            " Setting. See details %s" % str(details))
            return None

        # Check if Q Resolution exists in mtd
        exists = mtd.doesExist(QRESOLUTION_WORKSPACE_NAME)

        # Future improvement here: If the binning has not changed and the instrument is
        # the same then we can reuse the existing QResolution workspace if it exists
        if exists:
            #return self._get_existing_q_resolution(det_bank_workspace)
            return self._create_q_resolution(det_bank_workspace = det_bank_workspace)
        else:
            return self._create_q_resolution(det_bank_workspace = det_bank_workspace)

    def _create_q_resolution(self, det_bank_workspace):
        '''
        Creates the Q Resolution workspace
        @returns the q resolution workspace
        '''
        sigma_moderator = self._get_sigma_moderator_workspace()

        # We need the radius, not the diameter in the TOFSANSResolutionByPixel algorithm
        sample_radius = 0.5*self.get_q_resolution_a2()
        source_radius = 0.5*self.get_q_resolution_a1()

        # The radii and the deltaR are expected to be in mm
        TOFSANSResolutionByPixel(InputWorkspace = det_bank_workspace,
                                 OutputWorkspace = QRESOLUTION_WORKSPACE_NAME,
                                 DeltaR = self.get_q_resolution_delta_r()*1000.,
                                 SampleApertureRadius = sample_radius*1000.,
                                 SourceApertureRadius = source_radius*1000.,
                                 SigmaModerator = sigma_moderator,
                                 CollimationLength = self.get_q_resolution_collimation_length(),
                                 AccountForGravity=self._use_gravity,
                                 ExtraLength=self._grav_extra_length)

        if not mtd.doesExist(QRESOLUTION_WORKSPACE_NAME):
            raise RuntimeError("ConvertTpQIsis: Could not create the q resolution workspace")

        DeleteWorkspace(sigma_moderator)
        return mtd[QRESOLUTION_WORKSPACE_NAME]

    def _get_sigma_moderator_workspace(self):
        '''
        Gets the sigma moderator workspace.
        @returns the sigma moderator workspace
        '''
        moderator_ws = LoadRKH(Filename = self.get_q_resolution_moderator(),  FirstColumnValue="Wavelength")
        moderator_histogram_ws = ConvertToHistogram(InputWorkspace = moderator_ws)
        DeleteWorkspace(moderator_ws)
        return moderator_histogram_ws

    def _get_existing_q_resolution(self, det_bank_workspace):
        '''
        If the existing Q Resolution workspace has the correct binning,
        then we use it, else we have to create it
        @det_bank_workspace: the main workspace
        '''
        if self._has_matching_binning(det_bank_workspace):
            return mtd[QRESOLUTION_WORKSPACE_NAME]
        else:
            return self._create_q_resolution(det_bank_workspace = det_bank_workspace)

    def _has_matching_binning(self, det_bank_workspace):
        '''
        Check if the binning of the q resolution workspace
        and the main workspace do not match
        @det_bank_workspace: the main workspace
        '''
        # Here we need to check if the binning has changed, ie if the
        # existing
        dummy_ws = det_bank_workspace
        raise RuntimeError("The QResolution optimization has not been implemented yet")

    def set_q_resolution_moderator(self, file_name):
        '''
        Sets the moderator file name for Q Resolution
        @param file_name: the name of the moderator file
        '''
        try:
            q_res_file_path, dummy_suggested_name = getFileAndName(file_name)
        except:
            raise RuntimeError("Invalid input for mask file. (%s)" % str(file_name))
        q_res_file_path = q_res_file_path.replace("\\", "/")
        self._q_resolution_moderator_file_name = q_res_file_path

    def get_q_resolution_moderator(self):
        return self._q_resolution_moderator_file_name

    def set_q_resolution_a1(self, a1):
        self._q_resolution_a1 = a1

    def get_q_resolution_a1(self):
        return self._q_resolution_a1

    def set_q_resolution_a2(self, a2):
        self._q_resolution_a2 = a2

    def get_q_resolution_a2(self):
        return self._q_resolution_a2

    def set_q_resolution_delta_r(self, delta_r):
        self._q_resolution_delta_r = delta_r

    def get_q_resolution_delta_r(self):
        return self._q_resolution_delta_r

    def set_q_resolution_h1(self, h1):
        self._q_resolution_h1 = h1

    def get_q_resolution_h1(self):
        return self._q_resolution_h1

    def set_q_resolution_h2(self, h2):
        self._q_resolution_h2 = h2

    def get_q_resolution_h2(self):
        return self._q_resolution_h2

    def set_q_resolution_w1(self, w1):
        self._q_resolution_w1 = w1

    def get_q_resolution_w1(self):
        return self._q_resolution_w1

    def set_q_resolution_w2(self, w2):
        self._q_resolution_w2 = w2

    def get_q_resolution_w2(self):
        return self._q_resolution_w2

    def set_q_resolution_collimation_length(self, collimation_length):
        self._q_resolution_collimation_length = collimation_length

    def get_q_resolution_collimation_length(self):
        return self._q_resolution_collimation_length

    def set_use_q_resolution(self, enabled):
        self.use_q_resolution = enabled

    def get_use_q_resolution(self):
        return self.use_q_resolution

    def run_consistency_check(self):
        '''
        Provides the consistency check for the ConvertTOQISIS
        '''
        # Make sure that everythign for the QResolution calculation is setup correctly
        if self.use_q_resolution:
            self._check_q_settings_complete()

    def _check_q_settings_complete(self):
        '''
        Check that the q resolution settings are complete.
        We need a moderator file path. And the other settings have to be self consistent
        '''
        try:
            dummy_file_path, dummy_suggested_name = getFileAndName(self._q_resolution_moderator_file_name)
        except:
            raise RuntimeError("The specified moderator file is not valid. Please make sure that that it exists in your search directory.")

        # If A1 is set, then A2 should be set and vice versa
        if ((self.get_q_resolution_a1() is None and self.get_q_resolution_a2() is not None) or
            (self.get_q_resolution_a2() is None and self.get_q_resolution_a1() is not None)):
            raise RuntimeError("Both, A1 and A2, need to be specified.")

    def _set_up_q_resolution_parameters(self):
        '''
        Prepare the parameters which need preparing
        '''
        # If we have values for H1 and W1 then set A1 to the correct value
        if self._q_resolution_h1 and self._q_resolution_w1 and self._q_resolution_h2 and self._q_resolution_w2:
            self._q_resolution_a1 = self._set_up_diameter(self._q_resolution_h1, self._q_resolution_w1)
            self._q_resolution_a2 = self._set_up_diameter(self._q_resolution_h2, self._q_resolution_w2)


    def _set_up_diameter(self, h, w):
        '''
        Prepare the diameter parameter. If there are corresponding H and W values, then
        use them instead. Richard provided the formula: A = 2*sqrt((H^2 + W^2)/6)
        @param h: the height
        @param w: the width
        @returns the new diameter
        '''
        return 2*math.sqrt((h*h + w*w)/6)

    def reset_q_settings(self):
        '''
        Reset of the q resolution settings
        '''
        self.use_q_resolution = False
        self._q_resolution_moderator_file_name = None
        self._q_resolution_delta_r = None
        self._q_resolution_a1 = None
        self._q_resolution_a2 = None
        self._q_resolution_h1 = None
        self._q_resolution_w1 = None
        self._q_resolution_h2 = None
        self._q_resolution_w2 = None
        self._q_resolution_collimation_length = None


class UnitsConvert(ReductionStep):
    """
        Executes ConvertUnits and then Rebin on the same workspace. If no re-bin limits are
        set for the x-values of the final workspace the range of the first spectrum is used.
    """
    def __init__(self, units, rebin = 'Rebin', bin_alg=None):
        """
            @param bin_alg: the name of the Mantid re-bin algorithm to use
        """
        super(UnitsConvert, self).__init__()
        self._units = units
        self.wav_low = None
        self.wav_high = None
        self.wav_step = None
        # currently there are two possible re-bin algorithms, the other is InterpolatingRebin
        self.rebin_alg = rebin
        self._bin_alg = bin_alg

    #TODO: consider how to remove the extra argument after workspace
    def execute(self, reducer, workspace, bin_alg=None):
        """
            Runs the ConvertUnits() and a rebin algorithm on the specified
            workspace
            @param reducer:
            @param workspace: the name of the workspace to convert
            @param workspace: the name of the workspace to convert
        """
        ConvertUnits(InputWorkspace=workspace,OutputWorkspace= workspace,Target= self._units)

        low_wav = self.wav_low
        high_wav = self.wav_high

        if low_wav is None and high_wav is None:
            low_wav = min(mtd[workspace].readX(0))
            high_wav = max(mtd[workspace].readX(0))


        if not bin_alg:
            bin_alg = self.rebin_alg

        rebin_com = bin_alg+'(workspace, "'+\
            self._get_rebin(low_wav, self.wav_step, high_wav)+'", OutputWorkspace=workspace)'
        eval(rebin_com)

    def _get_rebin(self, low, step, high):
        """
            Convert the range limits and step into a form passable to re-bin
            @param low: first number in the Rebin string, the first bin boundary
            @param step: bin width
            @param high: high bin boundary
        """
        return str(low)+', ' + str(step) + ', ' + str(high)

    def get_rebin(self):
        """
            Get the string that is passed as the "param" property to Rebin
            @return the string that is passed to Rebin
        """
        return self._get_rebin(self.wav_low, self.wav_step, self.wav_high)

    def set_rebin(self, w_low = None, w_step = None, w_high = None, override=True):
        """
            Set the parameters that are passed to Rebin
            @param w_low: first number in the Rebin string, the first bin boundary
            @param w_step: bin width
            @param w_high: high bin boundary
        """
        if not w_low is None:
            if self.wav_low is None or override:
                self.wav_low = float(w_low)
        if not w_step is None:
            if self.wav_step is None or override:
                self.wav_step = float(w_step)
        if not w_high is None:
            if self.wav_high is None or override:
                self.wav_high = float(w_high)

    def get_range(self):
        """
            Get the values of the highest and lowest boundaries
            @return low'_'high
        """
        return str(self.wav_low)+'_'+str(self.wav_high)

    def set_range(self, w_low = None, w_high = None):
        """
            Set the highest and lowest bin boundary values
            @param w_low: first number in the Rebin string, the first bin boundary
            @param w_high: high bin boundary
        """
        self.set_rebin(w_low, None, w_high)

    def __str__(self):
        return '    Wavelength range: ' + self.get_rebin()

class SliceEvent(ReductionStep):

    def __init__(self):
        super(SliceEvent, self).__init__()
        self.scale = 1
        self._dark_run_subtraction = DarkRunSubtraction()

    def execute(self, reducer, workspace):
        ws_pointer = getWorkspaceReference(workspace)
        # it applies only for event workspace
        if not isinstance(ws_pointer, IEventWorkspace):
            self.scale = 1
        else:
            start, stop = reducer.getCurrSliceLimit()

            _monitor = reducer.get_sample().get_monitor()

            if "events.binning" in reducer.settings:
                binning = reducer.settings["events.binning"]
            else:
                binning = ""
            hist, (tot_t, tot_c, part_t, part_c) = slice2histogram(ws_pointer, start, stop, _monitor, binning)
            self.scale = part_c / tot_c

class BaseBeamFinder(ReductionStep):
    """
        Base beam finder. Holds the position of the beam center
        and the algorithm for calculates it using the beam's
        displacement under gravity
    """
    def __init__(self, beam_center_x=None, beam_center_y=None):
        """
            Initial beam center is given in pixel coordinates
            @param beam_center_x: pixel position of the beam in x
            @param beam_center_y: pixel position of the beam in y
        """
        super(BaseBeamFinder, self).__init__()
        self._beam_center_x = beam_center_x
        self._beam_center_y = beam_center_y
        self._beam_radius = None
        self._datafile = None
        self._persistent = True

    def set_persistent(self, persistent):
        self._persistent = persistent
        return self

    def get_beam_center(self):
        """
            Returns the beam center
        """
        return [self._beam_center_x, self._beam_center_y]

    def execute(self, reducer, workspace=None):
        return "Beam Center set at: %s %s" % (str(self._beam_center_x), str(self._beam_center_y))

    def update_beam_center(self, beam_center_x, beam_center_y):
        '''
        Update the beam center position of the BeamBaseFinder
        @param beam_center_x: The first position
        @param beam_center_y: The second position
        '''
        self._beam_center_x = beam_center_x
        self._beam_center_y = beam_center_y


class UserFile(ReductionStep):
    """
        Reads an ISIS SANS mask file of the format described here mantidproject.org/SANS_User_File_Commands
    """
    def __init__(self, file=None):
        """
            Optionally sets the location of the file and initialise the reader
        """
        super(UserFile, self).__init__()
        self.filename = file
        self._incid_monitor_lckd = False
        self.executed = False

        # maps the keywords that the file can contains to the functions that read them
        self.key_functions = {
            'BACK/' : self._read_back_line,
            'TRANS/': self._read_trans_line,
            'MON/' : self._read_mon_line,
            'TUBECALIBFILE': self._read_calibfile_line,
            'MASKFILE': self._read_maskfile_line,
            'QRESOL/': self._read_q_resolution_line}

    def __deepcopy__(self, memo):
        """Called when a deep copy is requested
        """
        fresh = UserFile(self.filename)
        fresh._incid_monitor_lckd = self._incid_monitor_lckd
        fresh.executed = self.executed
        fresh.key_functions = {
            'BACK/' : fresh._read_back_line,
            'TRANS/': fresh._read_trans_line,
            'MON/' : fresh._read_mon_line,
            'TUBECALIBFILE': self._read_calibfile_line,
            'MASKFILE': self._read_maskfile_line,
            'QRESOL/': self._read_q_resolution_line
            }
        return fresh

    def execute(self, reducer, workspace=None):
        if self.filename is None:
            raise AttributeError('The user file must be set, use the function MaskFile')
        user_file = self.filename

        # Check that the format is valid, ie txt or 099AA else raise
        if not is_valid_user_file_extension(user_file):
            raise RuntimeError("UseFile: The user file does not seem to be of the correct file type.")

        #Check that the file exists.
        if not os.path.isfile(user_file):
            user_file = os.path.join(reducer.user_file_path, self.filename)
            if not os.path.isfile(user_file):
                user_file = FileFinder.getFullPath(self.filename)
                if not os.path.isfile(user_file):
                    raise RuntimeError, "Cannot read mask. File path '%s' does not exist or is not in the user path." % self.filename

        reducer.user_file_path = os.path.dirname(user_file)
        # Re-initializes default values
        self._initialize_mask(reducer)
        reducer.prep_normalize.setPixelCorrFile('','REAR')
        reducer.prep_normalize.setPixelCorrFile('','FRONT')

        file_handle = open(user_file, 'r')
        for line in file_handle:
            try:
                self.read_line(line, reducer)
            except:
                # Close the handle
                file_handle.close()
                raise RuntimeError("%s was specified in the MASK file (%s) but the file cannot be found." % (line.rsplit()[0], file_handle.name))

        # Check if one of the efficency files hasn't been set and assume the other is to be used
        reducer.instrument.copy_correction_files()

        # Run a consistency check
        reducer.perform_consistency_check()

        self.executed = True
        return self.executed

    def read_line(self, line, reducer):
        # This is so that I can be sure all EOL characters have been removed
        line = line.lstrip().rstrip()
        upper_line = line.upper()

        #check for a recognised command
        for keyword in self.key_functions.keys():
            if upper_line.startswith(keyword):
                #remove the keyword as it has already been parsed
                params = line[len(keyword):]
                #call the handling function for that keyword
                error = self.key_functions[keyword](params, reducer)

                if error:
                    _issueWarning(error+line)

                return

        if upper_line.startswith('L/'):
            self.readLimitValues(line, reducer)

        elif upper_line.startswith('MASK'):
            if len(upper_line[5:].strip().split()) == 4:
                _issueInfo('Box masks can only be defined using the V and H syntax, not "mask x1 y1 x2 y2"')
            else:
                reducer.mask.parse_instruction(reducer.instrument.name(), upper_line)

        elif upper_line.startswith('SET CENTRE'):
            # SET CENTRE accepts the following properties:
            # SET CENTRE X Y
            # SET CENTRE/MAIN X Y
            # SET CENTRE/HAB X Y
            main_str_pos = upper_line.find('MAIN')
            hab_str_pos = upper_line.find('HAB')
            x_pos = 0.0
            y_pos = 0.0
            # use the scale factors supplied in the parameter file
            XSF = reducer.inst.beam_centre_scale_factor1
            YSF = reducer.inst.beam_centre_scale_factor2

            if main_str_pos > 0:
                values = upper_line[main_str_pos+5:].split() #remov the SET CENTRE/MAIN
                x_pos = float(values[0])/XSF
                y_pos = float(values[1])/YSF
            elif hab_str_pos > 0:
                values = upper_line[hab_str_pos+4:].split() # remove the SET CENTRE/HAB
                print ' convert values ',values
                x_pos = float(values[0])/XSF
                y_pos = float(values[1])/YSF
            else:
                values = upper_line.split()
                x_pos = float(values[2])/XSF
                y_pos = float(values[3])/YSF
            if hab_str_pos > 0:
                print 'Front values = ',x_pos,y_pos
                reducer.set_beam_finder(BaseBeamFinder(x_pos, y_pos),'front')
            else:
                reducer.set_beam_finder(BaseBeamFinder(x_pos, y_pos))

        elif upper_line.startswith('SET SCALES'):
            values = upper_line.split()
            reducer._corr_and_scale.rescale = \
                float(values[2])*reducer._corr_and_scale.DEFAULT_SCALING

        elif upper_line.startswith('SAMPLE/OFFSET'):
            values = upper_line.split()
            reducer.instrument.set_sample_offset(values[1])

        elif upper_line.startswith('DET/'):
            det_specif = upper_line[4:]
            if det_specif.startswith('CORR'):
                self._readDetectorCorrections(upper_line[8:], reducer)
            elif det_specif.startswith('RESCALE') or det_specif.startswith('SHIFT'):
                self._readFrontRescaleShiftSetup(det_specif, reducer)
            elif any(it == det_specif.strip() for it in ['FRONT','REAR','BOTH','MERGE','MERGED', 'MAIN', 'HAB']):
                # for /DET/FRONT, /DET/REAR, /DET/BOTH, /DET/MERGE and /DET/MERGED commands
                # we also accomodate DET/MAIN and DET/HAB here which are specificially for LOQ
                det_specif = det_specif.strip()
                if det_specif == 'MERGE':
                    det_specif = 'MERGED'
                reducer.instrument.setDetector(det_specif)
            else:
                _issueWarning('Incorrectly formatted DET line, %s, line ignored' % upper_line)

        # There are two entries for Gravity: 1. ON/OFF (TRUE/FALSE)
        #                                    2. LEXTRA=xx.xx
        elif upper_line.startswith('GRAVITY'):
            grav = upper_line[8:].strip()
            if grav == 'ON' or grav == 'TRUE':
                reducer.to_Q.set_gravity(True, override=False)
            elif grav == 'OFF' or grav == 'FALSE':
                reducer.to_Q.set_gravity(False, override=False)
            elif grav.startswith('LEXTRA'):
                extra_length = grav[7:].strip()
                reducer.to_Q.set_extra_length(float(extra_length), override=False)
            else:
                _issueWarning("Gravity flag incorrectly specified, disabling gravity correction")
                reducer.to_Q.set_gravity(False, override=False)
                reducer.to_Q.set_extra_length(0.0, override=False)

        elif upper_line.startswith('FIT/TRANS/'):
            #check if the selector is passed:
            selector = 'BOTH'
            if 'SAMPLE' in upper_line:
                selector = 'SAMPLE'
                params = upper_line[17:].split() # remove FIT/TRANS/SAMPLE/
            elif 'CAN' in upper_line:
                selector = 'CAN'
                params = upper_line[14:].split() # remove FIT/TRANS/CAN/
            else:
                params = upper_line[10:].split() # remove FIT/TRANS/

            try:
                nparams = len(params)
                if nparams == 1:
                    fit_type = params[0]
                    lambdamin = lambdamax = None
                elif nparams == 3:
                    fit_type, lambdamin, lambdamax = params
                else:
                    raise 1
                reducer.transmission_calculator.set_trans_fit(min_=lambdamin, max_=lambdamax,
                                                              fit_method=fit_type, override=True,
                                                              selector=selector)
            except:
                _issueWarning('Incorrectly formatted FIT/TRANS line, %s, line ignored' % upper_line)

        elif upper_line.startswith('FIT/MONITOR'):
            params = upper_line.split()
            nparams = len(params)
            if nparams == 3 and reducer.instrument.name() == 'LOQ':
                reducer.transmission_calculator.loq_removePromptPeakMin = float(params[1])
                reducer.transmission_calculator.loq_removePromptPeakMax = float(params[2])
            else:
                if reducer.instrument.name() == 'LOQ':
                    _issueWarning('Incorrectly formatted FIT/MONITOR line, %s, line ignored' % upper_line)
                else:
                    _issueWarning('FIT/MONITOR line specific to LOQ instrument. Line ignored')

        elif upper_line == 'SANS2D' or upper_line == 'LOQ' or upper_line == 'LARMOR':
            self._check_instrument(upper_line, reducer)

        elif upper_line.startswith('PRINT '):
            _issueInfo(upper_line[6:])

        elif upper_line.startswith('SAMPLE/PATH'):
            flag = upper_line[12:].strip()
            if flag == 'ON' or flag == 'TRUE':
                reducer.wide_angle_correction = True
            else:
                reducer.wide_angle_correction = False

        elif line.startswith('!') or not line:
            # this is a comment or empty line, these are allowed
            pass

        else:
            _issueWarning('Unrecognized line in user file the line %s, ignoring' % upper_line)

    def _initialize_mask(self, reducer):
        self._restore_defaults(reducer)

        reducer.CENT_FIND_RMIN = None
        reducer.CENT_FIND_RMAX = None

        reducer.QXY = None
        reducer.DQY = None
        reducer.to_Q.r_cut = 0
        reducer.to_Q.w_cut = 0

        reducer._corr_and_scale.rescale = 100.0

    # Read a limit line of a mask file
    def readLimitValues(self, limit_line, reducer):
        limits = limit_line.split('L/')
        if len(limits) != 2:
            _issueWarning("Incorrectly formatted limit line ignored \"" + limit_line + "\"")
            return
        limits = limits[1]
        limit_type = ''

        if limits.startswith('SP '):
            # We don't use the L/SP line
            _issueWarning("L/SP lines are ignored")
            return

        if limits.upper().startswith('Q/RCUT'):
            limits = limits.upper().split('RCUT')
            if len(limits) != 2:
                _issueWarning("Badly formed L/Q/RCUT line")
            else:
                # When read from user file the unit is in mm but stored here it units of meters
                reducer.to_Q.r_cut = float(limits[1]) / 1000.0
            return
        if limits.upper().startswith('Q/WCUT'):
            limits = limits.upper().split('WCUT')
            if len(limits) != 2:
                _issueWarning("Badly formed L/Q/WCUT line")
            else:
                reducer.to_Q.w_cut = float(limits[1])
            return

        rebin_str = None
        if not ',' in limit_line:
            # Split with no arguments defaults to any whitespace character and in particular
            # multiple spaces are include
            elements = limits.split()
            if len(elements) == 4:
                limit_type, minval, maxval, step = elements[0], elements[1], elements[2], elements[3]
                step_details = step.split('/')
                if len(step_details) == 2:
                    step_size = step_details[0]
                    step_type = step_details[1]
                    if step_type.upper() == 'LOG':
                        step_type = '-'
                    else:
                        step_type = ''
                else:
                    step_size = step_details[0]
                    step_type = ''
            elif len(elements) == 3:
                limit_type, minval, maxval = elements[0], elements[1], elements[2]
            else:
                _issueWarning("Incorrectly formatted limit line ignored \"" + limit_line + "\"")
                return
        else:
            blocks = limits.split()
            limit_type = blocks[0].lstrip().rstrip()
            try:
                rebin_str = limits.split(limit_type)[1]
            except:
                _issueWarning("Incorrectly formatted limit line ignored \"" + limit_line + "\"")
                return

            minval = maxval = step_type = step_size = None

        if limit_type.upper() == 'WAV':
            if rebin_str:
                _issueWarning("General wave re-bin lines are not implemented, line ignored \"" + limit_line + "\"")
                return
            else:
                reducer.to_wavelen.set_rebin(\
                        minval, step_type + step_size, maxval, override=False)
        elif limit_type.upper() == 'Q':
            if rebin_str:
                reducer.to_Q.binning = rebin_str
            else:
                reducer.to_Q.binning = minval + "," + step_type + step_size + "," + maxval
        elif limit_type.upper() == 'QXY':
            reducer.QXY2 = float(maxval)
            reducer.DQXY = float(step_type + step_size)
        elif limit_type.upper() == 'R':
            reducer.mask.set_radi(minval, maxval)
            reducer.CENT_FIND_RMIN = float(minval)/1000.
            reducer.CENT_FIND_RMAX = float(maxval)/1000.
        elif (limit_type.upper() == 'PHI') or (limit_type.upper() == 'PHI/NOMIRROR'):
            mirror = limit_type.upper() != 'PHI/NOMIRROR'
            if maxval.endswith('/NOMIRROR'):
                maxval = maxval.split('/NOMIRROR')[0]
                mirror = False
            reducer.mask.set_phi_limit(
                float(minval), float(maxval), mirror, override=False)
        elif limit_type.upper() == 'EVENTSTIME':
            if rebin_str:
                reducer.settings["events.binning"] = rebin_str
            else:
                reducer.settings["events.binning"] = minval + "," + step_type + step_size + "," + maxval
        else:
            _issueWarning('Error in user file after L/, "%s" is not a valid limit line' % limit_type.upper())

    def _read_mon_line(self, details, reducer):

        #MON/LENTH, MON/SPECTRUM and MON/TRANS all accept the INTERPOLATE option
        interpolate = False
        interPlace = details.upper().find('/INTERPOLATE')
        if interPlace != -1:
            interpolate = True
            details = details[0:interPlace]

        if details.upper().startswith('SPECTRUM'):
            reducer.set_monitor_spectrum(
                int(details.split('=')[1]), interpolate, override=False)
            self._incid_monitor_lckd = True

        elif details.upper().startswith('LENGTH'):
            details = details.split('=')[1]
            options = details.split()
            spectrum = int(options[1])
#            reducer.instrument.monitor_zs[spectrum] = options[0]

            #the settings here are overriden by MON/SPECTRUM
            if not self._incid_monitor_lckd:
                reducer.set_monitor_spectrum(
                    spectrum, interpolate, override=False)

        elif details.upper().startswith('TRANS'):
            parts = details.split('=')
            if len(parts) < 2 or parts[0].upper() != 'TRANS/SPECTRUM' :
                return 'Unable to parse MON/TRANS line, needs MON/TRANS/SPECTRUM=... not: '
            reducer.set_trans_spectrum(int(parts[1]), interpolate, override=False)

        elif 'DIRECT' in details.upper() or details.upper().startswith('FLAT'):
            parts = details.split("=")
            if len(parts) == 2:
                filepath = parts[1].rstrip()
                #for VMS compatibility ignore anything in "[]", those are normally VMS drive specifications
                if '[' in filepath:
                    idx = filepath.rfind(']')
                    filepath = filepath[idx + 1:]
                if not os.path.isabs(filepath):
                    filepath = os.path.join(reducer.user_file_path, filepath)

                # If a filepath has been provided, then it must exist to continue.
                if filepath and not os.path.isfile(filepath):
                    raise RuntimeError("The following MON/DIRECT datafile does not exist: %s" % filepath)

                type = parts[0]
                parts = type.split("/")
                if len(parts) == 1:
                    if parts[0].upper() == 'DIRECT':
                        reducer.instrument.cur_detector().correction_file \
                            = filepath
                        reducer.instrument.other_detector().correction_file \
                           = filepath
                    elif parts[0].upper() == 'HAB':
                        try:
                            reducer.instrument.getDetector('HAB').correction_file \
                                = filepath
                        except AttributeError:
                            raise AttributeError('Detector HAB does not exist for the current instrument, set the instrument to LOQ first')
                    elif parts[0].upper() == 'FLAT':
                        reducer.prep_normalize.setPixelCorrFile(filepath,'REAR')
                    else:
                        pass
                elif len(parts) == 2:
                    detname = parts[1]
                    if detname.upper() == 'REAR':
                        if parts[0].upper() == "FLAT":
                            reducer.prep_normalize.setPixelCorrFile(filepath,'REAR')
                        else:
                            reducer.instrument.getDetector('REAR').correction_file \
                                = filepath
                    elif detname.upper() == 'FRONT' or detname.upper() == 'HAB':
                        if parts[0].upper() == "FLAT":
                            reducer.prep_normalize.setPixelCorrFile(filepath,'FRONT')
                        else:
                            reducer.instrument.getDetector('FRONT').correction_file \
                                = filepath
                    else:
                        return 'Incorrect detector specified for efficiency file: '
                else:
                    return 'Unable to parse monitor line: '
            else:
                return 'Unable to parse monitor line: '
        else:
            return 'Unable to parse monitor line: '

    def _readDetectorCorrections(self, details, reducer):
        """
            Handle user commands of the type DET/CORR/FRONT/RADIUS x
            @param details: the contents of the line after DET/CORR
            @param reducer: the object that contains all the settings
        """
        if details[0]=='/':
            details = details.lstrip('/')
        values = details.split()
        if '/' in values[0]:
            # assume notation is e.g. FRONT/RADIUS x
            values2 = values[0].split('/')
            det_name = values2[0]
            det_axis = values2[1]
            shift = float(values[1])
        else:
            # assume notation is e.g. FRONT RADIUS x
            det_name = values[0]
            det_axis = values[1]
            shift = float(values[2])

        detector = reducer.instrument.getDetector(det_name)
        if det_axis == 'X':
            detector.x_corr = shift
        elif det_axis == 'Y':
            detector.y_corr = shift
        elif det_axis == 'Z':
            detector.z_corr = shift
        elif det_axis == 'ROT':
            detector.rot_corr = shift
        # 21/3/12 RKH added 2 variables
        elif det_axis == 'RADIUS':
            detector.radius_corr = shift
        elif det_axis == 'SIDE':
            detector.side_corr = shift
		# 10/03/15 RKH add 2 more variables
        elif det_axis == 'XTILT':
            detector.x_tilt = shift
        elif det_axis == 'YTILT':
            detector.y_tilt = shift
        else:
            raise NotImplemented('Detector correction on "'+det_axis+'" is not supported')

    def _readFrontRescaleShiftSetup(self, details, reducer):
        """
            Handle user commands of the type DET/RESCALE r and DET/RESCALE/FIT q1 q2
            which are used to scale+constant background shift front detector so that
            data from the front and rear detectors can be merged

            @param details: the contents of the line after DET/
            @param reducer: the object that contains all the settings
        """
        values = details.split()
        rAnds = reducer.instrument.getDetector('FRONT').rescaleAndShift
        rAnds.qRangeUserSelected = False
        if details.startswith('RESCALE'):
            if 'FIT' in details:
                if len(values) == 1:
                    rAnds.fitScale = True
                elif len(values) == 3:
                    rAnds.fitScale = True
                    rAnds.qMin = float(values[1])
                    rAnds.qMax = float(values[2])
                    rAnds.qRangeUserSelected = True
                else:
                    _issueWarning("Command: \"DET/" + details + "\" not valid. Expected format is /DET/RESCALE/FIT [q1 q2]")
            else:
                if len(values) == 2:
                    rAnds.scale = float(values[1])
                else:
                    _issueWarning("Command: \"DET/" + details + "\" not valid. Expected format is /DET/RESCALE r")
        elif details.startswith('SHIFT'):
            if 'FIT' in details:
                if len(values) == 1:
                    rAnds.fitShift = True
                elif len(values) == 3:
                    rAnds.fitShift = True
                    rAnds.qMin = float(values[1])
                    rAnds.qMax = float(values[2])
                    rAnds.qRangeUserSelected = True
                else:
                    _issueWarning("Command: \"DET/" + details + "\" not valid. Expected format is /DET/SHIFT/FIT [q1 q2]")
            else:
                if len(values) == 2:
                    rAnds.shift = float(values[1])
                else:
                    _issueWarning("Command: \"DET/" + details + "\" not valid. Expected format is /DET/RESCALE r")

    def _read_back_line(self, arguments, reducer):
        """
            Parses a line from the settings file
            @param arguments: the contents of the line after the first keyword
            @param reducer: the object that contains all the settings
            @return any errors encountered or ''
        """
        # Check with a BACK/ User file parser if the desired keywords are in here
        # else handle in a standard way
        back_parser = UserFileParser.BackCommandParser()
        if back_parser.can_attempt_to_parse(arguments):
            dark_run_setting = back_parser.parse_and_set(arguments)
            reducer.crop_detector.add_dark_run_setting(dark_run_setting)
        else:
            #a list of the key words this function can read and the functions it calls in response
            keys = ['MON/TIMES', 'M', 'TRANS']
            funcs = [self._read_default_back_region, self._read_back_region, self._read_back_trans_roi]
            self._process(keys, funcs, arguments, reducer)

    def _read_back_region(self, arguments, reducer):
        """
            Parses a line of the form BACK/M... to sets the default TOF
            window for the background region for a specific monitor, or
            turning off if of the format BACK/M3/OFF.
            @param arguments: the contents of the line after the first keyword
            @param reducer: the object that contains all the settings
            @return any errors encountered or ''
        """
        try:
            # check first if what to turn of a background for a specific
            # monitor using 'BACK/M2/OFF'.
            parts = arguments.split('/OFF')
            if len(parts) == 2:
                # set specific monitor to OFF
                reducer.inst.set_TOFs(None, None, int(parts[0]))
                return ''

            # assume a line of the form BACK/M1/TIMES
            parts = arguments.split('/TIMES')
            if len(parts) == 2:
                times = parts[1].split()
            else:
                #try the other possibility, something like, BACK/M2
                parts =  arguments.split()
                times = [parts[1], parts[2]]

            monitor = int(parts[0])

            # parse the words after 'TIME' as first the start time and then the end
            reducer.inst.set_TOFs(int(times[0]), int(times[1]), monitor)
            return ''
        except Exception, reason:
            # return a description of any problems and then continue to read the next line
            return str(reason) + ' on line: '

    def _read_default_back_region(self, arguments, reducer):
        """
            Parses a line of the form BACK/MON/TIMES form and sets the default TOF
            window for the background region assumed for the current instrument
            @param arguments: the contents of the line after the first keyword
            @param reducer: the object that contains all the settings
            @return any errors encountered or ''
        """
        times = arguments.split()
        if len(times) == 2:
            reducer.inst.set_TOFs(int(times[0]), int(times[1]))
        else:
            reducer.inst.set_TOFs(None, None)
            return 'Only monitor specific backgrounds will be applied, no default is set due to incorrectly formatted background line:'

    def _read_back_trans_roi(self, arguments, reducer):
        """
            Parses a line of the form BACK/TRANS to set the background for region of interest (ROI) data
            @param arguments: the contents of the line after the first keyword
            @param reducer: the object that contains all the settings
            @return any errors encountered or ''
        """
        try:
            # Get everything after TRANS. This should be two numbers essentially (start and end time)
            arguments.strip()
            times = arguments.split()
            times = [t.strip() for t in times]
            if len(times) == 2:
                reducer.inst.set_TOFs_for_ROI(int(times[0]), int(times[1]))
                return ''
            raise ValueError('Expected two times for BACK/TRANS')
        except Exception, reason:
            # return a description of any problems and then continue to read the next line
            return str(reason) + ' on line: '

    def _read_trans_line(self, arguments, reducer):
        try:
            if arguments.startswith("RADIUS"):
                # Convert the input (mm) into the correct units (m)
                reducer.transmission_calculator.radius = float(arguments.split("=")[1])/1000.0
                return
            elif arguments.startswith("ROI"):
                reducer.transmission_calculator.roi_files += [arguments.split("=")[1]]
                return
            elif arguments.startswith("MASK"):
                reducer.transmission_calculator.mask_files += [arguments.split("=")[1]]
                return
        except Exception as e:
            return "Problem parsing TRANS line \"" + arguments + "\":\n" + str(e)

        #a list of the key words this function can read and the functions it calls in response
        keys = ['TRANSPEC', 'SAMPLEWS', 'CANWS']
        funcs = [
            self._read_transpec, self._read_trans_samplews, self._read_trans_canws]
        return self._process(keys, funcs, arguments, reducer)

    def _process(self, keys, funcs, params, reducer):
        #go through the list of recognised commands
        for i in range(0, len(keys)):
            if params.startswith(keys[i]):
                #remove the keyword as it has already been parsed
                params = params[len(keys[i]):]
                #call the handling function for that keyword returning any error
                return funcs[i](params, reducer)
        return 'Unrecognised line: '

    def _read_transpec(self, arguments, reducer):
        arguments = arguments.split('/')

        #check if there is an optional shift specification
        if len(arguments) == 2:
            #deal with the shift specification first
            shift = arguments[1]
            terms = shift.split('=')
            if len(terms) < 2:
                return 'Bad TRANS/TRANSPEC= / line: '
            reducer.instrument.monitor_4_offset= float(terms[1])

        #now remove any shift specification and parse the first argument
        arguments = arguments[0]
        arguments = arguments.split('=')
        if len(arguments) == 1:
            raise RuntimeError('An "=" is required after TRANSPEC')

        reducer.transmission_calculator.trans_mon = int(arguments[1])

    def _read_trans_samplews(self, arguments, reducer):
        if arguments.find('=') > -1:
            arguments = arguments.split('=')
        else:
            arguments = arguments.split()

        if len(arguments) != 2:
            return 'Unrecognised line: '

        reducer.transmission_calculator.calculated_samp = arguments[1]

    def _read_trans_canws(self, arguments, reducer):
        if arguments.find('=') > -1:
            arguments = arguments.split('=')
        else:
            arguments = arguments.split()

        if len(arguments) != 2:
            return 'Unrecognised line: '

        reducer.transmission_calculator.calculated_can = arguments[1]

    def _read_q_resolution_line(self, arguments, reducer):
        '''
        Parses the input for QResolution
        @param arguments: the arguments of a QResolution line
        @param reducer: a reducer object
        '''
        arguments = arguments.upper()
        if arguments.find('=') == -1:
            return self._read_q_resolution_line_on_off(arguments, reducer)

        # Split and remove the white spaces
        arguments = arguments.split('=')
        arguments = [element.strip() for element in arguments]

        # Check if it is the moderator file name, if so add it and return
        if arguments[0].startswith('MODERATOR'):
            try:
                reducer.to_Q.set_q_resolution_moderator(file_name = arguments[1])
            except:
                sanslog.error("The specified moderator file could not be found. Please specify a file which exists in the search directories.")
            return

        # All arguments need to be convertible to a float
        if not is_convertible_to_float(arguments[1]):
             return 'Value not a float in line: '

        # Now check for the actual key
        if arguments[0].startswith('DELTAR'):
             reducer.to_Q.set_q_resolution_delta_r(delta_r= float(arguments[1])/1000.)
        elif arguments[0].startswith('A1'):
            # Input is in mm but we need m later on 
            reducer.to_Q.set_q_resolution_a1(a1 = float(arguments[1])/1000.)
        elif arguments[0].startswith('A2'):
            # Input is in mm but we need m later on 
            reducer.to_Q.set_q_resolution_a2(a2 = float(arguments[1])/1000.)
        elif arguments[0].startswith('LCOLLIM'):
            # Input is in m and we need it to be in m later on
            reducer.to_Q.set_q_resolution_collimation_length(collimation_length = float(arguments[1]))
        elif arguments[0].startswith('H1'):
            # Input is in mm but we need m later on
            reducer.to_Q.set_q_resolution_h1(h1 = float(arguments[1])/1000.)
        elif arguments[0].startswith('W1'):
            # Input is in mm but we need m later on
            reducer.to_Q.set_q_resolution_w1(w1 = float(arguments[1])/1000.)
        elif arguments[0].startswith('H2'):
            # Input is in mm but we need m later on
            reducer.to_Q.set_q_resolution_h2(h2 = float(arguments[1])/1000.)
        elif arguments[0].startswith('W2'):
            # Input is in mm but we need m later on
            reducer.to_Q.set_q_resolution_w2(w2 = float(arguments[1])/1000.)
        else:
            return 'Unrecognised line: '

    def _read_q_resolution_line_on_off(self, arguments, reducer):
        '''
        Handles the ON/OFF setting for QResolution
        @param arguements: the line arguments
        @param reducer: a reducer object
        '''
        # Remove white space
        on_off = "".join(arguments.split())

        # We expect only ON or OFF
        if on_off  == "ON":
            reducer.to_Q.set_use_q_resolution(enabled = True)
        elif on_off  == "OFF":
            reducer.to_Q.set_use_q_resolution(enabled = False)
        else:
            return 'Unrecognised line: '


    def _check_instrument(self, inst_name, reducer):
        if reducer.instrument is None:
            raise RuntimeError('Use SANS2D() or LOQ() to set the instrument before Maskfile()')
        if not inst_name == reducer.instrument.name():
            raise RuntimeError('User settings file not compatible with the selected instrument '+reducer.instrument.name())

    def _restore_defaults(self, reducer):
        reducer.mask.parse_instruction(reducer.instrument.name(), 'MASK/CLEAR')
        reducer.mask.parse_instruction(reducer.instrument.name(), 'MASK/CLEAR/TIME')

        reducer.CENT_FIND_RMIN = reducer.CENT_FIND_RMAX
        reducer.QXY = None
        reducer.DQY = None

        reducer.to_Q.binning = None

        # Scaling values
        reducer._corr_and_scale.rescale = 100.  # percent

        reducer.inst.reset_TOFs()

    def _read_calibfile_line(self, arguments, reducer):
        # remove the equals from the beggining and any space around.
        parts = re.split("\s?=\s?", arguments)
        if len(parts) != 2:
            return "Invalid input for TUBECALIBFILE" + str(arguments)+ ". Expected TUBECALIBFILE = file_path"
        path2file = parts[1]

        try:
            file_path, suggested_name = getFileAndName(path2file)
            __calibrationWs = Load(file_path, OutputWorkspace=suggested_name)
            reducer.instrument.setCalibrationWorkspace(__calibrationWs)
        except:
            # If we throw a runtime here, then we cannot execute 'Load Data'.
            raise RuntimeError("Invalid input for tube calibration file (" + path2file + " ).\n" \
            "Please do not run a reduction as it will not successfully complete.\n")

    def _read_maskfile_line(self, line, reducer):
        try:
            _, value = re.split("\s?=\s?", line)
        except ValueError:
            return "Invalid input: \"%s\".  Expected \"MASKFILE = path to file\"." % line

        reducer.settings["MaskFiles"] = value

class GetOutputName(ReductionStep):
    def __init__(self):
        """
            Reads a SANS mask file
        """
        super(GetOutputName, self).__init__()
        self.name_holder = ['problem_setting_name']

    def execute(self, reducer, workspace=None):
        """
            Generates the name of the sample workspace and changes the
            loaded workspace to that.
            @param reducer the reducer object that called this step
            @param workspace un-used
        """
        reducer.output_wksp = reducer.get_out_ws_name()

class ReplaceErrors(ReductionStep):
    def __init__(self):
        super(ReplaceErrors, self).__init__()
        self.name = None

    def execute(self, reducer, workspace):
        ReplaceSpecialValues(InputWorkspace = workspace,OutputWorkspace = workspace, NaNValue="0", InfinityValue="0")

def _padRunNumber(run_no, field_width):
    nchars = len(run_no)
    digit_end = 0
    for i in range(0, nchars):
        if run_no[i].isdigit():
            digit_end += 1
        else:
            break

    if digit_end == nchars:
        filebase = run_no.rjust(field_width, '0')
        return filebase, run_no
    else:
        filebase = run_no[:digit_end].rjust(field_width, '0')
        return filebase + run_no[digit_end:], run_no[:digit_end]


class StripEndNans(ReductionStep):
    # ISIS only
    def __init__(self):
        super(StripEndNans, self).__init__()

    def _isNan(self, val):
        """
            Can replaced by isNaN in Python 2.6
            @param val: float to check
        """
        if val != val:
            return True
        else:
            return False

    def execute(self, reducer, workspace):
        """
            Trips leading and trailing Nan values from workspace
            @param reducer: unused
            @param workspace: the workspace to convert
        """
        result_ws = mtd[workspace]
        if result_ws.getNumberHistograms() != 1:
            #Strip zeros is only possible on 1D workspaces
            return

        y_vals = result_ws.readY(0)
        length = len(y_vals)
        # Find the first non-zero value
        start = 0
        for i in range(0, length):
            if not self._isNan(y_vals[i]):
                start = i
                break
        # Now find the last non-zero value
        stop = 0
        length -= 1
        for j in range(length, 0,-1):
            if not self._isNan(y_vals[j]):
                stop = j
                break
        # Find the appropriate X values and call CropWorkspace
        x_vals = result_ws.readX(0)
        startX = x_vals[start]
        # Make sure we're inside the bin that we want to crop
        endX = 1.001*x_vals[stop + 1]
        CropWorkspace(InputWorkspace=workspace, OutputWorkspace=workspace, XMin=startX, XMax=endX)


class GetSampleGeom(ReductionStep):
    """
        Loads, stores, retrieves, etc. data about the geometry of the sample
        On initialisation this class will return default geometry values (compatible with the Colette software)
        There are functions to override these settings
        On execute if there is geometry information in the workspace this will override any unset attributes

        ISIS only
        ORNL only divides by thickness, in the absolute scaling step

    """
    # IDs for each shape as used by the Colette software
    _shape_ids = {1 : 'cylinder-axis-up',
                  2 : 'cuboid',
                  3 : 'cylinder-axis-along'}
    _default_shape = 'cylinder-axis-along'

    def __init__(self):
        super(GetSampleGeom, self).__init__()

        # string specifies the sample's shape
        self._shape = None
        # sample's width
        self._width = None
        self._thickness = None
        self._height = None

        self._use_wksp_shape = True
        self._use_wksp_width = True
        self._use_wksp_thickness = True
        self._use_wksp_height = True

    def _get_default(self, attrib):
        if attrib == 'shape':
            return self._default_shape
        elif attrib == 'width' or attrib == 'thickness' or attrib == 'height':
            return 1.0

    def set_shape(self, new_shape):
        """
            Sets the sample's shape from a string or an ID. If the ID is not
            in the list of allowed values the shape is set to the default but
            shape strings not in the list are not checked
        """
        try:
            # deal with ID numbers as arguments
            new_shape = self._shape_ids[int(new_shape)]
        except ValueError:
            # means that we weren't passed an ID number, the code below treats it as a shape name
            pass
        except KeyError:
            _issueWarning("Warning: Invalid geometry type for sample: " + str(new_shape) + ". Setting default to " + self._default_shape)
            new_shape = self._default_shape

        self._shape = new_shape
        self._use_wksp_shape = False

        #check that the dimensions that we have make sense for our new shape
        if self._width:
            self.width = self._width
        if self._thickness:
            self.thickness = self._thickness

    def get_shape(self):
        if self._shape is None:
            return self._get_default('shape')
        else:
            return self._shape

    def set_width(self, width):
        self._width = float(width)
        self._use_wksp_width = False
        # For a disk the height=width
        if self._shape and self._shape.startswith('cylinder'):
            self._height = self._width
            self._use_wksp_height = False

    def get_width(self):
        self.raise_if_zero(self._width, "width")
        if self._width is None:
            return self._get_default('width')
        else:
            return self._width

    def set_height(self, height):
        self._height = float(height)
        self._use_wksp_height = False

        # For a cylinder and sphere the height=width=radius
        if (not self._shape is None) and (self._shape.startswith('cylinder')):
            self._width = self._height
        self._use_wksp_width = False

    def get_height(self):
        self.raise_if_zero(self._height, "height")
        if self._height is None:
            return self._get_default('height')
        else:
            return self._height

    def set_thickness(self, thickness):
        """
            Simply sets the variable _thickness to the value passed
        """
        #as only cuboids use the thickness the warning below may be informative
        #if (not self._shape is None) and (not self._shape == 'cuboid'):
        #    mantid.sendLogMessage('::SANS::Warning: Can\'t set thickness for shape "'+self._shape+'"')
        self._thickness = float(thickness)
        self._use_wksp_thickness = False

    def get_thickness(self):
        self.raise_if_zero(self._thickness, "thickness")
        if self._thickness is None:
            return self._get_default('thickness')
        else:
            return self._thickness

    def raise_if_zero(self, value, name):
        if value == 0.0:
            message = "Please set the sample geometry %s so that it is not zero."
            raise RuntimeError(message % name)

    shape = property(get_shape, set_shape, None, None)
    width = property(get_width, set_width, None, None)
    height = property(get_height, set_height, None, None)
    thickness = property(get_thickness, set_thickness, None, None)

    def execute(self, reducer, workspace):
        """
            Reads the geometry information stored in the workspace
            but doesn't replace values that have been previously set
        """
        wksp = mtd[workspace]
        if isinstance(wksp, WorkspaceGroup):
            wksp = wksp[0]
        sample_details = wksp.sample()

        if self._use_wksp_shape:
            self.shape = sample_details.getGeometryFlag()
        if self._use_wksp_thickness:
            self.thickness = sample_details.getThickness()
        if self._use_wksp_width:
            self.width = sample_details.getWidth()
        if self._use_wksp_height:
            self.height = sample_details.getHeight()

    def __str__(self):
        return '-- Sample Geometry --\n' + \
               '    Shape: ' + self.shape+'\n'+\
               '    Width: ' + str(self.width)+'\n'+\
               '    Height: ' + str(self.height)+'\n'+\
               '    Thickness: ' + str(self.thickness)+'\n'

class SampleGeomCor(ReductionStep):
    """
        Correct the neutron count rates for the size of the sample

        ISIS only
        ORNL only divides by thickness, in the absolute scaling step

    """
    def __init__(self):
        self.volume = 1.0

    def calculate_volume(self, reducer):
        geo = reducer.get_sample().geometry
        assert  issubclass(geo.__class__, GetSampleGeom)

        try:
            if geo.shape == 'cylinder-axis-up':
                # Volume = circle area * height
                # Factor of four comes from radius = width/2
                volume = geo.height*math.pi
                volume *= math.pow(geo.width,2)/4.0
            elif geo.shape == 'cuboid':
                # Flat plate sample
                volume = geo.width
                volume *= geo.height*geo.thickness
            elif geo.shape == 'cylinder-axis-along':
                # Factor of four comes from radius = width/2
                # Disc - where height is not used
                volume = geo.thickness*math.pi
                volume *= math.pow(geo.width, 2)/4.0
            else:
                raise NotImplemented('Shape "'+geo.shape+'" is not in the list of supported shapes')
        except TypeError:
            raise TypeError('Error calculating sample volume with width='+str(geo.width) + ' height='+str(geo.height) + 'and thickness='+str(geo.thickness))

        return volume

    def execute(self, reducer, workspace):
        """
            Divide the counts by the volume of the sample
        """
        if not reducer.is_can():
            # it calculates the volume for the sample and may or not apply to the can as well.
            self.volume = self.calculate_volume(reducer)

        ws = mtd[str(workspace)]
        ws /= self.volume<|MERGE_RESOLUTION|>--- conflicted
+++ resolved
@@ -25,13 +25,9 @@
                          mask_detectors_with_masking_ws, check_child_ws_for_name_and_type_for_added_eventdata, extract_spectra,
                          extract_child_ws_for_added_eventdata, load_monitors_for_multiperiod_event_data,
                           MaskWithCylinder, get_masked_det_ids, get_masked_det_ids_from_mask_file, INCIDENT_MONITOR_TAG,
-<<<<<<< HEAD
-                          can_load_as_event_workspace, is_convertible_to_float,correct_q_resolution_for_can, ADD_TAG, ADD_MONITORS_TAG)
-import DarkRunCorrection as DarkCorr
-=======
                           can_load_as_event_workspace, is_convertible_to_float,correct_q_resolution_for_can,
-                          is_valid_user_file_extension)
->>>>>>> 9f756ea6
+                          is_valid_user_file_extension, ADD_TAG, ADD_MONITORS_TAG)
+import DarkRunCorrection as DarkCorr                          
 import isis_instrument
 import isis_reducer
 import SANSUserFileParser as UserFileParser
