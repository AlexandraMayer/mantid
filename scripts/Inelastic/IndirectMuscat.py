# pylint: disable=invalid-name,too-many-arguments,too-many-locals, unused-variable, unused-argument

"""
MUSIC : Version of Minus for MIDAS
"""

from IndirectImport import *
<<<<<<< HEAD
=======
if is_supported_f2py_platform(): # noqa
    muscat = import_f2py("muscat")
else:
    unsupported_message()

>>>>>>> e70b9401
from mantid.simpleapi import *
from mantid import config, logger, mtd
from IndirectCommon import *
import sys
import math
import os.path
import numpy as np

if is_supported_f2py_platform():
    muscat = import_f2py("muscat")
else:
    unsupported_message()

mp = import_mantidplot()


def CalcW0(nq, dq, disp, coeff):
    Q = []
    Q2 = []
    w0 = []
    e0 = []
    for n in range(0, nq):
        q0 = (n + 1) * dq
        Q.append(q0)
        q02 = q0 * q0
        Q2.append(q02)
        if disp == 'Poly':
            w = coeff[0] + coeff[1] * q0 + coeff[2] * q02 + coeff[3] * q0 * q02 + coeff[4] * q02 * q02
        if disp == 'CE':
            qk = coeff[1] * q0
            w = coeff[0] * (1.0 - math.sin(qk) / qk)
        if disp == 'SS':
            w0 = coeff[0] * (1.0 - math.exp(coeff[1] * q02))
        w0.append(w * 0.001)  # convert from mmeV to meV
        e0.append(0.0)
    return Q, w0, e0


def CalcSqw(q0, nw2, nel, dw, w0):
    PKHT = 1.0 / math.pi
    xSqw = []
    ySqw = []
    eSqw = []
    nq = len(q0)
    Qaxis = ''
    for i in range(0, nq):
        ww0 = w0[i]
        for j in range(0, nw2):
            #        S(I,J)=S(I,J)+PKHT*W0(I)/(W0(I)**2+W**2)  !Lorentzian S(Q,w)
            ww = (j - nel) * dw
            xSqw.append(ww)  # convert to microeV
            ss = PKHT * ww0 / (ww0 ** 2 + ww ** 2)
            ySqw.append(ss)
            eSqw.append(0.0)
        if i == 0:
            Qaxis += str(q0[i])
        else:
            Qaxis += ',' + str(q0[i])

    CreateWorkspace(OutputWorkspace='S(Q,w)', DataX=xSqw, DataY=ySqw, DataE=eSqw,
                    Nspec=nq, UnitX='DeltaE', VerticalAxisUnit='MomentumTransfer', VerticalAxisValues=Qaxis)


def CheckCoeff(disp, coeff):
    if (disp == 'CE') or (disp == 'SS'):
        if coeff[0] < 1e-8:
            error = disp + ' coeff 1 is zero'
            logger.notice('ERROR *** ' + error)
            sys.exit(error)
        if coeff[1] < 1e-8:
            error = disp + ' coeff 2 is zero'
            logger.notice('ERROR *** ' + error)
            sys.exit(error)
    if disp == 'Poly':
        cc = coeff[0] + coeff[1] + coeff[2] + coeff[3] + coeff[4]
        if cc < 1e-8:
            error = 'Poly coeffs all zero'
            logger.notice('ERROR *** ' + error)
            sys.exit(error)


def CheckQw(grid):
    nq = grid[0]
    if nq == 0:
        error = 'Grid : Number of Q values is zero'
        logger.notice('ERROR *** ' + error)
        sys.exit(error)
    nw = grid[2]
    if nw == 0:
        error = 'Grid : Number of w values is zero'
        logger.notice('ERROR *** ' + error)
        sys.exit(error)
    dq = grid[1]
    if dq < 1e-5:
        error = 'Grid : Q increment is zero'
        logger.notice('ERROR *** ' + error)
        sys.exit(error)
    dw = grid[3] * 0.001
    if dw < 1e-8:
        error = 'Grid : w increment is zero'
        logger.notice('ERROR *** ' + error)
        sys.exit(error)
    return nq, dq, nw, dw


def CreateSqw(disp, coeff, grid, Verbose):
    CheckCoeff(disp, coeff)
    if Verbose:
        logger.notice('Dispersion is ' + disp)
        logger.notice('Coefficients : ' + str(coeff))
    nq, dq, nw, dw = CheckQw(grid)
    q0, w0, e0 = CalcW0(nq, dq, disp, coeff)

    CreateWorkspace(OutputWorkspace=disp, DataX=q0, DataY=w0, DataE=e0,
                    Nspec=1, UnitX='MomentumTransfer')

    nw2 = 2 * nw + 1
    nel = nw + 1
    CalcSqw(q0, nw2, nel, dw, w0)


def ReadSqw(sqw, Verbose):
    logger.notice('Reading S(q,w) from workspace : ' + sqw)
    nq, nw = self.CheckHistZero(sqw)
    axis = mtd[sqw].getAxis(1)
    Q = []
    for i in range(0, nq):
        Q.append(float(axis.label(i)))
    Q_in = PadArray(Q, 500)
    Sqw_in = []
    for n in range(0, nq):
        Xw = mtd[sqw].readX(n)  # energy array
        Ys = mtd[sqw].readY(n)  # S(q,w) values
        Ys = PadArray(Ys, 1000)  # pad to Fortran energy size 1000
        Sqw_in.append(Ys)
    dw = Xw[2] - Xw[1]
    if dw < 1e-8:
        error = 'Sqw : w increment is zero'
        logger.notice('ERROR *** ' + error)
        sys.exit(error)
    nel = nw + 1
    for n in range(0, nw):
        if Xw[n] < dw:
            nel = n
    dq = Q[1] - Q[0]
    if dq < 1e-5:
        error = 'Sqw : Q increment is zero'
        logger.notice('ERROR *** ' + error)
        sys.exit(error)
    if Verbose:
        logger.notice('Q : ' + str(nq) + ' points from ' + str(Q[0]) + ' to ' + str(Q[nq - 1]) + ' at ' + str(dq))
        logger.notice('w : ' + str(nw) + ' points from ' + str(Xw[0]) + ' to ' + str(Xw[nw]) + ' at ' + str(dw)
                      + ' ; Elastic energy at : ' + str(nel))

    X0 = []
    X0 = PadArray(X0, 1000)  # zeroes
    for n in range(nq, 500):  # pad to Fortran Q size 500
        Sqw_in.append(X0)
    return nq, dq, Q_in, nw, dw, nel, Xw, Sqw_in


def CheckNeut(neut):
    #    neut = [NRUN1, NRUN2, JRAND, MRAND, NMST]
    if neut[0] == 0:
        error = 'NRUN1 is Zero'
        logger.notice('ERROR *** ' + error)
        sys.exit(error)
    if neut[1] == 0:
        error = 'NRUN2 is Zero'
        logger.notice('ERROR *** ' + error)
        sys.exit(error)
    if neut[4] == 0:
        error = 'Number scatterings is Zero'
        logger.notice('ERROR *** ' + error)
        sys.exit(error)


def CheckBeam(beam):
    #    beam = [THICK, WIDTH, HEIGHT, alfa]
    if beam[0] < 1e-5:
        error = 'Beam thickness is Zero'
        logger.notice('ERROR *** ' + error)
        sys.exit(error)
    if beam[1] < 1e-5:
        error = 'Beam width is Zero'
        logger.notice('ERROR *** ' + error)
        sys.exit(error)
    if beam[2] < 1e-5:
        error = 'Beam height is Zero'
        logger.notice('ERROR *** ' + error)
        sys.exit(error)


def CheckSam(sam):
    if sam[1] < 1e-8:
        error = 'Sample density is Zero'
        logger.notice('ERROR *** ' + error)
        sys.exit(error)
    if (sam[2] + sam[3]) < 1e-8:
        error = 'Sample total scattering cross-section (scat+abs) is Zero'
        logger.notice('ERROR *** ' + error)
        sys.exit(error)


def MuscatRun(sname, geom, neut, beam, sam, sqw, kr1, Verbose, Plot, Save):
    # pylint: disable=too-many-branches
    #    neut = [NRUN1, NRUN2, JRAND, MRAND, NMST]
    #    beam = [THICK, WIDTH, HEIGHT, alfa]
    #   sam = [temp, dens, siga, sigb]
    workdir = config['defaultsave.directory']
    hist, npt = self.CheckHistZero(sname)
    CheckNeut(neut)
    CheckBeam(beam)
    CheckSam(sam)
    samWS = sname
    efixed = getEfixed(samWS)
    angle, QQ = GetThetaQ(samWS)
    mang = len(angle)
    #   ijeom = [jeom, Jann]
    Jann = 1
    if geom == 'Flat':
        ijeom = [2, Jann]
    if geom == 'Cyl':
        ijeom = [3, Jann]
    # rgeom = [thick, width, height]
    rgeom = [beam[0], beam[1], beam[2]]
    nran = [neut[0], neut[1], neut[2], neut[3]]
    lpt = os.path.join(workdir, sname[:-3] + geom + '_ms.lpt')  # path name for lpt file
    if Verbose:
        logger.notice('Detectors/angles : ' + str(mang))
        logger.notice('Sample geometry : ' + geom)
        logger.notice('Sample parameters')
        logger.notice('  sigs = ' + str(sam[3]) + ' ; siga = ' + str(sam[1]) + ' ; rho = ' + str(sam[0]))
        if geom == 'Cyl':
            logger.notice('  inner radius = ' + str(beam[0]) + ' ; outer radius = ' + str(beam[1]))
        if geom == 'Flat':
            logger.notice('  thickness = ' + str(beam[0]))
        logger.notice('Output lptfile : ' + lpt)
    llpt = len(lpt)
    lpt.ljust(140, ' ')
    lsqw = len(sqw)
    nq, dq, Q_in, nw, dw, nel, Xw, Sqw_in = ReadSqw(sqw, Verbose)
    #   ims = [NMST, NQ, NW, Nel, KR1]
    nmst = neut[4]
    ims = [neut[4], nq, nw, nel, 1]
<<<<<<< HEAD

    #   dqw = [DQ, DW]
=======
#   dqw = [DQ, DW]
>>>>>>> e70b9401
    dqw = [dq, dw]
    sname = sname[:-4]
    Qaxis = ''
    for m in range(0, mang):
        #     rinstr = [efixed, theta, alfa]
        rinstr = [efixed, angle[m], beam[3]]
        logger.notice('Detector ' + str(m + 1) + ' at angle ' + str(angle[m]) + ' and Q = ' + str(QQ[m]))
        #      SUBROUTINE MUSCAT_data(IDET,sfile,l_sf,rfile,l_rf,rinstr,nran,
        #     1 ijeom,rgeom,sam,ims,dqw,Q_in,S_in,
        #     2 totals,iw,energy,scat1,scatm,RR,S_out)
        idet = m + 1
        kill, totals, iw, energy, scat1, scatm, RR, Sqw = muscat.muscat_data(idet, lpt, llpt, sqw, lsqw, rinstr, nran,
                                                                             ijeom, rgeom, sam, ims, dqw, Q_in, Sqw_in)

        if kill != 0:
            error = 'Muscat error code : ' + str(kill)
            logger.notice(error)
            sys.exit(error)
        else:
            xEn = energy[:iw]
            xEn = np.append(xEn, 2 * energy[iw - 1] - energy[iw - 2])
            ySc1 = scat1[:iw]  # single scattering energy distribution
            yScM = scatm[:iw]  # total scattering energy distribution
            yRr = RR[:iw]  # R-factor energy distribution
            if m == 0:
                tot1 = np.array(totals[1])  # total single scattering
                tot2 = np.array(totals[2])  # total second scattering
                tot3 = np.array(totals[3])  # total third scattering
                total = np.array(totals[4])  # total all scattering
                xMs = xEn
                yMsc1 = ySc1
                yMscM = yScM
                yMr = yRr
            else:
                tot1 = np.append(tot1, totals[1])
                tot2 = np.append(tot2, totals[2])
                tot3 = np.append(tot3, totals[3])
                total = np.append(total, totals[4])
                xMs = np.append(xMs, xEn)
                yMsc1 = np.append(yMsc1, ySc1)
                yMscM = np.append(yMscM, yScM)
                yMr = np.append(yMr, yRr)
                Qaxis += ','
            Qaxis += str(QQ[m])
            # start output of Totals
    totx = [angle[0]]
    tote = np.zeros(mang)
    for m in range(1, mang):
        totx = np.append(totx, angle[m])
    nt = 1
    Taxis = 'Scat1'
    xTot = totx
    yTot = tot1
    eTot = tote
    spec_list = [nt - 1]
    if nmst > 1:
        nt += 1
        spec_list.append(nt - 1)
        Taxis += ',Scat2'
        xTot = np.append(xTot, totx)
        yTot = np.append(yTot, tot2)
        eTot = np.append(eTot, tote)
        if nmst > 2:
            nt += 1
            spec_list.append(nt - 1)
            Taxis += ',Scat3'
            xTot = np.append(xTot, totx)
            yTot = np.append(yTot, tot3)
            eTot = np.append(eTot, tote)
    xTot = np.append(xTot, totx)
    yTot = np.append(yTot, total)
    eTot = np.append(eTot, tote)
    nt += 1
    spec_list.append(nt - 1)
    Taxis += ',Total'
    logger.notice('nt : ' + str(nt))
    logger.notice('Taxis : ' + Taxis)
    logger.notice('Qaxis : ' + Qaxis)
    logger.notice('yTot : ' + str(len(yTot)))
    logger.notice('eTot : ' + str(len(eTot)))
    msname = sname + '_MS'

    CreateWorkspace(OutputWorkspace=msname + '_Totals', DataX=xTot, DataY=yTot, DataE=eTot,
                    Nspec=nt, UnitX='MomentumTransfer')
    #    	Nspec=nt, UnitX='MomentumTransfer', VerticalAxisUnit='Text', VerticalAxisValues='Taxis')
    # start output of MultScat
    eMs = np.zeros(iw * mang)
    CreateWorkspace(OutputWorkspace=msname + '_1', DataX=xMs, DataY=yMsc1, DataE=eMs,
                    Nspec=mang, UnitX='DeltaE', VerticalAxisUnit='MomentumTransfer', VerticalAxisValues=Qaxis)
    CreateWorkspace(OutputWorkspace=msname + '_M', DataX=xMs, DataY=yMscM, DataE=eMs,
                    Nspec=mang, UnitX='DeltaE', VerticalAxisUnit='MomentumTransfer', VerticalAxisValues=Qaxis)
    CreateWorkspace(OutputWorkspace=msname + '_R', DataX=xMs, DataY=yMr, DataE=eMs,
                    Nspec=mang, UnitX='DeltaE', VerticalAxisUnit='MomentumTransfer', VerticalAxisValues=Qaxis)

    group = msname + '_1,' + msname + '_M,' + msname + '_R'
    GroupWorkspaces(InputWorkspaces=group, OutputWorkspace=msname + '_Scat')
    # start output
    if Save:
        tot_path = os.path.join(workdir, msname + '_Totals.nxs')
        SaveNexusProcessed(InputWorkspace=msname + '_Totals', Filename=tot_path)
        scat_path = os.path.join(workdir, msname + '_Scat.nxs')
        SaveNexusProcessed(InputWorkspace=msname + '_Scat', Filename=scat_path)
        if Verbose:
            logger.notice('Output total scattering file : ' + tot_path)
            logger.notice('Output MS scattering file : ' + scat_path)
    if Plot:
        plotMuscat(msname, spec_list, Plot)


def MuscatFuncStart(sname, geom, neut, beam, sam, grid, disp, coeff, kr1, Verbose, Plot, Save):
    StartTime('Muscat Function')
    workdir = config['defaultsave.directory']
    sname += '_red'
    spath = os.path.join(workdir, sname + '.nxs')  # path name for sample nxs file
    LoadNexusProcessed(FileName=spath, OutputWorkspace=sname)
    sqw = 'S(Q,w)'
    CreateSqw(disp, coeff, grid, Verbose)
    if Verbose:
        logger.notice('Sample run : ' + spath)
        logger.notice('S(Q,w) from : ' + disp)
    MuscatRun(sname, geom, neut, beam, sam, sqw, kr1, Verbose, Plot, Save)
    EndTime('Muscat Function')


def MuscatDataStart(sname, geom, neut, beam, sam, sqw, kr1, Verbose, Plot, Save):
    StartTime('Muscat Data')
    workdir = config['defaultsave.directory']
    sname += '_red'
    spath = os.path.join(workdir, sname + '.nxs')  # path name for sample nxs file
    LoadNexusProcessed(FileName=spath, OutputWorkspace=sname)
    sqw += '_sqw'
    qpath = os.path.join(workdir, sqw + '.nxs')  # path name for S(Q,w) nxs file
    LoadNexusProcessed(FileName=qpath, OutputWorkspace=sqw)
    if Verbose:
        logger.notice('Sample run : ' + spath)
        logger.notice('S(Q,w) file : ' + qpath)
    MuscatRun(sname, geom, neut, beam, sam, sqw, kr1, Verbose, Plot, Save)
    EndTime('Muscat Data')


<<<<<<< HEAD
def plotMuscat(inWS, spec_list, Plot):
=======
def plotMuscat(inWS,spec_list,Plot):
    if Plot == 'Totals' or Plot == 'All':
        mp.plotSpectrum(inWS+'_Totals',spec_list)
>>>>>>> e70b9401
    if Plot == 'Scat1' or Plot == 'All':
        mp.importMatrixWorkspace(inWS + '_1').plotGraph2D()


def CheckHistZero(inWS):
    """
    Retrieves basic info on a workspace
    Checks the workspace is not empty, then returns the number of histogram and
    the number of X-points, which is the number of bin boundaries minus one
    Args:
      @param inWS  2D workspace
    Returns:
      @return num_hist - number of histograms in the workspace
      @return ntc - number of X-points in the first histogram, which is the number of bin
           boundaries minus one. It is assumed all histograms have the same
           number of X-points.
    Raises:
      @exception ValueError - Workspace has no histograms
    """
    num_hist = s_api.mtd[inWS].getNumberHistograms()  # no. of hist/groups in WS
    if num_hist == 0:
        raise ValueError('Workspace ' + inWS + ' has NO histograms')
    x_in = s_api.mtd[inWS].readX(0)
    ntc = len(x_in) - 1  # no. points from length of x array
    if ntc == 0:
        raise ValueError('Workspace ' + inWS + ' has NO points')
    return num_hist, ntc<|MERGE_RESOLUTION|>--- conflicted
+++ resolved
@@ -5,14 +5,12 @@
 """
 
 from IndirectImport import *
-<<<<<<< HEAD
-=======
+
 if is_supported_f2py_platform(): # noqa
     muscat = import_f2py("muscat")
 else:
     unsupported_message()
 
->>>>>>> e70b9401
 from mantid.simpleapi import *
 from mantid import config, logger, mtd
 from IndirectCommon import *
@@ -258,12 +256,7 @@
     #   ims = [NMST, NQ, NW, Nel, KR1]
     nmst = neut[4]
     ims = [neut[4], nq, nw, nel, 1]
-<<<<<<< HEAD
-
-    #   dqw = [DQ, DW]
-=======
 #   dqw = [DQ, DW]
->>>>>>> e70b9401
     dqw = [dq, dw]
     sname = sname[:-4]
     Qaxis = ''
@@ -404,13 +397,9 @@
     EndTime('Muscat Data')
 
 
-<<<<<<< HEAD
-def plotMuscat(inWS, spec_list, Plot):
-=======
 def plotMuscat(inWS,spec_list,Plot):
     if Plot == 'Totals' or Plot == 'All':
         mp.plotSpectrum(inWS+'_Totals',spec_list)
->>>>>>> e70b9401
     if Plot == 'Scat1' or Plot == 'All':
         mp.importMatrixWorkspace(inWS + '_1').plotGraph2D()
 
