#pylint: disable=invalid-name,too-many-arguments,too-many-locals, unused-variable, unused-argument

"""
MUSIC : Version of Minus for MIDAS
"""
import sys, math, numpy as np
from IndirectImport import *
from mantid.simpleapi import *
from mantid import config, logger, mtd
from IndirectCommon import *
if is_supported_f2py_platform():
    muscat = import_f2py("muscat")
else:
    unsupported_message()
<<<<<<< HEAD
=======

from mantid.simpleapi import *
from mantid import config, logger, mtd
from IndirectCommon import *
import sys
import math
import os.path
import numpy as np
>>>>>>> bb1d1906
mp = import_mantidplot()


def CalcW0(nq,dq,disp,coeff):
    Q = []
    Q2 = []
    w0 = []
    e0 = []
    for n in range(0,nq):
        q0 = (n+1)*dq
        Q.append(q0)
        q02 = q0*q0
        Q2.append(q02)
        if disp == 'Poly':
            w = coeff[0]+coeff[1]*q0+coeff[2]*q02+coeff[3]*q0*q02+coeff[4]*q02*q02
        if disp == 'CE':
            qk = coeff[1]*q0
            w = coeff[0]*(1.0-math.sin(qk)/qk)
        if disp == 'SS':
            w0 = coeff[0]*(1.0-math.exp(coeff[1]*q02))
        w0.append(w*0.001)           #convert from mmeV to meV
        e0.append(0.0)
    return Q,w0,e0


def CalcSqw(q0,nw2,nel,dw,w0):
    PKHT=1.0/math.pi
    xSqw = []
    ySqw = []
    eSqw = []
    nq = len(q0)
    Qaxis = ''
    for i in range(0,nq):
        ww0 = w0[i]
        for j in range(0,nw2):
#        S(I,J)=S(I,J)+PKHT*W0(I)/(W0(I)**2+W**2)  !Lorentzian S(Q,w)
            ww = (j-nel)*dw
            xSqw.append(ww)                  #convert to microeV
            ss = PKHT*ww0/(ww0**2+ww**2)
            ySqw.append(ss)
            eSqw.append(0.0)
        if i == 0:
            Qaxis += str(q0[i])
        else:
            Qaxis += ','+str(q0[i])
<<<<<<< HEAD
    CreateWorkspace(OutputWorkspace='S(Q,w)', DataX=xSqw, DataY=ySqw, DataE=eSqw,\
        Nspec=nq, UnitX='DeltaE', VerticalAxisUnit='MomentumTransfer', VerticalAxisValues=Qaxis)
=======
    CreateWorkspace(OutputWorkspace='S(Q,w)', DataX=xSqw, DataY=ySqw, DataE=eSqw,
                    Nspec=nq, UnitX='DeltaE', VerticalAxisUnit='MomentumTransfer', VerticalAxisValues=Qaxis)

>>>>>>> bb1d1906

def CheckCoeff(disp,coeff):
    if (disp == 'CE') or (disp == 'SS'):
        if coeff[0] < 1e-8:
            error = disp + ' coeff 1 is zero'
            logger.notice('ERROR *** '+error)
            sys.exit(error)
        if coeff[1] < 1e-8:
            error = disp + ' coeff 2 is zero'
            logger.notice('ERROR *** '+error)
            sys.exit(error)
    if disp == 'Poly':
        cc = coeff[0]+coeff[1]+coeff[2]+coeff[3]+coeff[4]
        if cc < 1e-8:
            error = 'Poly coeffs all zero'
            logger.notice('ERROR *** '+error)
            sys.exit(error)


def CheckQw(grid):
    nq = grid[0]
    if nq == 0:
        error = 'Grid : Number of Q values is zero'
        logger.notice('ERROR *** '+error)
        sys.exit(error)
    nw = grid[2]
    if nw == 0:
        error = 'Grid : Number of w values is zero'
        logger.notice('ERROR *** '+error)
        sys.exit(error)
    dq = grid[1]
    if dq < 1e-5:
        error = 'Grid : Q increment is zero'
        logger.notice('ERROR *** '+error)
        sys.exit(error)
    dw = grid[3]*0.001
    if dw < 1e-8:
        error = 'Grid : w increment is zero'
        logger.notice('ERROR *** '+error)
        sys.exit(error)
    return nq,dq,nw,dw


def CreateSqw(disp,coeff,grid,Verbose):
    CheckCoeff(disp,coeff)
    if Verbose:
        logger.notice('Dispersion is '+disp)
        logger.notice('Coefficients : '+str(coeff))
    nq,dq,nw,dw = CheckQw(grid)
    q0,w0,e0 = CalcW0(nq,dq,disp,coeff)
<<<<<<< HEAD
    CreateWorkspace(OutputWorkspace=disp, DataX=q0, DataY=w0, DataE=e0,\
        Nspec=1, UnitX='MomentumTransfer')
=======
    CreateWorkspace(OutputWorkspace=disp, DataX=q0, DataY=w0, DataE=e0,
                    Nspec=1, UnitX='MomentumTransfer')
>>>>>>> bb1d1906
    nw2 = 2*nw+1
    nel= nw+1
    CalcSqw(q0,nw2,nel,dw,w0)


def ReadSqw(sqw,Verbose):
    logger.notice('Reading S(q,w) from workspace : '+sqw)
    nq,nw = self.CheckHistZero(sqw)
    axis = mtd[sqw].getAxis(1)
    Q = []
    for i in range(0,nq):
        Q.append(float(axis.label(i)))
    Q_in = PadArray(Q,500)
    Sqw_in = []
    for n in range(0,nq):
        Xw = mtd[sqw].readX(n)             # energy array
        Ys = mtd[sqw].readY(n)             # S(q,w) values
        Ys = PadArray(Ys,1000)          # pad to Fortran energy size 1000
        Sqw_in.append(Ys)
    dw = Xw[2]-Xw[1]
    if dw < 1e-8:
        error = 'Sqw : w increment is zero'
        logger.notice('ERROR *** '+error)
        sys.exit(error)
    nel= nw+1
    for n in range(0,nw):
        if Xw[n] < dw:
            nel = n
    dq = Q[1]-Q[0]
    if dq < 1e-5:
        error = 'Sqw : Q increment is zero'
        logger.notice('ERROR *** '+error)
        sys.exit(error)
    if Verbose:
        logger.notice('Q : '+str(nq)+' points from '+str(Q[0])+' to '+str(Q[nq-1])+' at '+str(dq))
<<<<<<< HEAD
        logger.notice('w : '+str(nw)+' points from '+str(Xw[0])+' to '+str(Xw[nw])+' at '+str(dw)\
            +' ; Elastic energy at : '+str(nel))
=======
        logger.notice('w : '+str(nw)+' points from '+str(Xw[0])+' to '+str(Xw[nw])+' at '+str(dw)
                      +' ; Elastic energy at : '+str(nel))
>>>>>>> bb1d1906
    X0 = []
    X0 = PadArray(X0,1000)              # zeroes
    for n in range(nq,500):                 # pad to Fortran Q size 500
        Sqw_in.append(X0)
    return nq,dq,Q_in,nw,dw,nel,Xw,Sqw_in


def CheckNeut(neut):
#    neut = [NRUN1, NRUN2, JRAND, MRAND, NMST]
    if neut[0] == 0:
        error = 'NRUN1 is Zero'
        logger.notice('ERROR *** ' + error)
        sys.exit(error)
    if neut[1] == 0:
        error = 'NRUN2 is Zero'
        logger.notice('ERROR *** ' + error)
        sys.exit(error)
    if neut[4] == 0:
        error = 'Number scatterings is Zero'
        logger.notice('ERROR *** ' + error)
        sys.exit(error)


def CheckBeam(beam):
#    beam = [THICK, WIDTH, HEIGHT, alfa]
    if beam[0] <1e-5:
        error = 'Beam thickness is Zero'
        logger.notice('ERROR *** ' + error)
        sys.exit(error)
    if beam[1] <1e-5:
        error = 'Beam width is Zero'
        logger.notice('ERROR *** ' + error)
        sys.exit(error)
    if beam[2] <1e-5:
        error = 'Beam height is Zero'
        logger.notice('ERROR *** ' + error)
        sys.exit(error)


def CheckSam(sam):
    if sam[1] <1e-8:
        error = 'Sample density is Zero'
        logger.notice('ERROR *** ' + error)
        sys.exit(error)
    if (sam[2]+sam[3]) <1e-8:
        error = 'Sample total scattering cross-section (scat+abs) is Zero'
        logger.notice('ERROR *** ' + error)
        sys.exit(error)


def MuscatRun(sname,geom,neut,beam,sam,sqw,kr1,Verbose,Plot,Save):
    #pylint: disable=too-many-branches
#    neut = [NRUN1, NRUN2, JRAND, MRAND, NMST]
#    beam = [THICK, WIDTH, HEIGHT, alfa]
#   sam = [temp, dens, siga, sigb]
    workdir = config['defaultsave.directory']
    hist,npt = self.CheckHistZero(sname)
    CheckNeut(neut)
    CheckBeam(beam)
    CheckSam(sam)
    samWS = sname
    efixed = getEfixed(samWS)
    angle,QQ = GetThetaQ(samWS)
    mang = len(angle)
#   ijeom = [jeom, Jann]
    Jann = 1
    if geom == 'Flat':
        ijeom = [2, Jann]
    if geom == 'Cyl':
        ijeom = [3, Jann]
#   rgeom = [thick, width, height]
    rgeom = [beam[0], beam[1], beam[2]]
    nran = [neut[0], neut[1], neut[2], neut[3]]
    lpt = os.path.join(workdir, sname[:-3]+geom+'_ms.lpt')      # path name for lpt file
    if Verbose:
        logger.notice('Detectors/angles : '+str(mang))
        logger.notice('Sample geometry : '+geom)
        logger.notice('Sample parameters')
        logger.notice('  sigs = '+str(sam[3])+' ; siga = '+str(sam[1])+' ; rho = '+str(sam[0]))
        if geom == 'Cyl':
            logger.notice('  inner radius = '+str(beam[0])+' ; outer radius = '+str(beam[1]))
        if geom == 'Flat':
            logger.notice('  thickness = '+str(beam[0]))
        logger.notice('Output lptfile : ' + lpt)
    llpt = len(lpt)
    lpt.ljust(140,' ')
    lsqw = len(sqw)
    nq,dq,Q_in,nw,dw,nel,Xw,Sqw_in = ReadSqw(sqw,Verbose)
#   ims = [NMST, NQ, NW, Nel, KR1]
    nmst = neut[4]
    ims = [neut[4], nq, nw, nel, 1]
    nw2 = 2*ims[2]+1
#   dqw = [DQ, DW]
    dqw = [dq, dw]
    sname = sname[:-4]
    ySin = []
    Qaxis = ''
    for m in range(0,mang):
#     rinstr = [efixed, theta, alfa]
        rinstr = [efixed, angle[m], beam[3]]
        logger.notice('Detector ' +str(m+1)+ ' at angle ' +str(angle[m])+ ' and Q = ' +str(QQ[m]))
#      SUBROUTINE MUSCAT_data(IDET,sfile,l_sf,rfile,l_rf,rinstr,nran,
#     1 ijeom,rgeom,sam,ims,dqw,Q_in,S_in,
#     2 totals,iw,energy,scat1,scatm,RR,S_out)
        idet = m+1
<<<<<<< HEAD
        kill,totals,iw,energy,scat1,scatm,RR,Sqw=muscat.muscat_data(idet,lpt,llpt,sqw,lsqw,rinstr,nran,\
                                ijeom,rgeom,sam,ims,dqw,Q_in,Sqw_in)
=======
        kill,totals,iw,energy,scat1,scatm,RR,Sqw=muscat.muscat_data(idet,lpt,llpt,sqw,lsqw,rinstr,nran,
                                                                    ijeom,rgeom,sam,ims,dqw,Q_in,Sqw_in)
>>>>>>> bb1d1906
        if kill != 0:
            error = 'Muscat error code : '+str(kill)
            logger.notice(error)
            sys.exit(error)
        else:
            xEn = energy[:iw]
            xEn = np.append(xEn,2*energy[iw-1]-energy[iw-2])
            ySc1 = scat1[:iw]              # single scattering energy distribution
            yScM = scatm[:iw]               # total scattering energy distribution
            yRr = RR[:iw]                   # R-factor energy distribution
            if m == 0:
                tot1 = np.array(totals[1])                 # total single scattering
                tot2 = np.array(totals[2])                 # total second scattering
                tot3 = np.array(totals[3])                 # total third scattering
                total = np.array(totals[4])                # total all scattering
                xMs = xEn
                yMsc1 = ySc1
                yMscM = yScM
                yMr = yRr
            else:
                tot1 = np.append(tot1,totals[1])
                tot2 = np.append(tot2,totals[2])
                tot3 = np.append(tot3,totals[3])
                total = np.append(total,totals[4])
                xMs = np.append(xMs,xEn)
                yMsc1 = np.append(yMsc1,ySc1)
                yMscM = np.append(yMscM,yScM)
                yMr = np.append(yMr,yRr)
                Qaxis += ','
            Qaxis += str(QQ[m])
# start output of Totals
    totx = [angle[0]]
    tote = np.zeros(mang)
    for m in range(1,mang):
        totx = np.append(totx,angle[m])
    nt = 1
    Taxis = 'Scat1'
    xTot = totx
    yTot = tot1
    eTot = tote
    spec_list = [nt-1]
    if nmst > 1:
        nt += 1
        spec_list.append(nt-1)
        Taxis += ',Scat2'
        xTot = np.append(xTot,totx)
        yTot = np.append(yTot,tot2)
        eTot = np.append(eTot,tote)
        if nmst > 2:
            nt += 1
            spec_list.append(nt-1)
            Taxis += ',Scat3'
            xTot = np.append(xTot,totx)
            yTot = np.append(yTot,tot3)
            eTot = np.append(eTot,tote)
    xTot = np.append(xTot,totx)
    yTot = np.append(yTot,total)
    eTot = np.append(eTot,tote)
    nt += 1
    spec_list.append(nt-1)
    Taxis += ',Total'
    logger.notice('nt : ' + str(nt))
    logger.notice('Taxis : ' + Taxis)
    logger.notice('Qaxis : ' + Qaxis)
    logger.notice('yTot : ' + str(len(yTot)))
    logger.notice('eTot : ' + str(len(eTot)))
    msname = sname+'_MS'
<<<<<<< HEAD
    CreateWorkspace(OutputWorkspace=msname+'_Totals', DataX=xTot, DataY=yTot, DataE=eTot,\
        Nspec=nt, UnitX='MomentumTransfer')
#       Nspec=nt, UnitX='MomentumTransfer', VerticalAxisUnit='Text', VerticalAxisValues='Taxis')
# start output of MultScat
    eMs = np.zeros(iw*mang)
    CreateWorkspace(OutputWorkspace=msname+'_1', DataX=xMs, DataY=yMsc1, DataE=eMs,\
        Nspec=mang, UnitX='DeltaE', VerticalAxisUnit='MomentumTransfer', VerticalAxisValues=Qaxis)
    CreateWorkspace(OutputWorkspace=msname+'_M', DataX=xMs, DataY=yMscM, DataE=eMs,\
        Nspec=mang, UnitX='DeltaE', VerticalAxisUnit='MomentumTransfer', VerticalAxisValues=Qaxis)
    CreateWorkspace(OutputWorkspace=msname+'_R', DataX=xMs, DataY=yMr, DataE=eMs,\
        Nspec=mang, UnitX='DeltaE', VerticalAxisUnit='MomentumTransfer', VerticalAxisValues=Qaxis)
=======
    CreateWorkspace(OutputWorkspace=msname+'_Totals', DataX=xTot, DataY=yTot, DataE=eTot,
                    Nspec=nt, UnitX='MomentumTransfer')
#    	Nspec=nt, UnitX='MomentumTransfer', VerticalAxisUnit='Text', VerticalAxisValues='Taxis')
# start output of MultScat
    eMs = np.zeros(iw*mang)
    CreateWorkspace(OutputWorkspace=msname+'_1', DataX=xMs, DataY=yMsc1, DataE=eMs,
                    Nspec=mang, UnitX='DeltaE', VerticalAxisUnit='MomentumTransfer', VerticalAxisValues=Qaxis)
    CreateWorkspace(OutputWorkspace=msname+'_M', DataX=xMs, DataY=yMscM, DataE=eMs,
                    Nspec=mang, UnitX='DeltaE', VerticalAxisUnit='MomentumTransfer', VerticalAxisValues=Qaxis)
    CreateWorkspace(OutputWorkspace=msname+'_R', DataX=xMs, DataY=yMr, DataE=eMs,
                    Nspec=mang, UnitX='DeltaE', VerticalAxisUnit='MomentumTransfer', VerticalAxisValues=Qaxis)
>>>>>>> bb1d1906
    group = msname+'_1,'+ msname+'_M,'+ msname+'_R'
    GroupWorkspaces(InputWorkspaces=group,OutputWorkspace=msname+'_Scat')
# start output
    if Save:
        tot_path = os.path.join(workdir,msname+'_Totals.nxs')
        SaveNexusProcessed(InputWorkspace=msname+'_Totals', Filename=tot_path)
        scat_path = os.path.join(workdir,msname+'_Scat.nxs')
        SaveNexusProcessed(InputWorkspace=msname+'_Scat', Filename=scat_path)
        if Verbose:
            logger.notice('Output total scattering file : ' + tot_path)
            logger.notice('Output MS scattering file : ' + scat_path)
    if Plot:
        plotMuscat(msname,spec_list,Plot)


def MuscatFuncStart(sname,geom,neut,beam,sam,grid,disp,coeff,kr1,Verbose,Plot,Save):
    StartTime('Muscat Function')
    workdir = config['defaultsave.directory']
    sname = sname+'_red'
    spath = os.path.join(workdir, sname+'.nxs')     # path name for sample nxs file
    LoadNexusProcessed(FileName=spath, OutputWorkspace=sname)
    sqw = 'S(Q,w)'
    CreateSqw(disp,coeff,grid,Verbose)
    if Verbose:
        logger.notice('Sample run : '+spath)
        logger.notice('S(Q,w) from : '+disp)
    MuscatRun(sname,geom,neut,beam,sam,sqw,kr1,Verbose,Plot,Save)
    EndTime('Muscat Function')


def MuscatDataStart(sname,geom,neut,beam,sam,sqw,kr1,Verbose,Plot,Save):
    StartTime('Muscat Data')
    workdir = config['defaultsave.directory']
    sname = sname+'_red'
    spath = os.path.join(workdir, sname+'.nxs')     # path name for sample nxs file
    LoadNexusProcessed(FileName=spath, OutputWorkspace=sname)
    sqw = sqw+'_sqw'
    qpath = os.path.join(workdir, sqw+'.nxs')       # path name for S(Q,w) nxs file
    LoadNexusProcessed(FileName=qpath, OutputWorkspace=sqw)
    if Verbose:
        logger.notice('Sample run : '+spath)
        logger.notice('S(Q,w) file : '+qpath)
    MuscatRun(sname,geom,neut,beam,sam,sqw,kr1,Verbose,Plot,Save)
    EndTime('Muscat Data')


def plotMuscat(inWS,spec_list,Plot):
    if Plot == 'Totals' or Plot == 'All':
        tot_plot=mp.plotSpectrum(inWS+'_Totals',spec_list)
    if Plot == 'Scat1' or Plot == 'All':
        mp.importMatrixWorkspace(inWS+'_1').plotGraph2D()

def CheckHistZero(self, inWS):
    """
    Retrieves basic info on a workspace
    Checks the workspace is not empty, then returns the number of histogram and
    the number of X-points, which is the number of bin boundaries minus one
    Args:
      @param inWS  2D workspace
    Returns:
      @return num_hist - number of histograms in the workspace
      @return ntc - number of X-points in the first histogram, which is the number of bin
           boundaries minus one. It is assumed all histograms have the same
           number of X-points.
    Raises:
      @exception ValueError - Workspace has no histograms
    """
    num_hist = s_api.mtd[inWS].getNumberHistograms()  # no. of hist/groups in WS
    if num_hist == 0:
        raise ValueError('Workspace ' + inWS + ' has NO histograms')
    x_in = s_api.mtd[inWS].readX(0)
    ntc = len(x_in) - 1  # no. points from length of x array
    if ntc == 0:
        raise ValueError('Workspace ' + inWS + ' has NO points')
    return num_hist, ntc<|MERGE_RESOLUTION|>--- conflicted
+++ resolved
@@ -3,17 +3,14 @@
 """
 MUSIC : Version of Minus for MIDAS
 """
-import sys, math, numpy as np
+
 from IndirectImport import *
-from mantid.simpleapi import *
-from mantid import config, logger, mtd
-from IndirectCommon import *
+
 if is_supported_f2py_platform():
     muscat = import_f2py("muscat")
 else:
     unsupported_message()
-<<<<<<< HEAD
-=======
+
 
 from mantid.simpleapi import *
 from mantid import config, logger, mtd
@@ -22,7 +19,7 @@
 import math
 import os.path
 import numpy as np
->>>>>>> bb1d1906
+
 mp = import_mantidplot()
 
 
@@ -68,14 +65,9 @@
             Qaxis += str(q0[i])
         else:
             Qaxis += ','+str(q0[i])
-<<<<<<< HEAD
-    CreateWorkspace(OutputWorkspace='S(Q,w)', DataX=xSqw, DataY=ySqw, DataE=eSqw,\
-        Nspec=nq, UnitX='DeltaE', VerticalAxisUnit='MomentumTransfer', VerticalAxisValues=Qaxis)
-=======
+
     CreateWorkspace(OutputWorkspace='S(Q,w)', DataX=xSqw, DataY=ySqw, DataE=eSqw,
                     Nspec=nq, UnitX='DeltaE', VerticalAxisUnit='MomentumTransfer', VerticalAxisValues=Qaxis)
-
->>>>>>> bb1d1906
 
 def CheckCoeff(disp,coeff):
     if (disp == 'CE') or (disp == 'SS'):
@@ -126,13 +118,10 @@
         logger.notice('Coefficients : '+str(coeff))
     nq,dq,nw,dw = CheckQw(grid)
     q0,w0,e0 = CalcW0(nq,dq,disp,coeff)
-<<<<<<< HEAD
-    CreateWorkspace(OutputWorkspace=disp, DataX=q0, DataY=w0, DataE=e0,\
-        Nspec=1, UnitX='MomentumTransfer')
-=======
+
     CreateWorkspace(OutputWorkspace=disp, DataX=q0, DataY=w0, DataE=e0,
                     Nspec=1, UnitX='MomentumTransfer')
->>>>>>> bb1d1906
+
     nw2 = 2*nw+1
     nel= nw+1
     CalcSqw(q0,nw2,nel,dw,w0)
@@ -168,13 +157,9 @@
         sys.exit(error)
     if Verbose:
         logger.notice('Q : '+str(nq)+' points from '+str(Q[0])+' to '+str(Q[nq-1])+' at '+str(dq))
-<<<<<<< HEAD
-        logger.notice('w : '+str(nw)+' points from '+str(Xw[0])+' to '+str(Xw[nw])+' at '+str(dw)\
-            +' ; Elastic energy at : '+str(nel))
-=======
         logger.notice('w : '+str(nw)+' points from '+str(Xw[0])+' to '+str(Xw[nw])+' at '+str(dw)
                       +' ; Elastic energy at : '+str(nel))
->>>>>>> bb1d1906
+
     X0 = []
     X0 = PadArray(X0,1000)              # zeroes
     for n in range(nq,500):                 # pad to Fortran Q size 500
@@ -280,13 +265,9 @@
 #     1 ijeom,rgeom,sam,ims,dqw,Q_in,S_in,
 #     2 totals,iw,energy,scat1,scatm,RR,S_out)
         idet = m+1
-<<<<<<< HEAD
-        kill,totals,iw,energy,scat1,scatm,RR,Sqw=muscat.muscat_data(idet,lpt,llpt,sqw,lsqw,rinstr,nran,\
-                                ijeom,rgeom,sam,ims,dqw,Q_in,Sqw_in)
-=======
         kill,totals,iw,energy,scat1,scatm,RR,Sqw=muscat.muscat_data(idet,lpt,llpt,sqw,lsqw,rinstr,nran,
                                                                     ijeom,rgeom,sam,ims,dqw,Q_in,Sqw_in)
->>>>>>> bb1d1906
+
         if kill != 0:
             error = 'Muscat error code : '+str(kill)
             logger.notice(error)
@@ -354,19 +335,7 @@
     logger.notice('yTot : ' + str(len(yTot)))
     logger.notice('eTot : ' + str(len(eTot)))
     msname = sname+'_MS'
-<<<<<<< HEAD
-    CreateWorkspace(OutputWorkspace=msname+'_Totals', DataX=xTot, DataY=yTot, DataE=eTot,\
-        Nspec=nt, UnitX='MomentumTransfer')
-#       Nspec=nt, UnitX='MomentumTransfer', VerticalAxisUnit='Text', VerticalAxisValues='Taxis')
-# start output of MultScat
-    eMs = np.zeros(iw*mang)
-    CreateWorkspace(OutputWorkspace=msname+'_1', DataX=xMs, DataY=yMsc1, DataE=eMs,\
-        Nspec=mang, UnitX='DeltaE', VerticalAxisUnit='MomentumTransfer', VerticalAxisValues=Qaxis)
-    CreateWorkspace(OutputWorkspace=msname+'_M', DataX=xMs, DataY=yMscM, DataE=eMs,\
-        Nspec=mang, UnitX='DeltaE', VerticalAxisUnit='MomentumTransfer', VerticalAxisValues=Qaxis)
-    CreateWorkspace(OutputWorkspace=msname+'_R', DataX=xMs, DataY=yMr, DataE=eMs,\
-        Nspec=mang, UnitX='DeltaE', VerticalAxisUnit='MomentumTransfer', VerticalAxisValues=Qaxis)
-=======
+
     CreateWorkspace(OutputWorkspace=msname+'_Totals', DataX=xTot, DataY=yTot, DataE=eTot,
                     Nspec=nt, UnitX='MomentumTransfer')
 #    	Nspec=nt, UnitX='MomentumTransfer', VerticalAxisUnit='Text', VerticalAxisValues='Taxis')
@@ -378,7 +347,7 @@
                     Nspec=mang, UnitX='DeltaE', VerticalAxisUnit='MomentumTransfer', VerticalAxisValues=Qaxis)
     CreateWorkspace(OutputWorkspace=msname+'_R', DataX=xMs, DataY=yMr, DataE=eMs,
                     Nspec=mang, UnitX='DeltaE', VerticalAxisUnit='MomentumTransfer', VerticalAxisValues=Qaxis)
->>>>>>> bb1d1906
+
     group = msname+'_1,'+ msname+'_M,'+ msname+'_R'
     GroupWorkspaces(InputWorkspaces=group,OutputWorkspace=msname+'_Scat')
 # start output
