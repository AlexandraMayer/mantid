#pylint: disable=invalid-name,too-many-arguments,too-many-locals

"""
Bayes routines
Fortran programs use fixed length arrays whereas Python has variable length lists
Input : the Python list is padded to Fortrans length using procedure PadArray
Output : the Fortran numpy array is sliced to Python length using dataY = yout[:ny]
"""

from IndirectImport import *
from mantid.simpleapi import *
from mantid import logger, mtd
from IndirectCommon import *
import sys, platform, math, numpy as np
MTD_PLOT = import_mantidplot()
if is_supported_f2py_platform():
    QLr     = import_f2py("QLres")
    QLd     = import_f2py("QLdata")
    Qse     = import_f2py("QLse")
    resnorm = import_f2py("ResNorm")
else:
    unsupported_message()

<<<<<<< HEAD
=======
from mantid.simpleapi import *
from mantid import logger, mtd
from IndirectCommon import *
import os.path
import numpy as np
MTD_PLOT = import_mantidplot()


>>>>>>> bb1d1906
def CalcErange(inWS,ns,erange,binWidth):
    #length of array in Fortran
    array_len = 4096

    binWidth = int(binWidth)
    bnorm = 1.0/binWidth

    #get data from input workspace
    _,X,Y,E = GetXYE(inWS,ns,array_len)
    Xdata = mtd[inWS].readX(0)

    #get all x values within the energy range
    rangeMask = (Xdata >= erange[0]) & (Xdata <= erange[1])
    Xin = Xdata[rangeMask]

    #get indices of the bounds of our energy range
    minIndex = np.where(Xdata==Xin[0])[0][0]+1
    maxIndex = np.where(Xdata==Xin[-1])[0][0]

    #reshape array into sub-lists of bins
    Xin = Xin.reshape(len(Xin)/binWidth, binWidth)

    #sum and normalise values in bins
    Xout = [sum(bin_val) * bnorm for bin_val in Xin]

    #count number of bins
    nbins = len(Xout)

    nout = [nbins, minIndex, maxIndex]

     #pad array for use in Fortran code
    Xout = PadArray(Xout,array_len)

    return nout,bnorm,Xout,X,Y,E


def GetXYE(inWS,n,array_len):
    Xin = mtd[inWS].readX(n)
    N = len(Xin)-1                            # get no. points from length of x array
    Yin = mtd[inWS].readY(n)
    Ein = mtd[inWS].readE(n)
    X=PadArray(Xin,array_len)
    Y=PadArray(Yin,array_len)
    E=PadArray(Ein,array_len)
    return N,X,Y,E


# ResNorm programs
def ResNormRun(vname,rname,erange,nbin,Plot='None',Save=False):
    StartTime('ResNorm')

    workdir = config['defaultsave.directory']
    if not os.path.isdir(workdir):
        raise IOError("Default save directory is not a valid path!")

    array_len = 4096                                    # length of Fortran array
    CheckXrange(erange,'Energy')
    CheckAnalysers(vname,rname)
    nvan,ntc = CheckHistZero(vname)
    theta = GetThetaQ(vname)[0]
    efix = getEfixed(vname)
    logger.notice("beginning erange calc")
    nout,bnorm,Xdat,Xv,Yv,Ev = CalcErange(vname,0,erange,nbin)
    logger.notice("end of erange calc")
    Ndat = nout[0]
    Imin = nout[1]
    Imax = nout[2]
    wrks=os.path.join(workdir, vname[:-4])
    logger.information(' Number of spectra = '+str(nvan))
    logger.information(' lptfile : ' + wrks +'_resnrm.lpt')
    lwrk=len(wrks)
    wrks.ljust(140,' ')                              # pad for fixed Fortran length
    wrkr=rname
    wrkr.ljust(140,' ')
    Nb,Xb,Yb,_ = GetXYE(rname,0,array_len)
    rscl = 1.0
    xPar = np.array([theta[0]])
    for m in range(1,nvan):
        xPar = np.append(xPar,theta[m])
    fname = vname[:-4]
    for m in range(0,nvan):
        logger.information('Group ' +str(m)+ ' at angle '+ str(theta[m]))
        ntc,Xv,Yv,Ev = GetXYE(vname,m,array_len)
        nsp = m+1
        numb = [nvan, nsp, ntc, Ndat, nbin, Imin, Imax, Nb]
        reals = [efix, theta[0], rscl, bnorm]
        nd,xout,yout,eout,yfit,pfit=resnorm.resnorm(numb,Xv,Yv,Ev,reals,
                                                    Xdat,Xb,Yb,wrks,wrkr,lwrk)
        message = ' Fit paras : '+str(pfit[0])+' '+str(pfit[1])
        logger.information(message)
        dataX = xout[:nd]
        dataX = np.append(dataX,2*xout[nd-1]-xout[nd-2])
        if m == 0:
            yPar1 = np.array([pfit[0]])
            yPar2 = np.array([pfit[1]])
            CreateWorkspace(OutputWorkspace='Data', DataX=dataX, DataY=yout[:nd], DataE=eout[:nd],
                            NSpec=1, UnitX='DeltaE')
            CreateWorkspace(OutputWorkspace='Fit', DataX=dataX, DataY=yfit[:nd], DataE=np.zeros(nd),
                            NSpec=1, UnitX='DeltaE')
        else:
            yPar1 = np.append(yPar1,pfit[0])
            yPar2 = np.append(yPar2,pfit[1])

            CreateWorkspace(OutputWorkspace='__datmp', DataX=dataX, DataY=yout[:nd],
                            DataE=eout[:nd], NSpec=1, UnitX='DeltaE')
            ConjoinWorkspaces(InputWorkspace1='Data', InputWorkspace2='__datmp',
                              CheckOverlapping=False)
            CreateWorkspace(OutputWorkspace='__f1tmp', DataX=dataX, DataY=yfit[:nd],
                            DataE=np.zeros(nd), NSpec=1, UnitX='DeltaE')
            ConjoinWorkspaces(InputWorkspace1='Fit', InputWorkspace2='__f1tmp',
                              CheckOverlapping=False)

    resnorm_intesity = fname+'_ResNorm_Intensity'
    resnorm_stretch = fname+'_ResNorm_Stretch'

    CreateWorkspace(OutputWorkspace=resnorm_intesity, DataX=xPar, DataY=yPar1, DataE=xPar,
                    NSpec=1, UnitX='MomentumTransfer')
    CreateWorkspace(OutputWorkspace=resnorm_stretch, DataX=xPar, DataY=yPar2, DataE=xPar,
                    NSpec=1, UnitX='MomentumTransfer')

    group = resnorm_intesity + ','+ resnorm_stretch

    resnorm_workspace = fname+'_ResNorm'
    resnorm_fit_workspace = fname+'_ResNorm_Fit'

    GroupWorkspaces(InputWorkspaces=group,OutputWorkspace=resnorm_workspace)
    GroupWorkspaces(InputWorkspaces='Data,Fit',OutputWorkspace=resnorm_fit_workspace)

    CopyLogs(InputWorkspace=vname, OutputWorkspace=resnorm_workspace)
    ResNormAddSampleLogs(resnorm_workspace, erange, nbin)

    CopyLogs(InputWorkspace=vname, OutputWorkspace=resnorm_fit_workspace)
    ResNormAddSampleLogs(resnorm_fit_workspace, erange, nbin)

    if Save:
        par_path = os.path.join(workdir,resnorm_workspace+'.nxs')
        SaveNexusProcessed(InputWorkspace=resnorm_workspace, Filename=par_path)

        fit_path = os.path.join(workdir,resnorm_fit_workspace+'.nxs')
        SaveNexusProcessed(InputWorkspace=resnorm_fit_workspace, Filename=fit_path)

        logger.information('Parameter file created : ' + par_path)
        logger.information('Fit file created : ' + fit_path)

    if Plot != 'None':
        ResNormPlot(fname,Plot)
    EndTime('ResNorm')


def ResNormAddSampleLogs(workspace, e_range, v_binning):
    energy_min, energy_max = e_range

    AddSampleLog(Workspace=workspace, LogName="energy_min",
                 LogType="Number", LogText=str(energy_min))
    AddSampleLog(Workspace=workspace, LogName="energy_max",
                 LogType="Number", LogText=str(energy_max))
    AddSampleLog(Workspace=workspace, LogName="van_binning",
                 LogType="Number", LogText=str(v_binning))


def ResNormPlot(inputWS,Plot):
    if Plot == 'Intensity' or Plot == 'All':
        iWS = inputWS + '_ResNorm_Intensity'
        MTD_PLOT.plotSpectrum(iWS,0,False)
    if Plot == 'Stretch' or Plot == 'All':
        sWS = inputWS + '_ResNorm_Stretch'
        MTD_PLOT.plotSpectrum(sWS,0,False)
    if Plot == 'Fit' or Plot == 'All':
        fWS = inputWS + '_ResNorm_Fit'
        MTD_PLOT.plotSpectrum(fWS,0,False)

def CheckAnalysers(in1WS, in2WS):
    """
    Check workspaces have identical analysers and reflections
    Args:
      @param in1WS - first 2D workspace
      @param in2WS - second 2D workspace
    Returns:
      @return None
    Raises:
      @exception ValueError - workspaces have different analysers
      @exception ValueError - workspaces have different reflections
    """
    ws1 = s_api.mtd[in1WS]
    try:
        analyser_1 = ws1.getInstrument().getStringParameter('analyser')[0]
        reflection_1 = ws1.getInstrument().getStringParameter('reflection')[0]
    except IndexError:
        raise RuntimeError('Could not find analyser or reflection for workspace %s' % in1WS)
    ws2 = s_api.mtd[in2WS]
    try:
        analyser_2 = ws2.getInstrument().getStringParameter('analyser')[0]
        reflection_2 = ws2.getInstrument().getStringParameter('reflection')[0]
    except:
        raise RuntimeError('Could not find analyser or reflection for workspace %s' % in2WS)

    if analyser_1 != analyser_2:
        raise ValueError('Workspace %s and %s have different analysers' % (ws1, ws2))
    elif reflection_1 != reflection_2:
        raise ValueError('Workspace %s and %s have different reflections' % (ws1, ws2))
    else:
        logger.information('Analyser is %s, reflection %s' % (analyser_1, reflection_1))

def CheckHistZero(inWS):
    """
    Retrieves basic info on a workspace
    Checks the workspace is not empty, then returns the number of histogram and
    the number of X-points, which is the number of bin boundaries minus one
    Args:
      @param inWS  2D workspace
    Returns:
      @return num_hist - number of histograms in the workspace
      @return ntc - number of X-points in the first histogram, which is the number of bin
           boundaries minus one. It is assumed all histograms have the same
           number of X-points.
    Raises:
      @exception ValueError - Workspace has no histograms
    """
    num_hist = s_api.mtd[inWS].getNumberHistograms()  # no. of hist/groups in WS
    if num_hist == 0:
        raise ValueError('Workspace ' + inWS + ' has NO histograms')
    x_in = s_api.mtd[inWS].readX(0)
    ntc = len(x_in) - 1  # no. points from length of x array
    if ntc == 0:
        raise ValueError('Workspace ' + inWS + ' has NO points')
    return num_hist, ntc<|MERGE_RESOLUTION|>--- conflicted
+++ resolved
@@ -8,11 +8,7 @@
 """
 
 from IndirectImport import *
-from mantid.simpleapi import *
-from mantid import logger, mtd
-from IndirectCommon import *
-import sys, platform, math, numpy as np
-MTD_PLOT = import_mantidplot()
+
 if is_supported_f2py_platform():
     QLr     = import_f2py("QLres")
     QLd     = import_f2py("QLdata")
@@ -21,8 +17,7 @@
 else:
     unsupported_message()
 
-<<<<<<< HEAD
-=======
+
 from mantid.simpleapi import *
 from mantid import logger, mtd
 from IndirectCommon import *
@@ -31,7 +26,7 @@
 MTD_PLOT = import_mantidplot()
 
 
->>>>>>> bb1d1906
+
 def CalcErange(inWS,ns,erange,binWidth):
     #length of array in Fortran
     array_len = 4096
