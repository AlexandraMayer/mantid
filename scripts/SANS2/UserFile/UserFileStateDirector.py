--- conflicted
+++ resolved
@@ -14,14 +14,11 @@
 from SANS2.State.StateBuilder.SANSStateSliceEventBuilder import get_slice_event_builder
 from SANS2.State.StateBuilder.SANSStateWavelengthBuilder import get_wavelength_builder
 from SANS2.State.StateBuilder.SANSStateSaveBuilder import get_save_builder
-<<<<<<< HEAD
+from SANS2.State.StateBuilder.SANSStateScaleBuilder import get_scale_builder
 from SANS2.State.StateBuilder.SANSStateAdjustmentBuilder import get_adjustment_builder
 from SANS2.State.StateBuilder.SANSStateNormalizeToMonitorBuilder import get_normalize_to_monitor_builder
 from SANS2.State.StateBuilder.SANSStateCalculateTransmissionBuilder import get_calculate_transmission_builder
 from SANS2.State.StateBuilder.SANSStateWavelengthAndPixelAdjustmentBuilder import get_wavelength_and_pixel_adjustment_builder
-=======
-from SANS2.State.StateBuilder.SANSStateScaleBuilder import get_scale_builder
->>>>>>> e0de74cd
 
 
 def check_if_contains_only_one_element(to_check, element_name):
@@ -144,11 +141,8 @@
         self._slice_event_builder = get_slice_event_builder(self._data)
         self._wavelength_builder = get_wavelength_builder(self._data)
         self._save_builder = get_save_builder(self._data)
-<<<<<<< HEAD
+        self._scale_builder = get_scale_builder(self._data)
         self._adjustment_builder = get_adjustment_builder(self._data)
-=======
-        self._scale_builder = get_scale_builder(self._data)
->>>>>>> e0de74cd
 
     def set_user_file(self, user_file):
         file_path = find_full_file_path(user_file)
@@ -212,17 +206,15 @@
         save_state.validate()
         self._state_builder.set_save(save_state)
 
-<<<<<<< HEAD
+        # Scale state
+        scale_state = self._scale_builder.build()
+        scale_state.valid()
+        self._state_builder.set_scale(scale_state)
+
         # Adjustment state
         adjustment_state = self._adjustment_builder.build()
         adjustment_state.validate()
         self._state_builder.set_adjustment(adjustment_state)
-=======
-        # Scale state
-        scale_state = self._scale_builder.build()
-        scale_state.valid()
-        self._state_builder.set_scale(scale_state)
->>>>>>> e0de74cd
 
         # Data state
         self._state_builder.set_data(self._data)
