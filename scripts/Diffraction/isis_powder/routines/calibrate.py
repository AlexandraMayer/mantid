from __future__ import (absolute_import, division, print_function)

import mantid.simpleapi as mantid

import isis_powder.routines.common as common
from isis_powder.routines.common_enums import INPUT_BATCHING


def create_van(instrument, run_details, absorb):
<<<<<<< HEAD
=======
    """
    Creates a splined vanadium run for the following instrument. Requires the run_details for the
    vanadium workspace we will process and whether to apply absorption corrections.
    :param instrument: The instrument object that will be used to supply various instrument specific methods
    :param run_details: The run details associated with this vanadium run
    :param absorb: Boolean flag whether to apply absorption corrections
    :return: Processed workspace group in dSpacing (but not splined)
    """
>>>>>>> d3c062ad
    van = run_details.vanadium_run_numbers
    # Always sum a range of inputs as its a vanadium run over multiple captures
    input_van_ws_list = common.load_current_normalised_ws_list(run_number_string=van, instrument=instrument,
                                                               input_batching=INPUT_BATCHING.Summed)
    input_van_ws = input_van_ws_list[0]  # As we asked for a summed ws there should only be one returned

    # TODO where do we subtract empty can on GEM ?
    corrected_van_ws = common.subtract_sample_empty(ws_to_correct=input_van_ws,
                                                    empty_sample_ws_string=run_details.empty_runs,
                                                    instrument=instrument)

    # Crop the tail end of the data on PEARL if they are not capturing slow neutrons
    corrected_van_ws = instrument._crop_raw_to_expected_tof_range(ws_to_crop=corrected_van_ws)

    aligned_ws = mantid.AlignDetectors(InputWorkspace=corrected_van_ws,
                                       CalibrationFile=run_details.offset_file_path)
    if absorb:
        aligned_ws = instrument._apply_absorb_corrections(run_details=run_details, van_ws=aligned_ws)

    focused_vanadium = mantid.DiffractionFocussing(InputWorkspace=aligned_ws,
                                                   GroupingFileName=run_details.grouping_file_path)

    focused_spectra = common.extract_ws_spectra(focused_vanadium)
    focused_spectra = instrument._crop_van_to_expected_tof_range(focused_spectra)

    d_spacing_group, tof_group = instrument._output_focused_ws(processed_spectra=focused_spectra,
                                                               run_details=run_details, output_mode="all")

    _create_vanadium_splines(focused_spectra, instrument, run_details)

    common.keep_single_ws_unit(d_spacing_group=d_spacing_group,tof_group=tof_group,
                               unit_to_keep=instrument._get_unit_to_keep())

    common.remove_intermediate_workspace(corrected_van_ws)
    common.remove_intermediate_workspace(aligned_ws)
    common.remove_intermediate_workspace(focused_vanadium)
    common.remove_intermediate_workspace(focused_spectra)

    return d_spacing_group


def _create_vanadium_splines(focused_spectra, instrument, run_details):
    splined_ws_list = instrument._spline_vanadium_ws(focused_spectra)
    out_spline_van_file_path = run_details.splined_vanadium_file_path
    append = False
    for ws in splined_ws_list:
        mantid.SaveNexus(Filename=out_spline_van_file_path, InputWorkspace=ws, Append=append)
        append = True
    # Group for user convenience
    mantid.GroupWorkspaces(InputWorkspaces=splined_ws_list, OutputWorkspace="Van_spline_data")<|MERGE_RESOLUTION|>--- conflicted
+++ resolved
@@ -7,8 +7,6 @@
 
 
 def create_van(instrument, run_details, absorb):
-<<<<<<< HEAD
-=======
     """
     Creates a splined vanadium run for the following instrument. Requires the run_details for the
     vanadium workspace we will process and whether to apply absorption corrections.
@@ -17,7 +15,6 @@
     :param absorb: Boolean flag whether to apply absorption corrections
     :return: Processed workspace group in dSpacing (but not splined)
     """
->>>>>>> d3c062ad
     van = run_details.vanadium_run_numbers
     # Always sum a range of inputs as its a vanadium run over multiple captures
     input_van_ws_list = common.load_current_normalised_ws_list(run_number_string=van, instrument=instrument,
