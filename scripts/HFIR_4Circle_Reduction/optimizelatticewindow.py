#pylint: disable=C0103
from PyQt4 import QtGui, QtCore

import ui_OptimizeLattice


class OptimizeLatticeWindow(QtGui.QMainWindow):
    """
    Main window widget to set up parameters to optimize
    """

    # establish signal for communicating from App2 to App1 - must be defined before the constructor
    mySignal = QtCore.pyqtSignal(int)

    def __init__(self, parent=None):
        """
        Initialization
        :param parent:
        :return:
        """
        # init
        QtGui.QMainWindow.__init__(self, parent)

        self.ui = ui_OptimizeLattice.Ui_MainWindow()
        self.ui.setupUi(self)

        # initialize widgets
        self.ui.comboBox_unitCellTypes.addItems(['Cubic',
                                                 'Tetragonal',
                                                 'Orthorhombic',
                                                 'Hexagonal',
                                                 'Rhombohedral',
                                                 'Monoclinic',
                                                 'Triclinic'])

        self.ui.comboBox_ubSource.addItems(['Tab - Calculate UB Matrix', 'Tab - Accepted UB Matrix'])

        self.ui.lineEdit_tolerance.setText('0.12')

        # define event handling
        self.connect(self.ui.pushButton_Ok, QtCore.SIGNAL('clicked()'),
                     self.do_ok)

        self.connect(self.ui.pushButton_cancel, QtCore.SIGNAL('clicked()'),
                     self.do_quit)

        if parent is not None:
            self.mySignal.connect(parent.refine_ub_lattice)  # connect to the updateTextEdit slot defined in app1.py

        # flag to trace back its previous step
        self._prevIndexByFFT = False

        return

    def do_ok(self):
        """
        User decide to go on and then send a signal to parent
        :return:
        """

        tolerance = self.get_tolerance()
        if tolerance is None:
            raise RuntimeError('Tolerance cannot be left blank!')

        if self._prevIndexByFFT:
            signal_value = 1001
        else:
            signal_value = 1000
        self.mySignal.emit(signal_value)

        # quit
        self.do_quit()

        return

    def do_quit(self):
        """
        Quit the window
        :return:
        """
        self.close()

        return

    def get_unit_cell_type(self):
        """
        Get the tolerance
        :return:
        """
        unit_cell_type = str(self.ui.comboBox_unitCellTypes.currentText())

        return unit_cell_type

    def get_tolerance(self):
        """
        Get the tolerance for refining UB matrix with unit cell type.
        :return:
        """
        tol_str = str(self.ui.lineEdit_tolerance.text()).strip()

        if len(tol_str) == 0:
            # blank: return None
            tol = None
        else:
            tol = float(tol_str)

        return tol

    def get_ub_source(self):
        """
        Get the index of the tab where the UB matrix comes from
        :return:
        """
        source = str(self.ui.comboBox_ubSource.currentText())

        if source == 'Tab - Calculate UB Matrix':
            tab_index = 3
        else:
            tab_index = 4

<<<<<<< HEAD
        return tab_index

    def set_prev_ub_refine_method(self, use_fft=False):
        """

        :param use_fft:
        :return:
        """
        self._prevIndexByFFT = use_fft

        return
=======
        return tab_index
>>>>>>> 507589a0
<|MERGE_RESOLUTION|>--- conflicted
+++ resolved
@@ -118,7 +118,6 @@
         else:
             tab_index = 4
 
-<<<<<<< HEAD
         return tab_index
 
     def set_prev_ub_refine_method(self, use_fft=False):
@@ -130,6 +129,3 @@
         self._prevIndexByFFT = use_fft
 
         return
-=======
-        return tab_index
->>>>>>> 507589a0
