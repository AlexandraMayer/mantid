//----------------------------------------------------------------------
// Includes
//----------------------------------------------------------------------
#include "MantidCurveFitting/DiffSphere.h"

#include "MantidAPI/FunctionFactory.h"
#include "MantidAPI/MatrixWorkspace.h"
#include "MantidAPI/ParameterTie.h"
#include "MantidCurveFitting/BoundaryConstraint.h"
#include "MantidGeometry/IDetector.h"
#include "MantidKernel/Exception.h"
#include "MantidKernel/UnitConversion.h"

#include <boost/math/special_functions/bessel.hpp>

#include <cmath>
#include <limits>

namespace {
Mantid::Kernel::Logger g_log("DiffSphere");
}

namespace Mantid {
namespace CurveFitting {

using namespace API;
using namespace Geometry;
using namespace Kernel;

DECLARE_FUNCTION(ElasticDiffSphere)
DECLARE_FUNCTION(InelasticDiffSphere)
DECLARE_FUNCTION(DiffSphere)

ElasticDiffSphere::ElasticDiffSphere() {
  // declareParameter("Height", 1.0); //parameter "Height" already declared in
  // constructor of base class DeltaFunction
  declareParameter("Radius", 2.0, "Sphere radius");
  declareAttribute("Q", API::IFunction::Attribute(1.0));
}

void ElasticDiffSphere::init() {
  // Ensure positive values for Height and Radius
  BoundaryConstraint *HeightConstraint = new BoundaryConstraint(
      this, "Height", std::numeric_limits<double>::epsilon(), true);
  addConstraint(HeightConstraint);

  BoundaryConstraint *RadiusConstraint = new BoundaryConstraint(
      this, "Radius", std::numeric_limits<double>::epsilon(), true);
  addConstraint(RadiusConstraint);
}

double ElasticDiffSphere::HeightPrefactor() const {
  const double R = getParameter("Radius");
  const double Q = getAttribute("Q").asDouble();

  // Penalize negative parameters
  if (R < std::numeric_limits<double>::epsilon()) {
    return std::numeric_limits<double>::infinity();
  }

  return pow(3 * boost::math::sph_bessel(1, Q * R) / (Q * R), 2);
}

// initialize class attribute m_xnl with a list of coefficients in string format
void InelasticDiffSphere::initXnlCoeff() {
  /* List of 98 coefficients sorted by increasing value (F.Volino,Mol. Phys.
   * 41,271-279,1980)
   * For each coefficient, the triad (coeff, l, n) is defined
   */
  size_t ncoeff = 98;

  double xvalues[] = {
    2.081576,  3.342094,  4.493409,  4.514100,  5.646704,  5.940370,  6.756456,
    7.289932,  7.725252,  7.851078,  8.583755,  8.934839,  9.205840,  9.840446,
    10.010371, 10.613855, 10.904122, 11.070207, 11.079418, 11.972730, 12.143204,
    12.279334, 12.404445, 13.202620, 13.295564, 13.472030, 13.846112, 14.066194,
    14.258341, 14.590552, 14.651263, 15.244514, 15.310887, 15.579236, 15.819216,
    15.863222, 16.360674, 16.609346, 16.977550, 17.042902, 17.117506, 17.220755,
    17.408034, 17.947180, 18.127564, 18.356318, 18.453241, 18.468148, 18.742646,
    19.262710, 19.270294, 19.496524, 19.581889, 19.862424, 20.221857, 20.371303,
    20.406581, 20.538074, 20.559428, 20.795967, 21.231068, 21.537120, 21.578053,
    21.666607, 21.840012, 21.899697, 21.999955, 22.578058, 22.616601, 22.662493,
    23.082796, 23.106568, 23.194996, 23.390490, 23.519453, 23.653839, 23.783192,
    23.906450, 24.360789, 24.382038, 24.474825, 24.689873, 24.850085, 24.899636,
    25.052825, 25.218652, 25.561873, 25.604057, 25.724794, 25.846084, 26.012188,
    26.283265, 26.516603, 26.552589, 26.666054, 26.735177, 26.758685, 26.837518
  };

  size_t lvalues[] = { 1,  2,  0,  3,  4,  1,  5,  2, 0,  6,  3,  7,  1,  4,
                       8,  2,  0,  5,  9,  3,  10, 6, 1,  11, 4,  7,  2,  0,
                       12, 5,  8,  3,  13, 1,  9,  6, 14, 4,  10, 2,  7,  0,
                       15, 5,  11, 8,  16, 3,  1,  6, 12, 17, 9,  4,  2,  0,
                       13, 18, 7,  10, 5,  14, 19, 3, 8,  1,  11, 6,  20, 15,
                       4,  9,  12, 2,  0,  21, 16, 7, 10, 13, 5,  22, 3,  17,
                       1,  8,  14, 11, 23, 6,  18, 4, 9,  2,  0,  15, 24, 12 };

  size_t nvalues[] = { 0, 0, 1, 0, 0, 1, 0, 1, 2, 0, 1, 0, 2, 1, 0, 2, 3,
                       1, 0, 2, 0, 1, 3, 0, 2, 1, 3, 4, 0, 2, 1, 3, 0, 4,
                       1, 2, 0, 3, 1, 4, 2, 5, 0, 3, 1, 2, 0, 4, 5, 3, 1,
                       0, 2, 4, 5, 6, 1, 0, 3, 2, 4, 1, 0, 5, 3, 6, 2, 4,
                       0, 1, 5, 3, 2, 6, 7, 0, 1, 4, 3, 2, 5, 0, 6, 1, 7,
                       4, 2, 3, 0, 5, 1, 6, 4, 7, 8, 2, 0, 3 };

  for (size_t i = 0; i < ncoeff; i++) {
    xnlc coeff;
    coeff.x = xvalues[i];
    coeff.l = lvalues[i];
    coeff.n = nvalues[i];
    m_xnl.push_back(coeff);
  }
}

/// Initialize a set of coefficients that will remain constant during fitting
void InelasticDiffSphere::initAlphaCoeff() {
  for (std::vector<xnlc>::const_iterator it = m_xnl.begin(); it != m_xnl.end();
       ++it) {
    double x = it->x; // eigenvalue for a (n, l) pair
    double l = (double)(it->l);
    m_alpha.push_back((2.0 * l + 1) * 6.0 * x * x / (x * x - l * (l + 1)));
  }
}

/* Factor "J" is defined as [Q*a*j(l+1,Q*a) - l*j(l,Q*a)] / [(Q*a)^2 - x^2]
 * Both numerator and denominator goes to zero when Q*a approaches x, giving
 * rise to
 * numerical indeterminacies. To avoid them, we will interpolate linearly.
 */
void InelasticDiffSphere::initLinJlist() {
  for (size_t i = 0; i < m_xnl.size(); i++) {
    linearJ abJ;
    double x = m_xnl[i].x; // eigenvalue for a (n, l) pair
    unsigned int l = (unsigned int)(m_xnl[i].l);
    double Qa = x - m_divZone; // left of the numerical divergence point
    double J0 = (Qa * boost::math::sph_bessel(l + 1, Qa) -
                 l * boost::math::sph_bessel(l, Qa)) /
                (Qa * Qa - x * x);
    Qa = x + m_divZone; // right of the numerical divergence point
    double J1 = (Qa * boost::math::sph_bessel(l + 1, Qa) -
                 l * boost::math::sph_bessel(l, Qa)) /
                (Qa * Qa - x * x);
    abJ.slope = (J1 - J0) / (2 * m_divZone); // slope of the linear
                                             // interpolation
    abJ.intercept =
        J0 -
        abJ.slope * (x - m_divZone); // intercept of the linear interpolation
    m_linearJlist.push_back(
        abJ); // store the parameters of the linear interpolation for this it->x
  }
}

InelasticDiffSphere::InelasticDiffSphere()
    : m_lmax(24), m_divZone(0.1), m_hbar(0.658211626) {
  declareParameter("Intensity", 1.0, "scaling factor");
  declareParameter("Radius", 2.0, "Sphere radius, in Angstroms");
  declareParameter("Diffusion", 0.05, "Diffusion coefficient, in units of "
                                      "A^2*THz, if energy in meV, or A^2*PHz "
                                      "if energy in ueV");
  declareParameter("Shift", 0.0, "Shift in domain");

<<<<<<< HEAD
  declareAttribute("Q", API::IFunction::Attribute());
=======
  declareAttribute("Q", API::IFunction::Attribute(EMPTY_DBL()));
>>>>>>> 58d6f7f1
  declareAttribute("WorkspaceIndex", API::IFunction::Attribute(0));
}

/// Initialize a set of coefficients and terms that are invariant during fitting
void InelasticDiffSphere::init() {
  initXnlCoeff();   // initialize m_xnl with the list of coefficients xnlist
  initAlphaCoeff(); // initialize m_alpha, certain factors constant over the fit
  initLinJlist();   // initialize m_linearJlist, linear interpolation around
                    // numerical divergence
}

/// Calculate the (2l+1)*A_{n,l} coefficients for each Lorentzian
std::vector<double>
InelasticDiffSphere::LorentzianCoefficients(double a) const {
  // precompute the 2+m_lmax spherical bessel functions (26 in total)
  std::vector<double> jl(2 + m_lmax);
  for (size_t l = 0; l < 2 + m_lmax; l++) {
    jl[l] = boost::math::sph_bessel((unsigned int)(l), a);
  }

  // store the coefficient of each Lorentzian in vector YJ(a,w)
  size_t ncoeff = m_xnl.size();
  std::vector<double> YJ(ncoeff);

  for (size_t i = 0; i < ncoeff; i++) {
    double x = m_xnl[i].x;
    unsigned int l = (unsigned int)(m_xnl[i].l);

    double J;
    if (fabs(a - x) > m_divZone) {
      J = (a * jl[l + 1] - l * jl[l]) / (a * a - x * x);
    } else {
      J = m_linearJlist[i].slope * a +
          m_linearJlist[i].intercept; // linear interpolation instead
    }

    YJ[i] = m_alpha[i] * (J * J);
  }

  return YJ;
} // end of LorentzianCoefficients

void InelasticDiffSphere::function1D(double *out, const double *xValues,
                                     const size_t nData) const {
  const double I = getParameter("Intensity");
  const double R = getParameter("Radius");
  const double D = getParameter("Diffusion");
  const double S = getParameter("Shift");

  double Q;
<<<<<<< HEAD
  if (getAttribute("Q").value() == "" && m_qValueCache.size() > 0) {
=======
  if (getAttribute("Q").asDouble() == EMPTY_DBL()) {
    if (m_qValueCache.size() == 0) {
      throw std::runtime_error(
          "No Q attribute provided and cannot retrieve from worksapce.");
    }

>>>>>>> 58d6f7f1
    const int specIdx = getAttribute("WorkspaceIndex").asInt();
    Q = m_qValueCache[specIdx];

    g_log.debug() << "Get Q value for workspace index " << specIdx << ": " << Q
                  << std::endl;
  } else {
<<<<<<< HEAD
    Q = boost::lexical_cast<double>(getAttribute("Q").value());
=======
    Q = getAttribute("Q").asDouble();
>>>>>>> 58d6f7f1

    g_log.debug() << "Using Q attribute: " << Q << std::endl;
  }

  // // Penalize negative parameters
  if (I < std::numeric_limits<double>::epsilon() ||
      R < std::numeric_limits<double>::epsilon() ||
      D < std::numeric_limits<double>::epsilon()) {
    for (size_t i = 0; i < nData; i++) {
      out[i] = std::numeric_limits<double>::infinity();
    }
    return;
  }

  // List of Lorentzian HWHM
  std::vector<double> HWHM;
  size_t ncoeff = m_xnl.size();
  for (size_t n = 0; n < ncoeff; n++) {
    double x = m_xnl[n].x; // eigenvalue
    HWHM.push_back(m_hbar * x * x * D / (R * R));
  }

  std::vector<double> YJ;
  YJ = LorentzianCoefficients(Q * R); // The (2l+1)*A_{n,l}
  for (size_t i = 0; i < nData; i++) {
    double energy = xValues[i] - S; // from meV to THz (or from micro-eV to PHz)
    out[i] = 0.0;
    for (size_t n = 0; n < ncoeff; n++) {
      double L = (1.0 / M_PI) * HWHM[n] /
                 (HWHM[n] * HWHM[n] + energy * energy); // Lorentzian
      out[i] += I * YJ[n] * L;
    }
  }
}

/**
 * Handle seting fit workspace.
 *
 * Creates a list of Q values from each spectrum to be used with WorkspaceIndex
 * attribute.
 *
 * @param ws Pointer to workspace
 */
void
InelasticDiffSphere::setWorkspace(boost::shared_ptr<const API::Workspace> ws) {
  m_qValueCache.clear();

  auto workspace = boost::dynamic_pointer_cast<const MatrixWorkspace>(ws);
  if (!workspace)
    return;

  size_t numHist = workspace->getNumberHistograms();
  for (size_t idx = 0; idx < numHist; idx++) {
    IDetector_const_sptr det;
    try {
      det = workspace->getDetector(idx);
<<<<<<< HEAD
    } catch(Exception::NotFoundError &) {
=======
    }
    catch (Exception::NotFoundError &) {
>>>>>>> 58d6f7f1
      m_qValueCache.clear();
      g_log.information("Cannot populate Q values from workspace");
      break;
    }

<<<<<<< HEAD
    double efixed = workspace->getEFixed(det);
    double usignTheta = workspace->detectorTwoTheta(det) / 2.0;

    double q = Mantid::Kernel::UnitConversion::run(usignTheta, efixed);

    m_qValueCache.push_back(q);
=======
    try {
      double efixed = workspace->getEFixed(det);
      double usignTheta = workspace->detectorTwoTheta(det) / 2.0;

      double q = Mantid::Kernel::UnitConversion::run(usignTheta, efixed);

      m_qValueCache.push_back(q);
    }
    catch (std::runtime_error &) {
      m_qValueCache.clear();
      g_log.information("Cannot populate Q values from workspace");
      return;
    }
>>>>>>> 58d6f7f1
  }
}

/* Propagate the attribute to its member functions.
 * NOTE: we pass this->getAttribute(name) by reference, thus the same
 * object is shared by the composite function and its members.
 */
void DiffSphere::trickleDownAttribute(const std::string &name) {
  for (size_t iFun = 0; iFun < nFunctions(); iFun++) {
    IFunction_sptr fun = getFunction(iFun);
    if (fun->hasAttribute(name)) {
      fun->setAttribute(name, this->getAttribute(name));
    }
  }
}

/* Same as parent except we overwrite attributes of member functions
 * having the same name
 */
void
DiffSphere::declareAttribute(const std::string &name,
                             const API::IFunction::Attribute &defaultValue) {
  API::ImmutableCompositeFunction::declareAttribute(name, defaultValue);
  trickleDownAttribute(name);
}

/* Same as parent except we overwrite attributes of member functions
 * having the same name
 */
void DiffSphere::setAttribute(const std::string &name, const Attribute &att) {
  API::ImmutableCompositeFunction::setAttribute(name, att);
  trickleDownAttribute(name);
}

void DiffSphere::init() {
  m_elastic = boost::dynamic_pointer_cast<ElasticDiffSphere>(
      API::FunctionFactory::Instance().createFunction("ElasticDiffSphere"));
  addFunction(m_elastic);
  m_inelastic = boost::dynamic_pointer_cast<InelasticDiffSphere>(
      API::FunctionFactory::Instance().createFunction("InelasticDiffSphere"));
  addFunction(m_inelastic);

  setAttributeValue("NumDeriv", true);
  declareAttribute("Q", API::IFunction::Attribute(1.0));

  // Set the aliases
  setAlias("f1.Intensity", "Intensity");
  setAlias("f1.Radius", "Radius");
  setAlias("f1.Diffusion", "Diffusion");
  setAlias("f1.Shift", "Shift");

  // Set the ties between Elastic and Inelastic parameters
  addDefaultTies("f0.Height=f1.Intensity,f0.Radius=f1.Radius");
  applyTies();
}

} // namespace CurveFitting
} // namespace Mantid<|MERGE_RESOLUTION|>--- conflicted
+++ resolved
@@ -157,11 +157,7 @@
                                       "if energy in ueV");
   declareParameter("Shift", 0.0, "Shift in domain");
 
-<<<<<<< HEAD
-  declareAttribute("Q", API::IFunction::Attribute());
-=======
   declareAttribute("Q", API::IFunction::Attribute(EMPTY_DBL()));
->>>>>>> 58d6f7f1
   declareAttribute("WorkspaceIndex", API::IFunction::Attribute(0));
 }
 
@@ -212,27 +208,19 @@
   const double S = getParameter("Shift");
 
   double Q;
-<<<<<<< HEAD
-  if (getAttribute("Q").value() == "" && m_qValueCache.size() > 0) {
-=======
   if (getAttribute("Q").asDouble() == EMPTY_DBL()) {
     if (m_qValueCache.size() == 0) {
       throw std::runtime_error(
           "No Q attribute provided and cannot retrieve from worksapce.");
     }
 
->>>>>>> 58d6f7f1
     const int specIdx = getAttribute("WorkspaceIndex").asInt();
     Q = m_qValueCache[specIdx];
 
     g_log.debug() << "Get Q value for workspace index " << specIdx << ": " << Q
                   << std::endl;
   } else {
-<<<<<<< HEAD
-    Q = boost::lexical_cast<double>(getAttribute("Q").value());
-=======
     Q = getAttribute("Q").asDouble();
->>>>>>> 58d6f7f1
 
     g_log.debug() << "Using Q attribute: " << Q << std::endl;
   }
@@ -289,25 +277,13 @@
     IDetector_const_sptr det;
     try {
       det = workspace->getDetector(idx);
-<<<<<<< HEAD
-    } catch(Exception::NotFoundError &) {
-=======
     }
     catch (Exception::NotFoundError &) {
->>>>>>> 58d6f7f1
       m_qValueCache.clear();
       g_log.information("Cannot populate Q values from workspace");
       break;
     }
 
-<<<<<<< HEAD
-    double efixed = workspace->getEFixed(det);
-    double usignTheta = workspace->detectorTwoTheta(det) / 2.0;
-
-    double q = Mantid::Kernel::UnitConversion::run(usignTheta, efixed);
-
-    m_qValueCache.push_back(q);
-=======
     try {
       double efixed = workspace->getEFixed(det);
       double usignTheta = workspace->detectorTwoTheta(det) / 2.0;
@@ -321,7 +297,6 @@
       g_log.information("Cannot populate Q values from workspace");
       return;
     }
->>>>>>> 58d6f7f1
   }
 }
 
