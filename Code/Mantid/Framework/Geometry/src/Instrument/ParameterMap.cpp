--- conflicted
+++ resolved
@@ -778,7 +778,26 @@
       return m_boundingBoxMap.getCache(comp->getComponentID(),box);
     }
 
-<<<<<<< HEAD
+    /**
+     * Copy pairs (oldComp->id,Parameter) to the m_map
+     * assigning the new newComp->id
+     * @param oldComp :: Old component
+     * @param newComp :: New component
+     * @param oldPMap :: Old map corresponding to the Old component
+     */
+    void ParameterMap::copyFromParameterMap(const IComponent* oldComp,
+                                            const IComponent* newComp, const ParameterMap *oldPMap) 
+    {
+
+    std::set<std::string> oldParameterNames = oldPMap->names(oldComp);
+
+    for(auto it = oldParameterNames.begin(); it != oldParameterNames.end(); ++it)
+    {
+      Parameter_sptr thisParameter = oldPMap->get(oldComp,*it);
+      // Insert the fecthed parameter in the m_map
+      m_map.insert(std::make_pair(newComp->getComponentID(),thisParameter));
+    }
+    
     //--------------------------------------------------------------------------------------------
     /** Save the object to an open NeXus file.
      * @param file :: open NeXus file
@@ -797,27 +816,6 @@
       file->closeGroup();
     }
 
-=======
-    /**
-     * Copy pairs (oldComp->id,Parameter) to the m_map
-     * assigning the new newComp->id
-     * @param oldComp :: Old component
-     * @param newComp :: New component
-     * @param oldPMap :: Old map corresponding to the Old component
-     */
-    void ParameterMap::copyFromParameterMap(const IComponent* oldComp,
-		const IComponent* newComp, const ParameterMap *oldPMap) {
-
-		std::set<std::string> oldParameterNames = oldPMap->names(oldComp);
-
-		for(auto it = oldParameterNames.begin(); it != oldParameterNames.end(); ++it) {
-			Parameter_sptr thisParameter = oldPMap->get(oldComp,*it);
-			// Insert the fecthed parameter in the m_map
-			m_map.insert(std::make_pair(newComp->getComponentID(),thisParameter));
-		}
-    }
->>>>>>> 90fdfc1e
-
     //--------------------------------------------------------------------------
     // Private methods
     //--------------------------------------------------------------------------
