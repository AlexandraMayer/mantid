--- conflicted
+++ resolved
@@ -283,7 +283,8 @@
         cppFile->closeGroup();
       }
 
-	}  // finish matrix workspace specifics 
+    }  // finish matrix workspace specifics 
+
 
 
     if (peaksWorkspace) 
@@ -297,17 +298,11 @@
 	// peaks workspace specifics
 	if (peaksWorkspace)
 	{
-<<<<<<< HEAD
-		g_log.information("Peaks Workspace saving to Nexus would be done");
-//		int pNum = peaksWorkspace->getNumberPeaks();
-//		peaksWorkspace->saveNexus( cppFile );
-=======
 	//	g_log.information("Peaks Workspace saving to Nexus would be done");
 	//	int pNum = peaksWorkspace->getNumberPeaks();
 		peaksWorkspace->saveNexus( cppFile );
-	//	cppFile->makeGroup("peaks_workspace", "NXentry", true);
-	//	cppFile->closeGroup();
->>>>>>> 63fa1482
+
+
 		
 	} // finish peaks workspace specifics
     else if (tableWorkspace) // Table workspace specifics 
