##
## Tests for PythonAlgorithms
##

<<<<<<< HEAD
file(GLOB TEST_PY_FILES RELATIVE ${CMAKE_CURRENT_SOURCE_DIR}  "*.py" )
=======
set ( TEST_PY_FILES
  CheckForSampleLogsTest.py
  CreateWorkspaceTest.py
  DakotaChiSquaredTest.py
  FindReflectometryLinesTest.py
  MaskWorkspaceToCalFileTest.py
  RetrieveRunInfoTest.py
  Stitch1DTest.py
  SuggestTibCNCSTest.py
  SuggestTibHYSPECTest.py
  UpdatePeakParameterTableValueTest.py
)
>>>>>>> 3c48718b

if ( TEST_PY_FILES )
  # Prefix for test name=PythonAlgorithms
  pyunittest_add_test ( ${CMAKE_CURRENT_SOURCE_DIR} PythonAlgorithms ${TEST_PY_FILES} )
endif()<|MERGE_RESOLUTION|>--- conflicted
+++ resolved
@@ -2,24 +2,11 @@
 ## Tests for PythonAlgorithms
 ##
 
-<<<<<<< HEAD
-file(GLOB TEST_PY_FILES RELATIVE ${CMAKE_CURRENT_SOURCE_DIR}  "*.py" )
-=======
 set ( TEST_PY_FILES
   CheckForSampleLogsTest.py
-  CreateWorkspaceTest.py
-  DakotaChiSquaredTest.py
-  FindReflectometryLinesTest.py
-  MaskWorkspaceToCalFileTest.py
-  RetrieveRunInfoTest.py
-  Stitch1DTest.py
   SuggestTibCNCSTest.py
   SuggestTibHYSPECTest.py
-  UpdatePeakParameterTableValueTest.py
 )
->>>>>>> 3c48718b
 
-if ( TEST_PY_FILES )
-  # Prefix for test name=PythonAlgorithms
-  pyunittest_add_test ( ${CMAKE_CURRENT_SOURCE_DIR} PythonAlgorithms ${TEST_PY_FILES} )
-endif()+# Prefix for test name=PythonAlgorithms
+pyunittest_add_test ( ${CMAKE_CURRENT_SOURCE_DIR} PythonAlgorithms ${TEST_PY_FILES} )