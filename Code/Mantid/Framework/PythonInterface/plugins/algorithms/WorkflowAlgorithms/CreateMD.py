--- conflicted
+++ resolved
@@ -87,12 +87,7 @@
         merge_alg.setPropertyValue('OutputWorkspace', 'dummy')
         merge_alg.execute()
         return merge_alg.getProperty('OutputWorkspace').value
-
-<<<<<<< HEAD
     def _single_run(self, input_workspace, emode, efix, psi, gl, gs, in_place, alatt=None, angdeg=None, u=None, v=None, out_mdws=None):
-=======
-    def _single_run(self, input_workspace, emode,  psi, gl, gs, alatt=None, angdeg=None, u=None, v=None,):
->>>>>>> 04030302
         ub_params = map(any, [alatt, angdeg, u, v])
         goniometer_params = [psi, gl, gs]
         if any(ub_params) and not all(ub_params):
@@ -112,13 +107,8 @@
             self._add_sample_log(workspace=input_workspace, log_name='gs', log_number=gs)
             self._add_sample_log(workspace=input_workspace, log_name='psi', log_number=psi)
             self._set_goniometer(workspace=input_workspace)
-<<<<<<< HEAD
-        
+
         output_run = self._convert_to_md(workspace=input_workspace, analysis_mode=emode, in_place=in_place, out_mdws=out_mdws)
-=======
-
-        output_run = self._convert_to_md(workspace=input_workspace, analysis_mode=emode)
->>>>>>> 04030302
         return output_run
 
 
@@ -134,14 +124,10 @@
 
         self.declareProperty(FloatArrayProperty('EFix', values=[], direction=Direction.Input), doc='datasource energy values in meV')
 
-<<<<<<< HEAD
         self.declareProperty('Emode', defaultValue='Direct', validator=StringListValidator(self._possible_emodes()), direction=Direction.Input, doc='Analysis mode ' + str(self._possible_emodes()) )
  
-        self.declareProperty(FloatArrayProperty('Alatt', values=[], validator=FloatArrayMandatoryValidator(), direction=Direction.Input ), doc='Lattice parameters' )
-=======
         self.declareProperty(FloatArrayProperty('Alatt', values=[], validator=FloatArrayMandatoryValidator(),
                                                 direction=Direction.Input ), doc='Lattice parameters' )
->>>>>>> 04030302
 
         self.declareProperty(FloatArrayProperty('Angdeg', values=[], validator=FloatArrayMandatoryValidator(),
                                                 direction=Direction.Input ), doc='Lattice angles' )
@@ -174,28 +160,16 @@
         v = self.getProperty('v').value
         psi = self.getProperty('Psi').value
         gl = self.getProperty('Gl').value
-<<<<<<< HEAD
         gs = self.getProperty('Gs').value   
         efix = self.getProperty('EFix').value     
 
         input_workspaces = self.getProperty("DataSources").value
-        
-=======
-        gs = self.getProperty('Gs').value
-
-        input_workspaces = self.getProperty("InputWorkspaces").value
-
->>>>>>> 04030302
+
         ws_entries = len(input_workspaces)
 
         if ws_entries < 1:
-<<<<<<< HEAD
             raise ValueError("Need one or more input datasource")
-            
-=======
-            raise ValueError("Need one or more input workspace")
-
->>>>>>> 04030302
+
         if len(u) != 3:
             raise ValueError("u must have 3 components")
 
@@ -212,30 +186,18 @@
             raise ValueError("Unknown emode %s Allowed values are %s" % (emode, self._possible_emodes()))
 
         if len(psi) > 0 and len(psi) != ws_entries:
-<<<<<<< HEAD
             raise ValueError("If Psi is given a entry should be provided for every input datasource")
-        
+
         if len(gl) > 0 and len(gl) != ws_entries:
             raise ValueError("If Gl is given a entry should be provided for every input datasource")
-            
+
         if len(gs) > 0 and len(gs) != ws_entries:
             raise ValueError("If Gs is given a entry should be provided for every input datasource")
 
         if len(efix) > 1 and len(efix) != ws_entries:
             raise ValueError("Either specify a single EFix value, or as many as there are input datasources")
-         
-            
-=======
-            raise ValueError("If Psi is given a entry should be provided for every input workspace")
-
-        if len(gl) > 0 and len(gl) != ws_entries:
-            raise ValueError("If Gl is given a entry should be provided for every input workspace")
-
-        if len(gs) > 0 and len(gs) != ws_entries:
-            raise ValueError("If Gs is given a entry should be provided for every input workspace")
-
-
->>>>>>> 04030302
+
+
     def PyExec(self):
 
         logger.warning('You are running algorithm %s that is the beta stage of development' % (self.name()))
@@ -247,24 +209,23 @@
         v = self.getProperty('v').value
         psi = self.getProperty('Psi').value
         gl = self.getProperty('Gl').value
-<<<<<<< HEAD
-        gs = self.getProperty('Gs').value   
         efix = self.getProperty('EFix').value   
         in_place = self.getProperty('InPlace')    
-        
+
+        input_workspaces = self.getProperty("InputWorkspaces").value
         data_sources = self.getProperty("DataSources").value
-        
+
         entries = len(data_sources)
-        
+
         self._validate_inputs()
-            
+
         ''' pad out lists'''
         if len(psi) == 0:
             psi = [0.0] * entries
-            
+
         if len(gl) == 0:
             gl = [0.0] * entries
-            
+
         if len(gs) == 0:
             gs = [0.0] * entries
 
@@ -272,32 +233,12 @@
             efix = [-1.0] * entries
         elif len(efix) == 1:
             efix = efix * entries
-        
-=======
-        gs = self.getProperty('Gs').value
-
-        input_workspaces = self.getProperty("InputWorkspaces").value
-
-        ws_entries = len(input_workspaces)
-
-        self._validate_inputs()
-
-        if len(psi) == 0:
-            psi = [0.0] * ws_entries
-
-        if len(gl) == 0:
-            gl = [0.0] * ws_entries
-
-        if len(gs) == 0:
-            gs = [0.0] * ws_entries
-
->>>>>>> 04030302
+
         output_workspace = None
         run_md = None
 
         to_merge_names = list()
-<<<<<<< HEAD
-        
+
         run_data = zip(data_sources, psi, gl, gs, efix)
         counter = 0
         run_md = None
@@ -319,18 +260,6 @@
                 
                 
                 to_merge_names.append(to_merge_name)
-=======
-
-        run_data = zip(input_workspaces, psi, gl, gs)
-        for run_entry in run_data:
-            ws_name, psi_entry, gl_entry, gs_entry = run_entry
-            ws = AnalysisDataService.retrieve(ws_name)
-            run_md = self._single_run(input_workspace=ws, emode=emode, alatt=alatt, angdeg=angdeg, u=u, v=v,
-                                      psi=psi_entry, gl=gl_entry, gs=gs_entry)
-            to_merge_name = ws_name + "_md"
-            AnalysisDataService.addOrReplace(to_merge_name, run_md)
-            to_merge_names.append(to_merge_name)
->>>>>>> 04030302
 
                 AnalysisDataService.addOrReplace(to_merge_name, run_md)
 
