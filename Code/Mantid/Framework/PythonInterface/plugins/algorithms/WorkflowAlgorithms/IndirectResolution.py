#pylint: disable=no-init
from mantid.simpleapi import *
from mantid.api import *
from mantid.kernel import *
from mantid import logger

#pylint: disable=too-many-instance-attributes
class IndirectResolution(DataProcessorAlgorithm):

    _input_files = None
    _out_ws = None
    _instrument = None
    _analyser = None
    _reflection = None
    _detector_range = None
    _background = None
    _rebin_string = None
    _scale_factor = None
    _plot = None
    _save = None


    def category(self):
        return 'Workflow\\Inelastic;PythonAlgorithms;Inelastic'


    def summary(self):
        return 'Creates a resolution workspace for an indirect inelastic instrument.'


    def PyInit(self):
        self.declareProperty(StringArrayProperty(name='InputFiles'),
                             doc='Comma seperated list if input files')

        self.declareProperty(name='Instrument', defaultValue='',
                             validator=StringListValidator(['IRIS', 'OSIRIS', 'TOSCA']),
                             doc='Instrument used during run.')
        self.declareProperty(name='Analyser', defaultValue='',
                             validator=StringListValidator(['graphite', 'mica', 'fmica']),
                             doc='Analyser used during run.')
        self.declareProperty(name='Reflection', defaultValue='',
                             validator=StringListValidator(['002', '004', '006']),
                             doc='Reflection used during run.')

        self.declareProperty(IntArrayProperty(name='DetectorRange', values=[0, 1]),
                             doc='Range of detetcors to use in resolution calculation.')
        self.declareProperty(FloatArrayProperty(name='BackgroundRange', values=[0.0, 0.0]),
                             doc='Energy range to use as background.')


        self.declareProperty(name='RebinParam', defaultValue='',
                             doc='Rebinning parameters (min,width,max)')
        self.declareProperty(name='ScaleFactor', defaultValue=1.0,
                             doc='Factor to scale resolution curve by')


        self.declareProperty(name='Plot', defaultValue=False, doc='Plot resolution curve')
        self.declareProperty(name='Save', defaultValue=False,
                             doc='Save resolution workspace as a Nexus file')

        self.declareProperty(WorkspaceProperty('OutputWorkspace', '',
                                               direction=Direction.Output),
                             doc='Output resolution workspace.')


    def PyExec(self):
<<<<<<< HEAD
        #from IndirectCommon import getWSprefix
=======
        from IndirectCommon import getWSprefix

>>>>>>> 9d8218fd
        self._setup()

        ISISIndirectEnergyTransfer(Instrument=self._instrument,
                                   Analyser=self._analyser,
                                   Reflection=self._reflection,
                                   GroupingMethod='All',
                                   SumFiles=True,
                                   InputFiles=self._input_files,
                                   SpectraRange=self._detector_range,
                                   OutputWorkspace='__et_ws_group')

        icon_ws = mtd['__et_ws_group'].getItem(0).getName()

        if self._scale_factor != 1.0:
            Scale(InputWorkspace=icon_ws,
                  OutputWorkspace=icon_ws,
                  Factor=self._scale_factor)

        CalculateFlatBackground(InputWorkspace=icon_ws,
                                OutputWorkspace=self._out_ws,
                                StartX=self._background[0],
                                EndX=self._background[1],
                                Mode='Mean',
                                OutputMode='Subtract Background')

        Rebin(InputWorkspace=self._out_ws,
              OutputWorkspace=self._out_ws,
              Params=self._rebin_string)

        self._post_process()
        self.setProperty('OutputWorkspace', self._out_ws)


    def _setup(self):
        """
        Gets algorithm properties.
        """

        self._input_files = self.getProperty('InputFiles').value
        self._out_ws = self.getPropertyValue('OutputWorkspace')

        self._instrument = self.getProperty('Instrument').value
        self._analyser = self.getProperty('Analyser').value
        self._reflection = self.getProperty('Reflection').value

        self._detector_range = self.getProperty('DetectorRange').value
        self._background = self.getProperty('BackgroundRange').value
        self._rebin_string = self.getProperty('RebinParam').value
        self._scale_factor = self.getProperty('ScaleFactor').value

        self._plot = self.getProperty('Plot').value
        self._save = self.getProperty('Save').value


    def _post_process(self):
        """
        Handles adding logs, saving and plotting.
        """

        sample_logs = [
                ('res_back_start', self._background[0]),
                ('res_back_end', self._background[1])
            ]

        if self._scale_factor != 1.0:
            sample_logs.append(('res_scale_factor', self._scale_factor))

        rebin_params = self._rebin_string.split(',')
        if len(rebin_params) == 3:
            sample_logs.append(('rebin_low', rebin_params[0]))
            sample_logs.append(('rebin_width', rebin_params[1]))
            sample_logs.append(('rebin_high', rebin_params[2]))

        AddSampleLogMultiple(Workspace=self._out_ws,
                             LogNames=[log[0] for log in sample_logs],
                             LogValues=[log[1] for log in sample_logs])

        self.setProperty('OutputWorkspace', self._out_ws)

        if self._save:
            SaveNexusProcessed(InputWorkspace=self._out_ws, Filename=self._out_ws + '.nxs')

        if self._plot:
            from IndirectImport import import_mantidplot
            mtd_plot = import_mantidplot()
            mtd_plot.plotSpectrum(self._out_ws, 0)


AlgorithmFactory.subscribe(IndirectResolution)<|MERGE_RESOLUTION|>--- conflicted
+++ resolved
@@ -64,12 +64,9 @@
 
 
     def PyExec(self):
-<<<<<<< HEAD
+
         #from IndirectCommon import getWSprefix
-=======
-        from IndirectCommon import getWSprefix
 
->>>>>>> 9d8218fd
         self._setup()
 
         ISISIndirectEnergyTransfer(Instrument=self._instrument,
