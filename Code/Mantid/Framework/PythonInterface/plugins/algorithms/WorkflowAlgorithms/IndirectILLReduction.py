#pylint: disable=no-init,invalid-name
from mantid.simpleapi import *
from mantid.kernel import StringListValidator, Direction
from mantid.api import DataProcessorAlgorithm, PropertyMode, AlgorithmFactory, \
                       FileProperty, FileAction, MatrixWorkspaceProperty
from mantid import config, logger, mtd

import numpy as np
import os.path


class IndirectILLReduction(DataProcessorAlgorithm):

    _raw_workspace = None
    _red_workspace = None
    _red_left_workspace = None
    _red_right_workspace = None
    _map_file = None
    _use_mirror_mode = None
    _save = None
    _plot = None
    _instrument_name = None
    _run_number = None
    _analyser = None
    _reflection = None
    _run_name = None


    def category(self):
        return "Workflow\\MIDAS;Inelastic;PythonAlgorithms"


    def summary(self):
        return 'Performs an energy transfer reduction for ILL indirect inelastic data.'


    def PyInit(self):
        # Input options
        self.declareProperty(FileProperty('Run', '',
                                          action=FileAction.Load,
                                          extensions=["nxs"]),
                             doc='File path of run.')

        self.declareProperty(MatrixWorkspaceProperty("CalibrationWorkspace", "",
                                                     optional=PropertyMode.Optional,
                                                     direction=Direction.Input),
                             doc="Workspace containing calibration intensities.")

        self.declareProperty(name='Analyser', defaultValue='silicon',
                             validator=StringListValidator(['silicon']),
                             doc='Analyser crystal.')

        self.declareProperty(name='Reflection', defaultValue='111',
                             validator=StringListValidator(['111']),
                             doc='Analyser reflection.')

        self.declareProperty(FileProperty('MapFile', '',
                                          action=FileAction.OptionalLoad,
                                          extensions=["xml"]),
                             doc='Filename of the map file to use. If left blank the default will be used.')

        self.declareProperty(name='MirrorMode', defaultValue=False,
                             doc='Whether to use mirror mode.')

        # Output workspace properties
        self.declareProperty(MatrixWorkspaceProperty("RawWorkspace", "",
                                                     direction=Direction.Output),
                             doc="Name for the output raw workspace created.")

        self.declareProperty(MatrixWorkspaceProperty("ReducedWorkspace", "",
                                                     direction=Direction.Output),
                             doc="Name for the output reduced workspace created. If mirror mode is used this will be the sum of both "
                             "the left and right hand workspaces.")

        self.declareProperty(MatrixWorkspaceProperty("LeftWorkspace", "",
                                                     optional=PropertyMode.Optional,
                                                     direction=Direction.Output),
                             doc="Name for the left workspace if mirror mode is used.")

        self.declareProperty(MatrixWorkspaceProperty("RightWorkspace", "",
                                                     optional=PropertyMode.Optional,
                                                     direction=Direction.Output),
                             doc="Name for the right workspace if mirror mode is used.")

        # Output options
        self.declareProperty(name='Save', defaultValue=False,
                             doc='Switch Save result to nxs file Off/On.')
        self.declareProperty(name='Plot', defaultValue=False,
                             doc='Whether to plot the output workspace.')


    def validateInputs(self):
        issues = dict()

        red_left_workspace = self.getPropertyValue('LeftWorkspace')
        red_right_workspace = self.getPropertyValue('RightWorkspace')
        use_mirror_mode = self.getProperty('MirrorMode').value

        # Need the right and left workspaces for mirror mode
        if use_mirror_mode:
            if red_left_workspace == '':
                issues['LeftWorkspace'] = 'Mirror Mode requires this workspace to be set'

            if red_right_workspace == '':
                issues['RightWorkspace'] = 'Mirror Mode requires this workspace to be set'

        return issues


    def PyExec(self):
        self.log().information('IndirectILLreduction')

        run_path = self.getPropertyValue('Run')
        self._calibration_workspace = self.getPropertyValue('CalibrationWorkspace')
        self._raw_workspace = self.getPropertyValue('RawWorkspace')
        self._red_workspace = self.getPropertyValue('ReducedWorkspace')
        self._red_left_workspace = self.getPropertyValue('LeftWorkspace')
        self._red_right_workspace = self.getPropertyValue('RightWorkspace')
        self._map_file = self.getProperty('MapFile').value

        self._use_mirror_mode = self.getProperty('MirrorMode').value
        self._save = self.getProperty('Save').value
        self._plot = self.getProperty('Plot').value

        LoadILLIndirect(FileName=run_path, OutputWorkspace=self._raw_workspace)

        instrument = mtd[self._raw_workspace].getInstrument()
        self._instrument_name = instrument.getName()

        self._run_number = mtd[self._raw_workspace].getRunNumber()
        self._analyser = self.getPropertyValue('Analyser')
        self._reflection = self.getPropertyValue('Reflection')
        self._run_name = self._instrument_name + '_' + str(self._run_number)

        AddSampleLog(Workspace=self._raw_workspace, LogName="mirror_sense",
                     LogType="String", LogText=str(self._use_mirror_mode))

        logger.information('Nxs file : %s' % run_path)

        output_workspaces = self._reduction()

        if self._save:
            workdir = config['defaultsave.directory']
            for ws in output_workspaces:
                file_path = os.path.join(workdir, ws + '.nxs')
                SaveNexusProcessed(InputWorkspace=ws, Filename=file_path)
                logger.information('Output file : ' + file_path)

        if self._plot:
            from IndirectImport import import_mantidplot
            mtd_plot = import_mantidplot()
            graph = mtd_plot.newGraph()

            for ws in output_workspaces:
                mtd_plot.plotSpectrum(ws, 0, window=graph)

            layer = graph.activeLayer()
            layer.setAxisTitle(mtd_plot.Layer.Bottom, 'Energy Transfer (meV)')
            layer.setAxisTitle(mtd_plot.Layer.Left, '')
            layer.setTitle('')

        self.setPropertyValue('RawWorkspace', self._raw_workspace)
        self.setPropertyValue('ReducedWorkspace', self._red_workspace)

        if self._use_mirror_mode:
            self.setPropertyValue('LeftWorkspace', self._red_left_workspace)
            self.setPropertyValue('RightWorkspace', self._red_right_workspace)


    def _reduction(self):
        """
        Run energy conversion for IN16B
        """
        logger.information('Input workspace : %s' % self._raw_workspace)

        idf_directory = config['instrumentDefinition.directory']
        ipf_name = self._instrument_name + '_' + self._analyser + '_' + self._reflection + '_Parameters.xml'
        ipf_path = os.path.join(idf_directory, ipf_name)

        LoadParameterFile(Workspace=self._raw_workspace, Filename=ipf_path)
        AddSampleLog(Workspace=self._raw_workspace,
                     LogName="facility",
                     LogType="String",
                     LogText="ILL")

        if self._map_file == '':
            # path name for default map file
            instrument = mtd[self._raw_workspace].getInstrument()
            if instrument.hasParameter('Workflow.GroupingFile'):
                grouping_filename = instrument.getStringParameter('Workflow.GroupingFile')[0]
                self._map_file = os.path.join(config['groupingFiles.directory'], grouping_filename)
            else:
                raise ValueError("Failed to find default map file. Contact development team.")

            logger.information('Map file : %s' % self._map_file)

        grouped_ws = self._run_name + '_group'
        GroupDetectors(InputWorkspace=self._raw_workspace,
                       OutputWorkspace=grouped_ws,
                       MapFile=self._map_file,
                       Behaviour='Average')

        monitor_ws = self._run_name + '_mon'
        ExtractSingleSpectrum(InputWorkspace=self._raw_workspace,
                              OutputWorkspace=monitor_ws,
                              WorkspaceIndex=0)

        if self._use_mirror_mode:
            output_workspaces = self._run_mirror_mode(monitor_ws, grouped_ws)
        else:
            logger.information('Mirror sense is OFF')

            self._calculate_energy(monitor_ws, grouped_ws, self._red_workspace)
            output_workspaces = [self._red_workspace]

        return output_workspaces


    def _run_mirror_mode(self, monitor_ws, grouped_ws):
        """
        Runs energy reduction with mirror mode.

        @param monitor_ws :: name of the monitor workspace
        @param grouped_ws :: name of workspace with the detectors grouped
        """
        logger.information('Mirror sense is ON')

        x = mtd[grouped_ws].readX(0)  # energy array
        mid_point = int((len(x) - 1) / 2)

        #left half
        left_ws = self._run_name + '_left'
        left_mon_ws = left_ws + '_left_mon'
        CropWorkspace(InputWorkspace=grouped_ws,
                      OutputWorkspace=left_ws,
                      XMax=x[mid_point - 1])
        CropWorkspace(InputWorkspace=monitor_ws,
                      OutputWorkspace=left_mon_ws,
                      XMax=x[mid_point - 1])

        self._calculate_energy(left_mon_ws, left_ws, self._red_left_workspace)
        xl = mtd[self._red_left_workspace].readX(0)

        logger.information('Energy range, left : %f to %f' % (xl[0], xl[-1]))

        #right half
        right_ws = self._run_name + '_right'
        right_mon_ws = right_ws + '_mon'
        CropWorkspace(InputWorkspace=grouped_ws,
                      OutputWorkspace=right_ws,
                      Xmin=x[mid_point])
        CropWorkspace(InputWorkspace=monitor_ws,
                      OutputWorkspace=right_mon_ws,
                      Xmin=x[mid_point])

        self._calculate_energy(right_mon_ws, right_ws, self._red_right_workspace)
        xr = mtd[self._red_right_workspace].readX(0)

        logger.information('Energy range, right : %f to %f' % (xr[0], xr[-1]))

        xl = mtd[self._red_left_workspace].readX(0)
        yl = mtd[self._red_left_workspace].readY(0)
        nlmax = np.argmax(np.array(yl))
        xlmax = xl[nlmax]
        xr = mtd[self._red_right_workspace].readX(0)
        yr = mtd[self._red_right_workspace].readY(0)
        nrmax = np.argmax(np.array(yr))
        xrmax = xr[nrmax]
        xshift = xlmax - xrmax
        ScaleX(InputWorkspace=self._red_right_workspace,
               OutputWorkspace=self._red_right_workspace,
               Factor=xshift,
               Operation='Add')
        RebinToWorkspace(WorkspaceToRebin=self._red_right_workspace,
                         WorkspaceToMatch=self._red_left_workspace,
                         OutputWorkspace=self._red_right_workspace)

        #sum both workspaces together
        Plus(LHSWorkspace=self._red_left_workspace,
             RHSWorkspace=self._red_right_workspace,
             OutputWorkspace=self._red_workspace)
        Scale(InputWorkspace=self._red_workspace,
              OutputWorkspace=self._red_workspace,
              Factor=0.5, Operation='Multiply')

        DeleteWorkspace(monitor_ws)
        DeleteWorkspace(grouped_ws)

        return [self._red_left_workspace, self._red_right_workspace, self._red_workspace]


    def _calculate_energy(self, monitor_ws, grouped_ws, red_ws):
        """
        Convert the input run to energy transfer

        @param monitor_ws :: name of the monitor workspace to divide by
        @param grouped_ws :: name of workspace with the detectors grouped
        @param red_ws :: name to call the reduced workspace
        """
        x_range = self._monitor_range(monitor_ws)
        Scale(InputWorkspace=monitor_ws,
              OutputWorkspace=monitor_ws,
              Factor=0.001,
              Operation='Multiply')

        CropWorkspace(InputWorkspace=monitor_ws,
                      OutputWorkspace=monitor_ws,
                      Xmin=x_range[0],
                      XMax=x_range[1])
        ScaleX(InputWorkspace=monitor_ws,
               OutputWorkspace=monitor_ws,
               Factor=-x_range[0],
               Operation='Add')

        CropWorkspace(InputWorkspace=grouped_ws,
                      OutputWorkspace=grouped_ws,
                      Xmin=x_range[0],
                      XMax=x_range[1])
        ScaleX(InputWorkspace=grouped_ws,
               OutputWorkspace=grouped_ws,
               Factor=-x_range[0],
               Operation='Add')

        # Apply the detector intensity calibration
        if self._calibration_workspace != '':
            Divide(LHSWorkspace=grouped_ws,
                   RHSWorkspace=self._calibration_workspace,
                   OutputWorkspace=grouped_ws)

        Divide(LHSWorkspace=grouped_ws,
               RHSWorkspace=monitor_ws,
               OutputWorkspace=grouped_ws)
        formula = self._energy_range(grouped_ws)
<<<<<<< HEAD
        ConvertAxisByFormula(InputWorkspace=grouped_ws, OutputWorkspace=red_ws, Axis='X',
                             Formula=formula)
=======
        ConvertAxisByFormula(InputWorkspace=grouped_ws,
                             OutputWorkspace=red_ws,
                             Axis='X',
                             Formula=formula,
                             AxisTitle='Energy transfer',
                             AxisUnits='meV')
>>>>>>> d10a7b3f

        red_ws_p = mtd[red_ws]
        red_ws_p.getAxis(0).setUnit('DeltaE')

        xnew = red_ws_p.readX(0)  # energy array
        logger.information('Energy range : %f to %f' % (xnew[0], xnew[-1]))

        DeleteWorkspace(grouped_ws)
        DeleteWorkspace(monitor_ws)


    def _monitor_range(self, monitor_ws):
        """
        Get sensible values for the min and max cropping range

        @param monitor_ws :: name of the monitor workspace
        @return tuple containing the min and max x values in the range
        """
        x = mtd[monitor_ws].readX(0)  # energy array
        y = mtd[monitor_ws].readY(0)  # energy array
        imin = np.argmax(np.array(y[0:20]))
        nch = len(y)
        im = np.argmax(np.array(y[nch - 21:nch - 1]))
        imax = nch - 21 + im

        logger.information('Cropping range %f to %f' % (x[imin], x[imax]))

        return x[imin], x[imax]


    def _energy_range(self, ws):
        """
        Calculate the energy range for the workspace

        @param ws :: name of the workspace
        @return formula for convert axis by formula to convert to energy transfer
        """
        x = mtd[ws].readX(0)
        npt = len(x)
        imid = float(npt / 2 + 1)
        gRun = mtd[ws].getRun()
        wave = gRun.getLogData('wavelength').value
        freq = gRun.getLogData('Doppler.doppler_frequency').value
        amp = gRun.getLogData('Doppler.doppler_amplitude').value

        logger.information('Wavelength : ' + str(wave))
        logger.information('Doppler frequency : ' + str(freq))
        logger.information('Doppler amplitude : ' + str(amp))

        vmax = 1.2992581918414711e-4 * freq * amp * 2.0 / wave  # max energy
        dele = 2.0 * vmax / npt
        formula = '(x-%f)*%f' % (imid, dele)

        return formula


# Register algorithm with Mantid
AlgorithmFactory.subscribe(IndirectILLReduction)<|MERGE_RESOLUTION|>--- conflicted
+++ resolved
@@ -331,17 +331,10 @@
                RHSWorkspace=monitor_ws,
                OutputWorkspace=grouped_ws)
         formula = self._energy_range(grouped_ws)
-<<<<<<< HEAD
-        ConvertAxisByFormula(InputWorkspace=grouped_ws, OutputWorkspace=red_ws, Axis='X',
-                             Formula=formula)
-=======
         ConvertAxisByFormula(InputWorkspace=grouped_ws,
                              OutputWorkspace=red_ws,
                              Axis='X',
-                             Formula=formula,
-                             AxisTitle='Energy transfer',
-                             AxisUnits='meV')
->>>>>>> d10a7b3f
+                             Formula=formula)
 
         red_ws_p = mtd[red_ws]
         red_ws_p.getAxis(0).setUnit('DeltaE')
