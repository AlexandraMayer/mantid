--- conflicted
+++ resolved
@@ -1,24 +1,3 @@
-<<<<<<< HEAD
-"""*WIKI* 
-
-Stitches single histogram [[MatrixWorkspace|Matrix Workspaces]] together outputting a stitched Matrix Workspace. This algorithm is a wrapper over [[Stitch1D]].
-
-The algorithm expects  pairs of StartOverlaps and EndOverlaps values. The order in which these are provided determines the pairing. 
-There should be N entries in each of these StartOverlaps and EndOverlaps lists, where N = 1 -(No of workspaces to stitch). 
-StartOverlaps and EndOverlaps are in the same units as the X-axis for the workspace and are optional.
-
-Scale factors provided as outputs are the scale factors used in calculation for each call to Stitch1D. Assuming, for example, you have workspaces A, B, C and you are scaling the RHS workspace, then A is stitched 
-with B first, to give the first scale factor, then (AB) is stitched with C, which gives the second scale factor.
-
-If you are processing WorkspaceGroups as inputs, then stitching will happen with respect to Workspaces in each group, which have an equivalent index. Each input WorkspaceGroup must have the same size
-as each other. When processing WorkspaceGroups, you will be provided with as single list of all scale factors in a row major order, so all the scale factors for WorkspaceGroups[0] then WorkspaceGroups[1].
-
-The workspaces must be histogrammed. Use [[ConvertToHistogram]] on workspaces prior to passing them to this algorithm.
-*WIKI*"""
-=======
->>>>>>> 916d33d8
-#from mantid.simpleapi import *
-
 from mantid.simpleapi import *
 from mantid.api import *
 from mantid.kernel import *
@@ -39,14 +18,8 @@
         input_validator = StringMandatoryValidator()
         self.declareProperty(name="InputWorkspaces", defaultValue="", direction=Direction.Input, validator=input_validator, doc="Input workspaces")
         self.declareProperty(WorkspaceProperty("OutputWorkspace", "", Direction.Output), "Output stitched workspace")
-<<<<<<< HEAD
-        
         self.declareProperty(FloatArrayProperty(name="StartOverlaps", values=[]), doc="Start overlaps for stitched workspaces.")
         self.declareProperty(FloatArrayProperty(name="EndOverlaps", values=[]), doc="End overlap for stitched workspaces.")
-=======
-        self.declareProperty(FloatArrayProperty(name="StartOverlaps", values=[]), doc="Overlap in Q.")
-        self.declareProperty(FloatArrayProperty(name="EndOverlaps", values=[]), doc="End overlap in Q.")
->>>>>>> 916d33d8
         self.declareProperty(FloatArrayProperty(name="Params", validator=FloatArrayMandatoryValidator()), doc="Rebinning Parameters. See Rebin for format.")
         self.declareProperty(name="ScaleRHSWorkspace", defaultValue=True, doc="Scaling either with respect to workspace 1 or workspace 2.")
         self.declareProperty(name="UseManualScaleFactor", defaultValue=False, doc="True to use a provided value for the scale factor.")
