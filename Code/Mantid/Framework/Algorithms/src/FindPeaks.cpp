/*WIKI*
This algorithm searches the specified spectra in a workspace for peaks, returning a list of the found and successfully fitted peaks. The search algorithm is described in full in reference [1]. In summary: the second difference of each spectrum is computed and smoothed. This smoothed data is then searched for patterns consistent with the presence of a peak. The list of candidate peaks found is passed to a fitting routine and those that are successfully fitted are kept and returned in the output workspace (and logged at information level).
The output [[TableWorkspace]] contains the following columns, which reflect the fact that the peak has been fitted to a Gaussian atop a linear background: spectrum, centre, width, height, backgroundintercept & backgroundslope.

=== Subalgorithms used ===
FindPeaks uses the [[SmoothData]] algorithm to, well, smooth the data - a necessary step to identify peaks in statistically fluctuating data. The [[Fit]] algorithm is used to fit candidate peaks.

=== Treating weak peaks vs. high background ===
FindPeaks uses a more complicated approach to fit peaks if '''HighBackground''' is flagged. In this case, FindPeak will fit the background first, and then do a Gaussian fit the peak with the fitted background removed.  This procedure will be repeated for a couple of times with different guessed peak widths.  And the parameters of the best result is selected.  The last step is to fit the peak with a combo function including background and Gaussian by using the previously recorded best background and peak parameters as the starting values.

=== Criteria To Validate Peaks Found ===
FindPeaks finds peaks by fitting a Guassian with background to a certain range in the input histogram.  [[Fit]] may not give a correct result even if chi^2 is used as criteria alone.  Thus some other criteria are provided as options to validate the result
# Peak position.  If peak positions are given, and trustful, then the fitted peak position must be within a short distance to the give one.
# Peak height.  In the certain number of trial, peak height can be used to select the best fit among various starting sigma values.

=== Fit Window ===
If FitWindows is defined, then a peak's range to fit (i.e., x-min and x-max) is confined by this window.

If FitWindows is defined, starting peak centres are NOT user's input, but found by highest value within peak window. (Is this correct???)

<<<<<<< HEAD
 If FitWindows is defined, starting peak centres are NOT user's input, but found by highest value within peak window. (Is this correct???)

 ==== Estimation of peak's background and range ====
 If FindPeaksBackground fails, then it is necessary to estimate a rough peak range and background according to
 observed data.
 1. Assume the local background (within the given fitting window) is close to linear;
 2. Take the first 3 and last 3 data points to calcualte the linear background;
 3. Remove background (rougly) and calcualte peak's height, width, and centre;
 4. If the peak centre (starting value) uses observed value, then set peakcentre to that value.  Otherwise, set it to given value;
 5. Get the bin indexes of xmin, xmax and peakcentre;
 6. Calcualte peak range, i.e., left and right boundary;
 7. If any peak boundary exceeds or too close to the boundary, there will be 2 methods to solve this issue;
 7.1 If peak centre is restricted to given value, then the peak range will be from 1/6 to 5/6 of the given data points;
 7.2 If peak centre is set to observed value, then the 3 leftmost data points will be used for background.


 ==== References ====
 # M.A.Mariscotti, ''A method for automatic identification of peaks in the presence of background and its application to spectrum analysis'', NIM '''50''' (1967) 309.
=======
==== References ====
# M.A.Mariscotti, ''A method for automatic identification of peaks in the presence of background and its application to spectrum analysis'', NIM '''50''' (1967) 309.
>>>>>>> ed1fa416

 *WIKI*/
//----------------------------------------------------------------------
// Includes
//----------------------------------------------------------------------
#include "MantidAlgorithms/FindPeaks.h"

#include "MantidAlgorithms/FitPeak.h"
#include "MantidAPI/CostFunctionFactory.h"
#include "MantidAPI/FunctionFactory.h"
#include "MantidAPI/FuncMinimizerFactory.h"
#include "MantidAPI/TableRow.h"
#include "MantidAPI/WorkspaceValidators.h"
#include "MantidDataObjects/Workspace2D.h"
#include "MantidKernel/ArrayProperty.h"
#include "MantidKernel/StartsWithValidator.h"
#include "MantidKernel/VectorHelper.h"

#include <boost/algorithm/string.hpp>
#include <iostream>
#include <numeric>
#include "MantidKernel/BoundedValidator.h"
#include "MantidKernel/ListValidator.h"

#include <fstream>

using namespace Mantid;
using namespace Mantid::Kernel;
using namespace Mantid::API;
using namespace Mantid::DataObjects;

// const double MINHEIGHT = 2.00000001;

namespace Mantid
{
namespace Algorithms
{

  // Register the algorithm into the AlgorithmFactory
  DECLARE_ALGORITHM(FindPeaks)

  //----------------------------------------------------------------------------------------------
  /** Constructor
    */
  FindPeaks::FindPeaks() : API::Algorithm(), m_progress(NULL)
  {
    m_minimizer = "Levenberg-MarquardtMD";
  }

  //----------------------------------------------------------------------------------------------
  /** Sets documentation strings for this algorithm
      */
  void FindPeaks::initDocs()
  {
    this->setWikiSummary("Searches for peaks in a dataset.");
    this->setOptionalMessage("Searches for peaks in a dataset.");
  }

  //----------------------------------------------------------------------------------------------
  /** Initialize and declare properties.
     */
  void FindPeaks::init()
  {
    declareProperty(new WorkspaceProperty<>("InputWorkspace", "", Direction::Input),
                    "Name of the workspace to search");

    auto mustBeNonNegative = boost::make_shared<BoundedValidator<int> >();
    mustBeNonNegative->setLower(0);
    declareProperty("WorkspaceIndex", EMPTY_INT(), mustBeNonNegative,
                    "If set, only this spectrum will be searched for peaks (otherwise all are)");

    auto min = boost::make_shared<BoundedValidator<int> >();
    min->setLower(1);
    // The estimated width of a peak in terms of number of channels
    declareProperty("FWHM", 7, min,
                    "Estimated number of points covered by the fwhm of a peak (default 7)");

    // The tolerance allowed in meeting the conditions
    declareProperty("Tolerance", 4, min,
                    "A measure of the strictness desired in meeting the condition on peak candidates,\n"
                    "Mariscotti recommends 2 (default 4)");

    declareProperty(new ArrayProperty<double>("PeakPositions"),
                    "Optional: enter a comma-separated list of the expected X-position of the centre of the peaks. Only peaks near these positions will be fitted.");

    declareProperty(new ArrayProperty<double>("FitWindows"),
                    "Optional: enter a comma-separated list of the expected X-position of windows to fit. The number of values must be exactly double the number of specified peaks.");

    std::vector<std::string> peakNames = FunctionFactory::Instance().getFunctionNames<API::IPeakFunction>();
    declareProperty("PeakFunction", "Gaussian", boost::make_shared<StringListValidator>(peakNames));

    std::vector<std::string> bkgdtypes;
    bkgdtypes.push_back("Flat");
    bkgdtypes.push_back("Linear");
    bkgdtypes.push_back("Quadratic");
    declareProperty("BackgroundType", "Linear", boost::make_shared<StringListValidator>(bkgdtypes),
                    "Type of Background.");


    declareProperty("HighBackground", true, "Relatively weak peak in high background");

    auto mustBePositive = boost::make_shared<BoundedValidator<int> >();
    mustBePositive->setLower(1);
    declareProperty("MinGuessedPeakWidth", 2, mustBePositive,
                    "Minimum guessed peak width for fit. It is in unit of number of pixels.");

    declareProperty("MaxGuessedPeakWidth", 10, mustBePositive,
                    "Maximum guessed peak width for fit. It is in unit of number of pixels.");

    declareProperty("GuessedPeakWidthStep", 2, mustBePositive,
                    "Step of guessed peak width. It is in unit of number of pixels.");

    auto mustBePositiveDBL = boost::make_shared<BoundedValidator<double> >();
    declareProperty("PeakPositionTolerance", EMPTY_DBL(), mustBePositiveDBL,
                    "Tolerance on the found peaks' positions against the input peak positions.  Non-positive value indicates that this option is turned off.");

    declareProperty("PeakHeightTolerance", EMPTY_DBL(),
                    "Tolerance of the ratio on the found peak's height against the local maximum.  Non-positive value turns this option off. ");

    // The found peaks in a table
    declareProperty(new WorkspaceProperty<API::ITableWorkspace>("PeaksList", "", Direction::Output),
                    "The name of the TableWorkspace in which to store the list of peaks found");

    declareProperty("RawPeakParameters", false,
                    "false generates table with effective centre/width/height parameters. true generates a table with peak function parameters");

    declareProperty("MinimumPeakHeight", DBL_MIN, "Minimum allowed peak height. ");

    std::vector<std::string> costFuncOptions;
    costFuncOptions.push_back("Chi-Square");
    costFuncOptions.push_back("Rwp");
    declareProperty("CostFunction","Chi-Square",
                    Kernel::IValidator_sptr(new Kernel::ListValidator<std::string>(costFuncOptions)),
                    "Cost functions");

    std::vector<std::string> minimizerOptions = API::FuncMinimizerFactory::Instance().getKeys();

    declareProperty("Minimizer", "Levenberg-MarquardtMD",
                    Kernel::IValidator_sptr(new Kernel::StartsWithValidator(minimizerOptions)),
                    "Minimizer to use for fitting. Minimizers available are \"Levenberg-Marquardt\", \"Simplex\","
                    "\"Conjugate gradient (Fletcher-Reeves imp.)\", \"Conjugate gradient (Polak-Ribiere imp.)\", \"BFGS\", and \"Levenberg-MarquardtMD\"");

    declareProperty("StartFromObservedPeakCentre", true,
                    "Use observed value as the starting value of peak centre. ");

    return;
  }

  //----------------------------------------------------------------------------------------------
  /** Execute the findPeaks algorithm.
    */
  void FindPeaks::exec()
  {
    // Process input
    processAlgorithmProperties();

    // Create those functions to fit
    createFunctions();

    // Set up output table workspace
    generateOutputPeakParameterTable();

    // Fit
    if (!m_vecPeakCentre.empty())
    {
      if (!m_vecFitWindows.empty())
      {
        if (m_vecFitWindows.size() != (m_vecPeakCentre.size() * 2))
        {
          throw std::invalid_argument(
                "Number of FitWindows must be exactly twice the number of PeakPositions");
        }
      }

      //Perform fit with fixed start positions.
      findPeaksGivenStartingPoints(m_vecPeakCentre, m_vecFitWindows);
    }
    else
    {
      //Use Mariscotti's method to find the peak centers
      m_usePeakPositionTolerance = false;
      m_usePeakHeightTolerance = false;
      this->findPeaksUsingMariscotti();
    }

    // Set output properties
    g_log.information() << "Total " << m_outPeakTableWS->rowCount()
                        << " peaks found and successfully fitted." << std::endl;
    setProperty("PeaksList", m_outPeakTableWS);

    return;
  } // END: exec()

  //----------------------------------------------------------------------------------------------
  /** Process algorithm's properties
    */
  void FindPeaks::processAlgorithmProperties()
  {
    // Input workspace
    m_dataWS = getProperty("InputWorkspace");

    // WorkspaceIndex
    m_wsIndex = getProperty("WorkspaceIndex");
    singleSpectrum = !isEmpty(m_wsIndex);
    if (singleSpectrum && m_wsIndex >= static_cast<int>(m_dataWS->getNumberHistograms()))
    {
      g_log.error() << "The value of WorkspaceIndex provided (" << m_wsIndex
                    << ") is larger than the size of this workspace (" << m_dataWS->getNumberHistograms()
                    << ")\n";
      throw Kernel::Exception::IndexError(m_wsIndex, m_dataWS->getNumberHistograms() - 1,
                                          "FindPeaks WorkspaceIndex property");
    }

    // Peak width
    m_inputPeakFWHM = getProperty("FWHM");
    int t1 = getProperty("MinGuessedPeakWidth");
    int t2 = getProperty("MaxGuessedPeakWidth");
    int t3 = getProperty("GuessedPeakWidthStep");
    if (t1 > t2 || t1 <= 0 || t3 <= 0)
    {
      std::stringstream errss;
      errss << "User specified wrong guessed peak width parameters (must be postive and make sense). "
            << "User inputs are min = " << t1 << ", max = " << t2 << ", step = " << t3;
      g_log.error(errss.str());
      throw std::runtime_error(errss.str());
    }

    m_minGuessedPeakWidth = t1;
    m_maxGuessedPeakWidth = t2;
    m_stepGuessedPeakWidth = t3;

    m_peakPositionTolerance = getProperty("PeakPositionTolerance");
    m_usePeakPositionTolerance = true;
    if (isEmpty(m_peakPositionTolerance))
      m_usePeakPositionTolerance = false;

    m_peakHeightTolerance = getProperty("PeakHeightTolerance");
    m_usePeakHeightTolerance = true;
    if (isEmpty(m_peakHeightTolerance))
      m_usePeakHeightTolerance = false;

    // Specified peak positions, which is optional
    m_vecPeakCentre = getProperty("PeakPositions");
    m_vecFitWindows = getProperty("FitWindows");

    // Peak and ground type
    m_peakFuncType = getPropertyValue("PeakFunction");
    m_backgroundType = getPropertyValue("BackgroundType");

    // Fit algorithm
    m_highBackground = getProperty("HighBackground");

    // Peak parameters are give via a table workspace
    m_rawPeaksTable = getProperty("RawPeakParameters");

    // Minimum peak height
    m_minHeight = getProperty("MinimumPeakHeight");

    // About Fit
    m_minimizer = getPropertyValue("Minimizer");
    m_costFunction = getPropertyValue("CostFunction");

    m_useObsCentre = getProperty("StartFromObservedPeakCentre");

    return;
  }

  //----------------------------------------------------------------------------------------------
  /** Generate a table workspace for output peak parameters
    */
  void FindPeaks::generateOutputPeakParameterTable()
  {
    m_outPeakTableWS = WorkspaceFactory::Instance().createTable("TableWorkspace");
    m_outPeakTableWS->addColumn("int", "spectrum");

    if (m_rawPeaksTable)
    {
      // Output raw peak parameters
      size_t numpeakpars = m_peakFunction->nParams();
      size_t numbkgdpars = m_backgroundFunction->nParams();
      m_numTableParams = numpeakpars + numbkgdpars;

      for (size_t i = 0; i < numpeakpars; ++i)
        m_outPeakTableWS->addColumn("double", m_peakParameterNames[i]);
      for (size_t i = 0; i < numbkgdpars; ++i)
        m_outPeakTableWS->addColumn("double", m_bkgdParameterNames[i]);
      // m_outPeakTableWS->addColumn("double", "f1.A2");
    }
    else
    {
      // Output centre, weight, height, A0, A1 and A2
      m_numTableParams = 6;
      m_outPeakTableWS->addColumn("double", "centre");
      m_outPeakTableWS->addColumn("double", "width");
      m_outPeakTableWS->addColumn("double", "height");
      m_outPeakTableWS->addColumn("double", "backgroundintercept");
      m_outPeakTableWS->addColumn("double", "backgroundslope");
      m_outPeakTableWS->addColumn("double", "A2");
    }

    m_outPeakTableWS->addColumn("double", "chi2");
  }

  //----------------------------------------------------------------------------------------------
  /** Find the start positions to fit peaks with given estimated peak centres
    * @param peakcentres :: vector of the center x-positions specified to perform fits.
    * @param fitwindows :: vector of windows around each peak. Otherwise, windows will be determined automatically.
    */
  void FindPeaks::findPeaksGivenStartingPoints(const std::vector<double> &peakcentres,
                                               const std::vector<double> &fitwindows)
  {
    bool useWindows = (!fitwindows.empty());
    std::size_t numPeaks = peakcentres.size();

    // Loop over the spectra searching for peaks
    const int start = singleSpectrum ? m_wsIndex : 0;
    const int end = singleSpectrum ? m_wsIndex + 1 : static_cast<int>(m_dataWS->getNumberHistograms());
    m_progress = new Progress(this, 0.0, 1.0, end - start);

    for (int spec = start; spec < end; ++spec)
    {
      const MantidVec& vecX = m_dataWS->readX(spec);

      for (std::size_t i = 0; i < numPeaks; i++)
      {
        //Try to fit at this center
        double x_center = peakcentres[i];

        std::stringstream infoss;
        infoss <<  "Spectrum " << spec << ": Fit peak @ d = " << x_center;
        if (useWindows)
        {
          infoss << " inside fit window [" << fitwindows[2 * i] << ", " << fitwindows[2 * i + 1] << "]";
        }
        g_log.information(infoss.str());

        // Check whether it is the in data range
        if (x_center > vecX.front() && x_center < vecX.back())
        {
          if (useWindows)
            fitPeakInWindow(m_dataWS, spec, x_center, fitwindows[2 * i], fitwindows[2 * i + 1]);
          else
            fitPeakGivenFWHM(m_dataWS, spec, x_center, m_inputPeakFWHM);
        }
        else
        {
            g_log.warning() << "Given peak centre " << x_center << " is out side of given data's range ("
                << vecX.front() << ", " << vecX.back() << ").\n";
        }

      } // loop through the peaks specified

      m_progress->report();

    } // loop over spectra

  }

  //----------------------------------------------------------------------------------------------
  /** Use the Mariscotti method to find the start positions and fit gaussian peaks
    */
  void FindPeaks::findPeaksUsingMariscotti()
  {
    //At this point the data has not been smoothed yet.
    MatrixWorkspace_sptr smoothedData = this->calculateSecondDifference(m_dataWS);

    // The optimum number of points in the smoothing, according to Mariscotti, is 0.6*fwhm
    int w = static_cast<int>(0.6 * m_inputPeakFWHM);
    // w must be odd
    if (!(w % 2))
      ++w;

    // Carry out the number of smoothing steps given by g_z (should be 5)
    for (int i = 0; i < g_z; ++i)
    {
      this->smoothData(smoothedData, w);
    }
    // Now calculate the errors on the smoothed data
    this->calculateStandardDeviation(m_dataWS, smoothedData, w);

    // Calculate n1 (Mariscotti eqn. 18)
    const double kz = 1.22; // This kz corresponds to z=5 & w=0.6*fwhm - see Mariscotti Fig. 8
    const int n1 = static_cast<int>(kz * m_inputPeakFWHM + 0.5);
    // Can't calculate n2 or n3 yet because they need i0
    const int tolerance = getProperty("Tolerance");

    //  // Temporary - to allow me to look at smoothed data
    //  setProperty("SmoothedData",smoothedData);

    // Loop over the spectra searching for peaks
    const int start = singleSpectrum ? m_wsIndex : 0;
    const int end = singleSpectrum ? m_wsIndex + 1 : static_cast<int>(smoothedData->getNumberHistograms());
    m_progress = new Progress(this, 0.0, 1.0, end - start);
    const int blocksize = static_cast<int>(smoothedData->blocksize());

    for (int k = start; k < end; ++k)
    {
      const MantidVec &S = smoothedData->readY(k);
      const MantidVec &F = smoothedData->readE(k);

      // This implements the flow chart given on page 320 of Mariscotti
      int i0 = 0, i1 = 0, i2 = 0, i3 = 0, i4 = 0, i5 = 0;
      for (int i = 1; i < blocksize; ++i)
      {

        int M = 0;
        if (S[i] > F[i])
          M = 1;
        else
        {
          S[i] > 0 ? M = 2 : M = 3;
        }

        if (S[i - 1] > F[i - 1])
        {
          switch (M)
          {
            case 3:
              i3 = i;
              /* no break */
              // intentional fall-through
            case 2:
              i2 = i - 1;
              break;
            case 1:
              // do nothing
              break;
            default:
              assert( false);
              // should never happen
              break;
          }
        }
        else if (S[i - 1] > 0)
        {
          switch (M)
          {
            case 3:
              i3 = i;
              break;
            case 2:
              // do nothing
              break;
            case 1:
              i1 = i;
              break;
            default:
              assert( false);
              // should never happen
              break;
          }
        }
        else
        {
          switch (M)
          {
            case 3:
              // do nothing
              break;
            case 2: // fall through (i.e. same action if M = 1 or 2)
            case 1:
              i5 = i - 1;
              break;
            default:
              assert( false);
              // should never happen
              break;
          }
        }

        if (i5 && i1 && i2 && i3) // If i5 has been set then we should have the full set and can check conditions
        {
          i4 = i3; // Starting point for finding i4 - calculated below
          double num = 0.0, denom = 0.0;
          for (int j = i3; j <= i5; ++j)
          {
            // Calculate i4 - it's at the minimum value of Si between i3 & i5
            if (S[j] <= S[i4])
              i4 = j;
            // Calculate sums for i0 (Mariscotti eqn. 27)
            num += j * S[j];
            denom += S[j];
          }
          i0 = static_cast<int>(num / denom);

          // Check we have a correctly ordered set of points. If not, reset and continue
          if (i1 > i2 || i2 > i3 || i3 > i4 || i5 <= i4)
          {
            i5 = 0;
            continue;
          }

          // Check if conditions are fulfilled - if any are not, loop onto the next i in the spectrum
          // Mariscotti eqn. (14)
          if (std::abs(S[i4]) < 2 * F[i4])
          {
            i5 = 0;
            continue;
          }
          // Mariscotti eqn. (19)
          if (abs(i5 - i3 + 1 - n1) > tolerance)
          {
            i5 = 0;
            continue;
          }
          // Calculate n2 (Mariscotti eqn. 20)
          int n2 = abs(static_cast<int>(0.5 * (F[i0] / S[i0]) * (n1 + tolerance) + 0.5));
          const int n2b = abs(static_cast<int>(0.5 * (F[i0] / S[i0]) * (n1 - tolerance) + 0.5));
          if (n2b > n2)
            n2 = n2b;
          // Mariscotti eqn. (21)
          const int testVal = n2 ? n2 : 1;
          if (i3 - i2 - 1 > testVal)
          {
            i5 = 0;
            continue;
          }
          // Calculate n3 (Mariscotti eqn. 22)
          int n3 = abs(static_cast<int>((n1 + tolerance) * (1 - 2 * (F[i0] / S[i0])) + 0.5));
          const int n3b = abs(static_cast<int>((n1 - tolerance) * (1 - 2 * (F[i0] / S[i0])) + 0.5));
          if (n3b < n3)
            n3 = n3b;
          // Mariscotti eqn. (23)
          if (i2 - i1 + 1 < n3)
          {
            i5 = 0;
            continue;
          }

          // If we get to here then we've identified a peak
          g_log.debug() << "Spectrum=" << k << " i0=" << i0 << " X=" << m_dataWS->readX(k)[i0] << " i1="
                        << i1 << " i2=" << i2 << " i3=" << i3 << " i4=" << i4 << " i5=" << i5 << std::endl;

          // Use i0, i2 and i4 to find out i_min and i_max, i0: right, i2: left, i4: centre
          int wssize = static_cast<int>(m_dataWS->readX(k).size());

          int iwidth = i0 - i2;
          if (iwidth <= 0)
            iwidth = 1;

          int i_min = 1;
          if (i4 > 5*iwidth)
            i_min = i4 - 5*iwidth;

          int i_max = i4 + 5*iwidth;
          if (i_max >= wssize)
            i_max = wssize - 1;

          this->fitSinglePeak(m_dataWS, k, i_min, i_max, i4);

          // reset and go searching for the next peak
          i1 = 0, i2 = 0, i3 = 0, i4 = 0, i5 = 0;
        }

      } // loop through a single spectrum

      m_progress->report();

    } // loop over spectra

  }

  //----------------------------------------------------------------------------------------------
  /** Calculates the second difference of the data (Y values) in a workspace.
    *  Done according to equation (3) in Mariscotti: \f$ S_i = N_{i+1} - 2N_i + N_{i+1} \f$.
    *  In the output workspace, the 2nd difference is in Y, X is unchanged and E is zero.
    *  @param input :: The workspace to calculate the second difference of
    *  @return A workspace containing the second difference
    */
  API::MatrixWorkspace_sptr FindPeaks::calculateSecondDifference(
      const API::MatrixWorkspace_const_sptr &input)
  {
    // We need a new workspace the same size as the input ont
    MatrixWorkspace_sptr diffed = WorkspaceFactory::Instance().create(input);

    const size_t numHists = input->getNumberHistograms();
    const size_t blocksize = input->blocksize();

    // Loop over spectra
    for (size_t i = 0; i < size_t(numHists); ++i)
    {
      // Copy over the X values
      diffed->dataX(i) = input->readX(i);

      const MantidVec &Y = input->readY(i);
      MantidVec &S = diffed->dataY(i);
      // Go through each spectrum calculating the second difference at each point
      // First and last points in each spectrum left as zero (you'd never be able to find peaks that close to the edge anyway)
      for (size_t j = 1; j < blocksize - 1; ++j)
      {
        S[j] = Y[j - 1] - 2 * Y[j] + Y[j + 1];
      }
    }

    return diffed;
  }

  //----------------------------------------------------------------------------------------------
  /** Calls the SmoothData algorithm as a Child Algorithm on a workspace.
    * It is used in Mariscotti
    *  @param WS :: The workspace containing the data to be smoothed. The smoothed result will be stored in this pointer.
    *  @param w ::  The number of data points which should contribute to each smoothed point
    */
  void FindPeaks::smoothData(API::MatrixWorkspace_sptr &WS, const int &w)
  {
    g_log.information("Smoothing the input data");
    IAlgorithm_sptr smooth = createChildAlgorithm("SmoothData");
    smooth->setProperty("InputWorkspace", WS);
    // The number of points which contribute to each smoothed point
    std::vector<int> wvec;
    wvec.push_back(w);
    smooth->setProperty("NPoints", wvec);
    smooth->executeAsChildAlg();
    // Get back the result
    WS = smooth->getProperty("OutputWorkspace");
  }

  //----------------------------------------------------------------------------------------------
  /** Calculates the statistical error on the smoothed data.
    *  Uses Mariscotti equation (11), amended to use errors of input data rather than sqrt(Y).
    *  @param input ::    The input data to the algorithm
    *  @param smoothed :: The smoothed dataBackgroud type is not supported in FindPeak.cpp
    *  @param w ::        The value of w (the size of the smoothing 'window')
    *  @throw std::invalid_argument if w is greater than 19
    */
  void FindPeaks::calculateStandardDeviation(const API::MatrixWorkspace_const_sptr &input,
                                             const API::MatrixWorkspace_sptr &smoothed, const int &w)
  {
    // Guard against anyone changing the value of z, which would mean different phi values were needed (see Marriscotti p.312)
    assert( g_z == 5);
    // Have to adjust for fact that I normalise Si (unlike the paper)
    const int factor = static_cast<int>(std::pow(static_cast<double>(w), g_z));

    const double constant = sqrt(static_cast<double>(this->computePhi(w))) / factor;

    const size_t numHists = smoothed->getNumberHistograms();
    const size_t blocksize = smoothed->blocksize();
    for (size_t i = 0; i < size_t(numHists); ++i)
    {
      const MantidVec &E = input->readE(i);
      MantidVec &Fi = smoothed->dataE(i);

      for (size_t j = 0; j < blocksize; ++j)
      {
        Fi[j] = constant * E[j];
      }
    }
  }

  //----------------------------------------------------------------------------------------------
  /** Calculates the coefficient phi which goes into the calculation of the error on the smoothed data
    *  Uses Mariscotti equation (11). Pinched from the GeneralisedSecondDifference code.
    *  Can return a very big number, hence the type.
    *  @param  w The value of w (the size of the smoothing 'window')
    *  @return The value of phi(g_z,w)
    */
  long long FindPeaks::computePhi(const int& w) const
  {
    const int m = (w - 1) / 2;
    int zz = 0;
    int max_index_prev = 1;
    int n_el_prev = 3;
    std::vector<long long> previous(n_el_prev);
    previous[0] = 1;
    previous[1] = -2;
    previous[2] = 1;

    // Can't happen at present
    if (g_z == 0)
      return std::accumulate(previous.begin(), previous.end(), static_cast<long long>(0),
                             VectorHelper::SumSquares<long long>());

    std::vector<long long> next;
    // Calculate the Cij iteratively.
    do
    {
      zz++;
      int max_index = zz * m + 1;
      int n_el = 2 * max_index + 1;
      next.resize(n_el);
      std::fill(next.begin(), next.end(), 0);
      for (int i = 0; i < n_el; ++i)
      {
        int delta = -max_index + i;
        for (int l = delta - m; l <= delta + m; l++)
        {
          int index = l + max_index_prev;
          if (index >= 0 && index < n_el_prev)
            next[i] += previous[index];
        }
      }
      previous.resize(n_el);
      std::copy(next.begin(), next.end(), previous.begin());
      max_index_prev = max_index;
      n_el_prev = n_el;
    } while (zz != g_z);

    const long long retval = std::accumulate(previous.begin(), previous.end(),
                                             static_cast<long long>(0), VectorHelper::SumSquares<long long>());
    g_log.debug() << "FindPeaks::computePhi - calculated value = " << retval << "\n";
    return retval;
  }

  //----------------------------------------------------------------------------------------------
  /** Find the index of a value (or nearest) in a given sorted vector (vector of x axis)
    * @param vecX :: vector
    * @param x :: value to search
    * @return index of x in vector
    */
  int FindPeaks::getVectorIndex(const MantidVec &vecX, double x)
  {
    int index;

    if (x <= vecX.front())
    {
      // Left or equal to lower boundary
      index = 0;
    }
    else if (x >= vecX.back())
    {
      // Right or equal to upper boundary
      index = static_cast<int>(vecX.size()) - 1;
    }
    else
    {
      // within the range
      index = static_cast<int>(std::lower_bound(vecX.begin(), vecX.end(), x) - vecX.begin());

      // check lower boundary
      if (index == 0)
      {
        std::stringstream errss;
        errss << "Returned index = 0 for x = " << x << " with X[0] = " << vecX[0]
              << ". This situation is ruled out in this algorithm.";
        g_log.error(errss.str());
        throw std::runtime_error(errss.str());
      }
      else if (x < vecX[index-1] || x > vecX[index])
      {
        std::stringstream errss;
        errss << "Returned x = " << x << " is not between " << vecX[index-1] << " and "
              << vecX[index] << ", which are returned by lower_bound.";
        g_log.error(errss.str());
        throw std::runtime_error(errss.str());
      }

      // Find the index of the nearest value to return
      if (x - vecX[index-1] < vecX[index] - x)
        -- index;
    }

    return index;
  }

  //----------------------------------------------------------------------------------------------
  /** Attempts to fit a candidate peak given a center and width guess.
    * (This is not the CORE fit peak method)
    *
    *  @param input ::    The input workspace
    *  @param spectrum :: The spectrum index of the peak (is actually the WorkspaceIndex)
    *  @param center_guess :: A guess of the X-value of the center of the peak, in whatever units of the X-axis of the workspace.
    *  @param fitWidth :: A guess of the full-width-half-max of the peak, in # of bins.
    */
  void FindPeaks::fitPeakGivenFWHM(const API::MatrixWorkspace_sptr &input, const int spectrum,
                                   const double center_guess, const int fitWidth)
  {
    // The X axis you are looking at
    const MantidVec &vecX = input->readX(spectrum);
    const MantidVec &vecY = input->readY(spectrum);

    // Find i_center - the index of the center - The guess is within the X axis?
    int i_centre = this->getVectorIndex(vecX, center_guess);

    // See Mariscotti eqn. 20. Using l=1 for bg0/bg1 - correspond to p6 & p7 in paper.
    int i_min = 1;
    if (i_centre > 5 * fitWidth)
      i_min = i_centre - 5 * fitWidth;
    if (i_min < 1)
      i_min = 1;

    int i_max = i_centre + 5 * fitWidth;
    if (i_max >= static_cast<int>(vecX.size())-1)
      i_max = static_cast<int>(vecY.size())-2;

    // Check
    if (i_max - i_min <= 0)
      throw std::runtime_error("Impossible to i_min >= i_max.");

    std::stringstream outss;
    outss << "Fit peak with guessed FWHM:  starting center = " << center_guess
          << ", FWHM = " << fitWidth
          << ". Estimated peak fit window from given FWHM: " << vecX[i_min]
          << ", " << vecX[i_max];
    g_log.information(outss.str());

    fitSinglePeak(input, spectrum, i_min, i_max, i_centre);

    return;
  }

  //----------------------------------------------------------------------------------------------
  /** Attempts to fit a candidate peak with a given window of where peak resides
    *
    *  @param input    The input workspace
    *  @param spectrum The spectrum index of the peak (is actually the WorkspaceIndex)
    *  @param centre_guess ::  Channel number of peak candidate i0 - the higher side of the peak (right side)
    *  @param xmin    Minimum x value to find the peak
    *  @param xmax    Maximum x value to find the peak
    */
  void FindPeaks::fitPeakInWindow(const API::MatrixWorkspace_sptr &input, const int spectrum,
                                  const double centre_guess, const double xmin, const double xmax)
  {
    // Check
    g_log.information() << "Fit Peak with given window:  Guessed center = " << centre_guess
                        << "  x-min = " << xmin
                        << ", x-max = " << xmax << "\n";
    if (xmin >= centre_guess || xmax <= centre_guess)
    {
      g_log.error("Peak centre is on the edge of Fit window. ");
      addNonFitRecord(spectrum);
      return;
    }

    // The X axis you are looking at
    const MantidVec &vecX = input->readX(spectrum);

    // The centre index
    int i_centre = this->getVectorIndex(vecX, centre_guess);

    // The left index
    int i_min = getVectorIndex(vecX, xmin);
    if (i_min >= i_centre)
    {
      g_log.error() << "Input peak centre @ " << centre_guess << " is out side of minimum x = "
                    << xmin << ".  Input X ragne = " << vecX.front() << ", " << vecX.back() << "\n";
      addNonFitRecord(spectrum);
      return;
    }

    // The right index
    int i_max = getVectorIndex(vecX, xmax);
    if (i_max < i_centre)
    {
      g_log.error() << "Input peak centre @ " << centre_guess << " is out side of maximum x = "
            << xmax << "\n";
      addNonFitRecord(spectrum);
      return;
    }

    // finally do the actual fit
    fitSinglePeak(input, spectrum, i_min, i_max, i_centre);

    return;
  }


  //----------------------------------------------------------------------------------------------
  /** Fit a single peak
    * This is the fundametary peak fit function used by all kinds of input
    */
  void FindPeaks::fitSinglePeak(const API::MatrixWorkspace_sptr &input, const int spectrum,
                                const int i_min, const int i_max, const int i_centre)
  {
    const MantidVec& vecX = input->readX(spectrum);
    const MantidVec& vecY = input->readY(spectrum);

    //-------------------------------------------------------------------------
    // Estimate peak and background parameters for better fitting
    //-------------------------------------------------------------------------
    std::stringstream outss;
    outss << "Fit single peak in X-range " << input->readX(spectrum)[i_min] << ", "
          << input->readX(spectrum)[i_max] << ", centre at " << input->readX(spectrum)[i_centre]
          << " (index = " << i_centre << "). ";
    g_log.information(outss.str());

    // Estimate background
    std::vector<double> vecbkgdparvalue(3, 0.);
    std::vector<double> vecpeakrange(3, 0.);
    bool usefpdresult = findPeakBackground(input, spectrum, i_min, i_max, vecbkgdparvalue, vecpeakrange);
    if (!usefpdresult)
    {
      // Estimate background roughly for a failed case
      estimateBackground(vecX, vecY, i_min, i_max, vecbkgdparvalue);
    }

    for (size_t i = 0; i < vecbkgdparvalue.size(); ++i)
      if (i < m_bkgdOrder)
        m_backgroundFunction->setParameter(i, vecbkgdparvalue[i]);

    // Estimate peak parameters
    double est_height, est_fwhm;
    size_t i_obscentre;
    double est_leftfwhm, est_rightfwhm;
    std::string errmsg = estimatePeakParameters(vecX, vecY, i_min, i_max, vecbkgdparvalue, i_obscentre, est_height,
                                                est_fwhm, est_leftfwhm, est_rightfwhm);
    if (errmsg.size() > 0)
    {
      // Unable to estimate peak
      i_obscentre = i_centre;
      est_fwhm = 1.;
      est_height = 1.;
      g_log.error(errmsg);
    }

    // Set peak parameters to
    if (m_useObsCentre)
      m_peakFunction->setCentre(vecX[i_obscentre]);
    else
      m_peakFunction->setCentre(vecX[i_centre]);
    m_peakFunction->setHeight(est_height);
    m_peakFunction->setFwhm(est_fwhm);

    if (!usefpdresult)
    {
      // Estimate peak range based on estimated linear background and peak parameter estimated from observation
      if (!m_useObsCentre) i_obscentre = i_centre;
      estimatePeakRange(vecX, i_obscentre, i_min, i_max, est_leftfwhm, est_rightfwhm, vecpeakrange);
    }

    //-------------------------------------------------------------------------
    // Fit Peak
    //-------------------------------------------------------------------------
    std::vector<double> fitwindow(2);
    fitwindow[0] = vecX[i_min];
    fitwindow[1] = vecX[i_max];

    double costfuncvalue = callFitPeak(input, spectrum, m_peakFunction, m_backgroundFunction, fitwindow,
                                       vecpeakrange, m_minGuessedPeakWidth, m_maxGuessedPeakWidth,
                                       m_stepGuessedPeakWidth);

    bool fitsuccess = false;
    if (costfuncvalue < DBL_MAX && costfuncvalue >= 0. && m_peakFunction->height() > m_minHeight)
      fitsuccess = true;

    //-------------------------------------------------------------------------
    // Process Fit result
    //-------------------------------------------------------------------------
    // Update output
    if (fitsuccess)
      addInfoRow(spectrum, m_peakFunction, m_backgroundFunction, m_rawPeaksTable, costfuncvalue);
    else
      addNonFitRecord(spectrum);

    return;
  }


  //----------------------------------------------------------------------------------------------
  /** Find peak background given a certain range by
    * calling algorithm "FindPeakBackground"
    */
  bool FindPeaks::findPeakBackground(const MatrixWorkspace_sptr& input, int spectrum, size_t i_min, size_t i_max,
                                     std::vector<double>& vecBkgdParamValues, std::vector<double>& vecpeakrange)
  {
    const MantidVec& vecX = input->readX(spectrum);

    // Call FindPeakBackground
    IAlgorithm_sptr estimate = createChildAlgorithm("FindPeakBackground");
    estimate->setProperty("InputWorkspace", input);
    estimate->setProperty("WorkspaceIndex", spectrum);
    //estimate->setProperty("SigmaConstant", 1.0);
    std::vector<double> fwvec;
    fwvec.push_back(vecX[i_min]);
    fwvec.push_back(vecX[i_max]);
    estimate->setProperty("BackgroundType", m_backgroundType);
    estimate->setProperty("FitWindow", fwvec);
    estimate->executeAsChildAlg();
    // Get back the result
    Mantid::API::ITableWorkspace_sptr peaklisttablews = estimate->getProperty("OutputWorkspace");

    // Determine whether to use FindPeakBackground's result.
    bool usefitresult = false;
    if (peaklisttablews->columnCount() < 7)
      throw std::runtime_error("No 7th column for use FindPeakBackground result or not. ");

    if (peaklisttablews->rowCount() > 0)
    {
      int useit = peaklisttablews->Int(0, 6);
      if (useit > 0)
        usefitresult = true;
    }

    // Local check whether FindPeakBackground gives a reasonable value
    vecpeakrange.resize(2);

    if (usefitresult)
    {
      // Use FitPeakBackgroud's reuslt
      size_t i_peakmin, i_peakmax;
      i_peakmin = peaklisttablews->Int(0,1);
      i_peakmax = peaklisttablews->Int(0,2);

      g_log.information() << "FindPeakBackground successful. " << "iMin = " << i_min << ", iPeakMin = "
                          << i_peakmin << ", iPeakMax = " << i_peakmax << ", iMax = " << i_max << "\n";

      if (i_peakmin < i_peakmax && i_peakmin > i_min+2 && i_peakmax < i_max-2)
      {
        // FIXME - It is assumed that there are 3 background parameters set to FindPeaksBackground
        double bg0, bg1, bg2;
        bg0 = peaklisttablews->Double(0,3);
        bg1 = peaklisttablews->Double(0,4);
        bg2 = peaklisttablews->Double(0,5);

        // Set output
        vecBkgdParamValues.resize(3, 0.);
        vecBkgdParamValues[0] = bg0;
        vecBkgdParamValues[1] = bg1;
        vecBkgdParamValues[2] = bg2;

        g_log.information() << "Backgroun parameters (from FindPeakBackground) A0, A1, A2 = "
                            << bg0 << ", " << bg1 << ", " << bg2 << "\n";

        vecpeakrange[0] = vecX[i_peakmin];
        vecpeakrange[1] = vecX[i_peakmax];
      }
      else
      {
        // Do manual estimation again
        usefitresult = false;
        g_log.debug("FindPeakBackground result is ignored due to wrong in peak range. ");
      }
    }

    std::stringstream outx;
    outx << "FindPeakBackground Result: Given window (" << vecX[i_min] << ", " << vecX[i_max]
         << ");  Determine peak range: (" << vecpeakrange[0] << ", " << vecpeakrange[1]
         << "). ";
    g_log.information(outx.str());

    return usefitresult;
  }



  //----------------------------------------------------------------------------------------------
  /** Estimate peak parameters
    * Assumption: pure peak workspace with background removed (but it might not be true...)
    * @param vecX :: vector of X-axis
    * @param vecY :: vector of Y-axis
    * @param i_min :: start
    * @param i_max :: end
    * @param vecbkgdparvalues :: vector of background parameters (a0, a1, a2)
    * @param iobscentre :: (output) bin index of estimated peak centre (maximum position)
    * @param height :: (output) estimated maximum
    * @param fwhm :: (output) estimated fwhm
    * @param leftfwhm :: (output) left side fhwm
    * @param rightfwhm :: (output) right side fwhm
    * @return error mesage
    */
  std::string FindPeaks::estimatePeakParameters(const MantidVec& vecX, const MantidVec& vecY,
                                                size_t i_min, size_t i_max, const std::vector<double>& vecbkgdparvalues,
                                                size_t& iobscentre, double& height, double& fwhm, double& leftfwhm,
                                                double& rightfwhm)
  {
    // Search for maximum considering background
    double bg0 = vecbkgdparvalues[0];
    double bg1 = 0;
    double bg2 = 0;
    if (vecbkgdparvalues.size() >= 2)
    {
      bg1 = vecbkgdparvalues[1];
      if (vecbkgdparvalues.size() >= 3) bg2 = vecbkgdparvalues[2];
    }

    // Starting value
    iobscentre = i_min;
    double tmpx = vecX[i_min];
    height = vecY[i_min] - (bg0 + bg1*tmpx + bg2*tmpx*tmpx);
    double lowest = height;

    // Searching
    for (size_t i = i_min+1; i <= i_max; ++i)
    {
      double tmpx = vecX[i];
      double tmpheight = vecY[i] - (bg0 + bg1*tmpx + bg2*tmpx*tmpx);

      if (tmpheight > height)
      {
        iobscentre = i;
        height = tmpheight;
      }
      else if (tmpheight < lowest)
      {
        lowest = tmpheight;
      }
    }

    // Summarize on peak centre
    double obscentre = vecX[iobscentre];
    double drop = height - lowest;
    if (drop == 0)
    {
      // Flat spectrum.  No peak parameter can be estimated.
      // FIXME - should have a second notice such that there will be no more fitting.
      return "Flat spectrum";
    }
    else if (height <= m_minHeight)
    {
      // The peak is not high enough!
      // FIXME - should have a second notice such that there will be no more fitting.
      return "Fluctuation is less than minimum allowed value.";
    }

    // If maximum point is on the edge 2 points, return false.  One side of peak must have at least 3 points
    if (iobscentre <= i_min+1 || iobscentre >= i_max-1)
    {
      std::stringstream dbss;
      dbss << "Maximum value on edge. Fit window is between " << vecX[i_min] << " and " << vecX[i_max]
           << ". Maximum value " <<  vecX[iobscentre] << " is located on (" << iobscentre << ").";
      return dbss.str();
    }

    // Search for half-maximum: no need to very precise

    // Slope at the left side of peak.
    leftfwhm = -1.;
    for (int i = static_cast<int>(iobscentre)-1; i >= 0; --i)
    {
      double xleft = vecX[i];
      double yleft = vecY[i] - (bg0 + bg1*xleft + bg2*xleft*xleft);
      if (yleft <= 0.5*height)
      {
        // Ideal case
        // FIXME - Need a linear interpolation on it!
        leftfwhm = obscentre - 0.5*(vecX[i] + vecX[i+1]);
        break;
      }
    }

    // Slope at the right side of peak
    rightfwhm = -1.;
    for (size_t i = iobscentre+1; i <= i_max; ++i)
    {
      double xright = vecX[i];
      double yright = vecY[i] - (bg0 + bg1*xright + bg2*xright*xright);
      if (yright <= 0.5*height)
      {
        rightfwhm = 0.5*(vecX[i] + vecX[i-1]) - obscentre;
        break;
      }
    }

    if (leftfwhm <= 0 || rightfwhm <= 0)
    {
      std::stringstream errmsg;
      errmsg << "Estimate peak parameters error (FWHM cannot be zero): Input data size = " << vecX.size()
             << ", Xmin = " << vecX[i_min] << "(" << i_min << "), Xmax = " << vecX[i_max] << "(" << i_max << "); "
             << "Estimated peak centre @ " << vecX[iobscentre] << "(" << iobscentre << ") with height = " << height
             << "; Lowest Y value = " << lowest
             << "; Output error: .  leftfwhm = " << leftfwhm << ", right fwhm = " << rightfwhm << ".";
      return errmsg.str();
    }

    fwhm = leftfwhm + rightfwhm;
    if (fwhm < 1.e-200) // very narrow peak
    {
      std::stringstream errmsg;
      errmsg << "Estimate peak parameters error (FWHM cannot be zero): Input data size = " << vecX.size()
             << ", Xmin = " << vecX[i_min] << "(" << i_min << "), Xmax = " << vecX[i_max] << "(" << i_max << "); "
             << "Estimated peak centre @ " << vecX[iobscentre] << "(" << iobscentre << ") with height = " << height
             << "; Lowest Y value = " << lowest
             << "; Output error: .  fwhm = " << fwhm << ".";
      return errmsg.str();
    }

    g_log.information() << "Estimated peak parameters: Centre = " << obscentre << ", Height = "
                        << height << ", FWHM = " << fwhm << " = " << leftfwhm << " + "
                        << rightfwhm << ".\n";

    return std::string();
  }


  //----------------------------------------------------------------------------------------------
  /** Estimate background parameter values and peak range
    * The background to estimate is a linear background.  Assuming the first and last data points
    * cannot be a major part of the peak unless the fit window is too small.
    * @param X :: vec for X
    * @param Y :: vec for Y
    * @param i_min :: index of minimum in X to estimate background
    * @param i_max :: index of maximum in X to estimate background
    * @param vecbkgdparvalues :: vector of double for a0, a1 and a2 of background
    */
  void FindPeaks::estimateBackground(const MantidVec& X, const MantidVec& Y, const size_t i_min, const size_t i_max,
                                     std::vector<double>& vecbkgdparvalues)
  {
    // Validate input
    if (i_min >= i_max)
      throw std::runtime_error("i_min cannot larger or equal to i_max");
    if (vecbkgdparvalues.size() < 3)
      vecbkgdparvalues.resize(3, 0.);

    // FIXME - THIS IS A MAGIC NUMBER
    const size_t MAGICNUMBER = 12;
    size_t numavg;
    if (i_max - i_min > MAGICNUMBER)
      numavg = 3;
    else
      numavg = 1;

    // Get (x0, y0) and (xf, yf)
    double x0, y0, xf, yf;

    x0 = 0.0;
    y0 = 0.0;
    xf = 0.0;
    yf = 0.0;
    for (size_t i = 0; i < numavg; ++i)
    {
      x0 += X[i_min+i];
      y0 += Y[i_min+i];

      xf += X[i_max-i];
      yf += Y[i_max-i];
    }
    x0 = x0 / static_cast<double>(numavg);
    y0 = y0 / static_cast<double>(numavg);
    xf = xf / static_cast<double>(numavg);
    yf = yf / static_cast<double>(numavg);

    // Esitmate
    vecbkgdparvalues[2] = 0.;
    if (m_bkgdOrder >= 1)
    {
      // linear background
      vecbkgdparvalues[1] = (y0-yf)/(x0-xf);
      vecbkgdparvalues[0] = (xf*y0-x0*yf)/(xf-x0);
    }
    else
    {
      // flat background
      vecbkgdparvalues[1] = 0.;
      vecbkgdparvalues[0] = 0.5*(y0 + yf);
    }

    return;
  }

  //----------------------------------------------------------------------------------------------
  /** Estimate peak range according to observed peak parameters and (linear) background
    */
  void FindPeaks::estimatePeakRange(const MantidVec& vecX,  size_t i_centre, size_t i_min, size_t i_max,
                                    const double& leftfwhm, const double& rightfwhm,
                                    std::vector<double>& vecpeakrange)
  {
    // Check
    if (vecpeakrange.size() < 2)
      vecpeakrange.resize(2, 0.);

    if (i_centre < i_min || i_centre > i_max)
      throw std::runtime_error("Estimate peak range input centre is out of fit window. ");

    // Search peak left by using 6 * half of FWHM
    double peakleftbound = vecX[i_centre] - 6.*leftfwhm;
    double peakrightbound = vecX[i_centre] + 6.*rightfwhm;

    // Deal with case the peak boundary is too close to fit window
    size_t ipeakleft = static_cast<size_t>(getVectorIndex(vecX, peakleftbound));
    if (ipeakleft <= i_min)
    {
      size_t numbkgdpts = (i_centre - i_min)/6;
      // FIXME - 3 is a magic number
      if (numbkgdpts < 3) numbkgdpts = 3;
      ipeakleft = i_min + numbkgdpts;
      if (ipeakleft >= i_centre) ipeakleft = i_min + 1;

      peakleftbound = vecX[ipeakleft];
    }

    size_t ipeakright = static_cast<size_t>(getVectorIndex(vecX, peakrightbound));
    if (ipeakright >= i_max)
    {
      size_t numbkgdpts = (i_max - i_centre)/6;
      // FIXME - 3 is a magic number
      if (numbkgdpts < 3) numbkgdpts = 3;
      ipeakright = i_max - numbkgdpts;
      if (ipeakright <= i_centre) ipeakright = i_max - 1;

      peakrightbound = vecX[ipeakright];
    }

    // Set result to output vector
    vecpeakrange[0] = peakleftbound;
    vecpeakrange[1] = peakrightbound;

    return;
  }

  //----------------------------------------------------------------------------------------------
  /** Add a row to the output table workspace.
    * @param spectrum :: spectrum number
    * @param peakfunction :: peak function
    * @param bkgdfunction :: background function
    * @param isoutputraw :: flag to output raw function parameters
    * @param mincost Chi2 value for this set of parameters
    * @param mincost :: minimum/best cost function value
    */
  void FindPeaks::addInfoRow(const size_t spectrum, const API::IPeakFunction_const_sptr& peakfunction,
                             const API::IBackgroundFunction_sptr& bkgdfunction,
                             const bool isoutputraw, const double mincost)
  {
    // Check input validity
    if (mincost < 0. || mincost >= DBL_MAX-1.0E-10)
      throw std::runtime_error("Minimum cost indicates that fit fails.  This method should not be called "
                               "under this circumstance. ");

    // Add fitted parameters to output table workspace
    API::TableRow t = m_outPeakTableWS->appendRow();

    // spectrum
    t << static_cast<int>(spectrum);

    // peak and background function parameters
    if (isoutputraw)
    {
      // Output of raw peak parameters
      size_t nparams = peakfunction->nParams();
      size_t nparamsb = bkgdfunction->nParams();

      size_t numcols = m_outPeakTableWS->columnCount();
      if (nparams + nparamsb + 2 != numcols)
      {
        throw std::runtime_error("Error 1307 number of columns do not matches");
      }

      for (size_t i = 0; i < nparams; ++i)
      {
        t << peakfunction->getParameter(i);
      }
      for (size_t i = 0; i < nparamsb; ++i)
      {
        t << bkgdfunction->getParameter(i);
      }
    }
    else
    {
      // Output of effective peak parameters
      // Set up parameters to peak function and get effective value
      double peakcentre = peakfunction->centre();
      double fwhm = peakfunction->fwhm();
      double height = peakfunction->height();

      t << peakcentre << fwhm << height;

      // Set up parameters to background function

      // FIXME - Use Polynomial for all 3 background types.
      double a0 = bkgdfunction->getParameter("A0");
      double a1 = 0.;
      if (bkgdfunction->name() != "FlatBackground")
        a1 = bkgdfunction->getParameter("A1");
      double a2 = 0;
      if (bkgdfunction->name() != "LinearBackground" && bkgdfunction->name() != "FlatBackground")
        a2 = bkgdfunction->getParameter("A2");

      t << a0 << a1 << a2;
    }

    // Minimum cost function value
    t << mincost;

    return;
  }

  //----------------------------------------------------------------------------------------------
  /** Add the fit record (failure) to output workspace
    * @param spectrum :: spectrum where the peak is
    */
  void FindPeaks::addNonFitRecord(const size_t spectrum)
  {
    // Add a new row
    API::TableRow t = m_outPeakTableWS->appendRow();

    // 1st column
    t << static_cast<int>(spectrum);

    // Parameters
    for (std::size_t i = 0; i < m_numTableParams; i++)
      t << 0.;

    // HUGE chi-square
    t << DBL_MAX;

    return;
  }

  //----------------------------------------------------------------------------------------------
  /** Create functions and related variables
    */
  void FindPeaks::createFunctions()
  {
    // Setup the background
    // FIXME (No In This Ticket)  Need to have a uniformed routine to name background function
    std::string backgroundposix("");
    if (m_backgroundType.compare("Quadratic"))
    {
      // FlatBackground, LinearBackground, Quadratic
      backgroundposix = "Background";
    }
    m_backgroundFunction = boost::dynamic_pointer_cast<IBackgroundFunction>(API::FunctionFactory::Instance().createFunction(
          m_backgroundType + backgroundposix));
    g_log.information() << "Background function (" << m_backgroundFunction->name() << ") has been created. " << "\n";

    m_bkgdParameterNames = m_backgroundFunction->getParameterNames();
    // FIXME - Need to add method nOrder to background function;
    m_bkgdOrder = m_backgroundFunction->nParams()-1;

    // Set up peak function
    m_peakFunction = boost::dynamic_pointer_cast<IPeakFunction>(
          API::FunctionFactory::Instance().createFunction(m_peakFuncType));
    m_peakParameterNames = m_peakFunction->getParameterNames();

    return;
  }

  //----------------------------------------------------------------------------------------------
  /** Fit a single peak function with background by calling algorithm callFitPeak
    */
  double FindPeaks::callFitPeak(const MatrixWorkspace_sptr& dataws, int wsindex,
                                const API::IPeakFunction_sptr peakfunction,
                                const API::IBackgroundFunction_sptr backgroundfunction,
                                const std::vector<double>& vec_fitwindow,
                                const std::vector<double>& vec_peakrange, int minGuessFWHM, int maxGuessFWHM,
                                int guessedFWHMStep)
  {
    std::stringstream dbss;
    dbss << "[Call FitPeak] Fit 1 peak at X = " << peakfunction->centre()
         << " of spectrum " << wsindex;
    g_log.information(dbss.str());

    double userFWHM = m_peakFunction->fwhm();
    bool fitwithsteppedfwhm = (guessedFWHMStep > 0);

    FitOneSinglePeak fitpeak;
    fitpeak.setWorskpace(dataws, wsindex);
    fitpeak.setFitWindow(vec_fitwindow[0], vec_fitwindow[1]);
    fitpeak.setFittingMethod(m_minimizer, m_costFunction);
    fitpeak.setFunctions(peakfunction, backgroundfunction);
    fitpeak.setupGuessedFWHM(userFWHM, minGuessFWHM, maxGuessFWHM, guessedFWHMStep, fitwithsteppedfwhm);
    fitpeak.setPeakRange(vec_peakrange[0], vec_peakrange[1]);

    if (m_highBackground)
      fitpeak.highBkgdFit();
    else
      fitpeak.simpleFit();

    double costfuncvalue = fitpeak.getFitCostFunctionValue();
    std::string dbinfo = fitpeak.getDebugMessage();
    g_log.information(dbinfo);

    return costfuncvalue;
  }

  //----------------------------------------------------------------------------------------------
  /** Get the peak parameter values from m_peakFunction and output to a list in the same
    * order of m_peakParameterNames
    */
  std::vector<double> FindPeaks::getStartingPeakValues()
  {
    size_t numpeakpars = m_peakFunction->nParams();
    std::vector<double> vec_value(numpeakpars);
    for (size_t i = 0; i < numpeakpars; ++i)
    {
      double parvalue = m_peakFunction->getParameter(i);
      vec_value[i] = parvalue;
    }

    return vec_value;
  }

} // namespace Algorithms
} // namespace Mantid


// 0.5044, 0.5191, 0.535, 0.5526, 0.5936, 0.6178, 0.6453, 0.6768, 0.7134, 0.7566, 0.8089, 0.8737, 0.9571, 1.0701, 1.2356, 1.5133, 2.1401<|MERGE_RESOLUTION|>--- conflicted
+++ resolved
@@ -18,8 +18,8 @@
 
 If FitWindows is defined, starting peak centres are NOT user's input, but found by highest value within peak window. (Is this correct???)
 
-<<<<<<< HEAD
- If FitWindows is defined, starting peak centres are NOT user's input, but found by highest value within peak window. (Is this correct???)
+==== References ====
+# M.A.Mariscotti, ''A method for automatic identification of peaks in the presence of background and its application to spectrum analysis'', NIM '''50''' (1967) 309.
 
  ==== Estimation of peak's background and range ====
  If FindPeaksBackground fails, then it is necessary to estimate a rough peak range and background according to
@@ -37,10 +37,6 @@
 
  ==== References ====
  # M.A.Mariscotti, ''A method for automatic identification of peaks in the presence of background and its application to spectrum analysis'', NIM '''50''' (1967) 309.
-=======
-==== References ====
-# M.A.Mariscotti, ''A method for automatic identification of peaks in the presence of background and its application to spectrum analysis'', NIM '''50''' (1967) 309.
->>>>>>> ed1fa416
 
  *WIKI*/
 //----------------------------------------------------------------------
