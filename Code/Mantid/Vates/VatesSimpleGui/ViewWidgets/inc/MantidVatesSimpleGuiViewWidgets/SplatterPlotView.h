#ifndef SPLATTERPLOTVIEW_H_
#define SPLATTERPLOTVIEW_H_

#include "ui_SplatterPlotView.h"
#include "MantidVatesSimpleGuiViewWidgets/ViewBase.h"
#include "MantidVatesSimpleGuiViewWidgets/WidgetDllOption.h"
#include "MantidVatesSimpleGuiViewWidgets/CameraManager.h"
#include "MantidVatesSimpleGuiViewWidgets/PeaksTableControllerVsi.h"
#include <boost/shared_ptr.hpp>

#include <string>
#include <QList>
#include <QPointer>

class QWidget;
class QAction;

class pqPipelineRepresentation;
class pqPipelineSource;
class pqRenderView;

namespace Mantid
{
namespace Vates
{
namespace SimpleGui
{
/**
 *
 This class creates a scatter plot using the SplatterPlot ParaView plugin. The
 view will allow thresholding of the data and the ability to overlay peaks workspaces.

 @author Michael Reuter
 @date 10/10/2011

 Copyright &copy; 2011 ISIS Rutherford Appleton Laboratory, NScD Oak Ridge National Laboratory & European Spallation Source

 This file is part of Mantid.

 Mantid is free software; you can redistribute it and/or modify
 it under the terms of the GNU General Public License as published by
 the Free Software Foundation; either version 3 of the License, or
 (at your option) any later version.

 Mantid is distributed in the hope that it will be useful,
 but WITHOUT ANY WARRANTY; without even the implied warranty of
 MERCHANTABILITY or FITNESS FOR A PARTICULAR PURPOSE.  See the
 GNU General Public License for more details.

 You should have received a copy of the GNU General Public License
 along with this program.  If not, see <http://www.gnu.org/licenses/>.

 File change history is stored at: <https://github.com/mantidproject/mantid>
 Code Documentation is available at: <http://doxygen.mantidproject.org>
 */
class EXPORT_OPT_MANTIDVATES_SIMPLEGUI_VIEWWIDGETS SplatterPlotView : public ViewBase
{
  Q_OBJECT

public:
  /**
   * Default constructor.
   * @param parent the parent widget for the threeslice view
   */
  explicit SplatterPlotView(QWidget *parent = 0);
  /// Default destructor
  virtual ~SplatterPlotView();

  /// @see ViewBase::checkView
  void checkView(ModeControlWidget::Views initialView);
  /**
   * ViewBase::destroyView
   */
  void destroyView();
  /**
   * ViewBase::getView
   */
  pqRenderView* getView();
  /**
   * ViewBase::render
   */
  void render();
  /**
   * ViewBase::renderAll
   */
  void renderAll();
  /// ViewBase::resetCamera()
  void resetCamera();
  /**
   * ViewBase::resetDisplay()
   */
  void resetDisplay();
  /**
   * Destroy all sources in the view. 
   */
  virtual void destroyAllSourcesInView();

signals:
  /// Reset to the Standard View
  void resetToStandardView();
  /// Change the state of the orthographic projection mode
  void toggleOrthographicProjection(bool state);

public slots:
  /// Check the coordinates for the peaks overlay if necessary
  void checkPeaksCoordinates();
<<<<<<< HEAD
  /// Remove the visible peaks table.
  void onRemovePeaksTable();
  /// Show all peaks in table.
  void onShowAllPeaksTable();
=======
  /// Listen to destruction of peak sources
  void onPeakSourceDestroyed();
>>>>>>> ab5bda8a

protected slots:
  /// Check state of toggle button with respect to peak coordinates.
  void onOverridePeakCoordToggled(bool state);
  /// Check state of toggle button for pick mode
  void onPickModeToggled(bool state);
  /**
   * Create and apply a threshold filter to the data.
   */
  void onThresholdButtonClicked();
  /// On peaks source destroyed
  void onPeakSourceDestroyed(QObject*);
  /// On peaks filter destroyed
  void onPeaksFilterDestroyed();

private:
  Q_DISABLE_COPY(SplatterPlotView)

  /// Check the source for the right dimensions
  bool checkForBadDimensions(pqPipelineSource *src);
  /// Destroy all peak sources.
  void destroyPeakSources();
  /// Filter events for pick mode.
  bool eventFilter(QObject *obj, QEvent *ev);
  /// Read the coordinates and send to service.
  void readAndSendCoordinates();
  /// Setup the buttons for the visible peaks
  void setupVisiblePeaksButtons();
  /// Create the peaks filter
  void createPeaksFilter();
  /// Set the state of the peak button
  void setPeakButton(bool state);
  /// Set the frame for the peaks
  void setPeakSourceFrame(pqPipelineSource* source);
  /// Check if a peaks workspace is already part of the recorded peaks sources.
  bool checkIfPeaksWorkspaceIsAlreadyBeingTracked(pqPipelineSource* source);
  /// Update the peaks filter
  void updatePeaksFilter(pqPipelineSource* filter);
  /// Destroy splatter plot specific sources and filters
  void destroyFiltersForSplatterPlotView();

  bool noOverlay; ///< Flag to respond to overlay situation correctly
  QList<QPointer<pqPipelineSource> > peaksSource; ///< A list of peaks sources
  QPointer<pqPipelineSource> probeSource; ///< The VTK probe filter
  QPointer<pqPipelineRepresentation> splatRepr; ///< The splatter plot representation
  QPointer<pqPipelineSource> splatSource; ///< The splatter plot source
  QPointer<pqPipelineSource> threshSource; ///< The thresholding filter source
  QPointer<pqPipelineSource> m_peaksFilter; ///< The peaks filter
  Ui::SplatterPlotView ui; ///< The splatter plot view'a UI form
  QPointer<pqRenderView> view; ///< The main view area
  boost::shared_ptr<CameraManager> m_cameraManager; ///< The camera manager
  PeaksTableControllerVsi* m_peaksTableController; ///< The peaks table controller
  QAction* m_allPeaksAction;///<The action for showing all peaks in the table.
  QAction* m_removePeaksAction; ///<The action for removing the peaks table.
  std::string m_peaksWorkspaceNameDelimiter;///<Delimiter for peaks workspace strings.
};

} // SimpleGui
} // Vates
} // Mantid

#endif // SPLATTERPLOTVIEW_H_<|MERGE_RESOLUTION|>--- conflicted
+++ resolved
@@ -104,15 +104,10 @@
 public slots:
   /// Check the coordinates for the peaks overlay if necessary
   void checkPeaksCoordinates();
-<<<<<<< HEAD
   /// Remove the visible peaks table.
   void onRemovePeaksTable();
   /// Show all peaks in table.
   void onShowAllPeaksTable();
-=======
-  /// Listen to destruction of peak sources
-  void onPeakSourceDestroyed();
->>>>>>> ab5bda8a
 
 protected slots:
   /// Check state of toggle button with respect to peak coordinates.
@@ -123,10 +118,10 @@
    * Create and apply a threshold filter to the data.
    */
   void onThresholdButtonClicked();
-  /// On peaks source destroyed
-  void onPeakSourceDestroyed(QObject*);
   /// On peaks filter destroyed
   void onPeaksFilterDestroyed();
+  /// On peaks source destroyed
+  void onPeakSourceDestroyed();
 
 private:
   Q_DISABLE_COPY(SplatterPlotView)
