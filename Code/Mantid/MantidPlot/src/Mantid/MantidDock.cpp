#include "MantidDock.h"
#include "MantidUI.h"
#include "MantidMatrix.h"
#include "../ApplicationWindow.h"
#include "../pixmaps.h"
#include "MantidWSIndexDialog.h"
#include "FlowLayout.h"
#include "WorkspaceIcons.h"

#include <MantidAPI/AlgorithmFactory.h>
#include <MantidAPI/FileProperty.h>
#include <MantidAPI/WorkspaceGroup.h>
#include <MantidGeometry/MDGeometry/IMDDimension.h>
#include <MantidGeometry/Crystal/OrientedLattice.h>
#include <MantidQtMantidWidgets/LineEditWithClear.h>
#include <MantidQtAPI/InterfaceManager.h>
#include <MantidQtAPI/Message.h>

#include <boost/assign/list_of.hpp>

#include <Poco/Path.h>

#include <algorithm>
#include <sstream>

using namespace Mantid::API;
using namespace Mantid::Kernel;
using namespace Mantid::Geometry;

namespace
{
  /// static logger for dock widget
  Mantid::Kernel::Logger docklog("MantidDockWidget");
  Mantid::Kernel::Logger treelog("MantidTreeWidget");

  WorkspaceIcons WORKSPACE_ICONS = WorkspaceIcons();
}

MantidDockWidget::MantidDockWidget(MantidUI *mui, ApplicationWindow *parent) :
  QDockWidget(tr("Workspaces"),parent), m_mantidUI(mui), m_updateCount( 0 ),
  m_treeUpdating(false), m_ads(Mantid::API::AnalysisDataService::Instance())
{
  setObjectName("exploreMantid"); // this is needed for QMainWindow::restoreState()
  setMinimumHeight(150);
  setMinimumWidth(200);
  parent->addDockWidget( Qt::RightDockWidgetArea, this );

  QFrame *f = new QFrame(this);
  setWidget(f);

  m_tree = new MantidTreeWidget(this,m_mantidUI);
  m_tree->setHeaderLabel("Workspaces");

  FlowLayout * buttonLayout = new FlowLayout();
  m_loadButton = new QPushButton("Load");
  m_saveButton = new QPushButton("Save");
  m_deleteButton = new QPushButton("Delete");
  m_groupButton= new QPushButton("Group");
  m_sortButton= new QPushButton("Sort");

  if(m_groupButton)
    m_groupButton->setEnabled(false);
  m_deleteButton->setEnabled(false);
  m_saveButton->setEnabled(false);

  buttonLayout->addWidget(m_loadButton);
  buttonLayout->addWidget(m_deleteButton);
  buttonLayout->addWidget(m_groupButton);
  buttonLayout->addWidget(m_sortButton);
<<<<<<< HEAD
  buttonLayout->addWidget(m_saveButton);

  //
=======

  m_workspaceFilter = new MantidQt::MantidWidgets::LineEditWithClear();
  m_workspaceFilter->setPlaceholderText("Filter Workspaces");  
  m_workspaceFilter->setToolTip("Type here to filter the workspaces");  

  connect(m_workspaceFilter, SIGNAL(textChanged(const QString&)), this, SLOT(filterWorkspaceTree(const QString&)));

>>>>>>> f99c1c96
  QVBoxLayout * layout = new QVBoxLayout();
  f->setLayout(layout); 
  layout->setSpacing(0);
  layout->setMargin(0);
  layout->addLayout(buttonLayout);
  layout->addWidget(m_workspaceFilter);
  layout->addWidget(m_tree);


  m_loadMenu = new QMenu(this);

  QAction* loadFileAction = new QAction("File",this);
  QAction *liveDataAction = new QAction("Live Data",this);
  m_loadMapper = new QSignalMapper(this);
  m_loadMapper->setMapping(liveDataAction,"StartLiveData");
  m_loadMapper->setMapping(loadFileAction,"Load");
  connect(liveDataAction,SIGNAL(activated()), m_loadMapper, SLOT(map()));
  connect(loadFileAction,SIGNAL(activated()),m_loadMapper,SLOT(map()));
  connect(m_loadMapper, SIGNAL(mapped(const QString &)), m_mantidUI, SLOT(showAlgorithmDialog(const QString&)));
  m_loadMenu->addAction(loadFileAction);
  m_loadMenu->addAction(liveDataAction);
  m_loadButton->setMenu(m_loadMenu);

  // Dialog box used for user to specify folder to save multiple workspaces into
  m_saveFolderDialog = new QFileDialog;
  m_saveFolderDialog->setFileMode(QFileDialog::DirectoryOnly);
  m_saveFolderDialog->setOption(QFileDialog::ShowDirsOnly);

  // SET UP SORT
  createSortMenuActions();
  createWorkspaceMenuActions();

  connect(m_saveButton,SIGNAL(clicked()),this,SLOT(saveWorkspaces()));
  connect(m_deleteButton,SIGNAL(clicked()),this,SLOT(deleteWorkspaces()));
  connect(m_tree,SIGNAL(itemClicked(QTreeWidgetItem*, int)),this,SLOT(clickedWorkspace(QTreeWidgetItem*, int)));
  connect(m_tree,SIGNAL(itemSelectionChanged()),this,SLOT(workspaceSelected()));
  connect(m_groupButton,SIGNAL(clicked()),this,SLOT(groupingButtonClick()));

  m_tree->setContextMenuPolicy(Qt::CustomContextMenu);
  connect(m_tree, SIGNAL(customContextMenuRequested(const QPoint &)), this, SLOT(popupMenu(const QPoint &)));

  // call this slot directly after the signal is received. just increment the update counter
  connect(m_mantidUI, SIGNAL(workspace_renamed(QString,QString)), this, SLOT(recordWorkspaceRename(QString,QString)),Qt::DirectConnection);
  // call this slot directly after the signal is received. just increment the update counter
  connect(m_mantidUI, SIGNAL(ADS_updated()), this, SLOT(incrementUpdateCount()), Qt::DirectConnection);
  // this slot is called when the GUI thread is free. decrement the counter. do nothing until the counter == 0
  connect(m_mantidUI, SIGNAL(ADS_updated()), this, SLOT(updateTree()), Qt::QueuedConnection);

  connect(m_mantidUI, SIGNAL(workspaces_cleared()), m_tree, SLOT(clear()),Qt::QueuedConnection);
  connect(m_tree,SIGNAL(itemSelectionChanged()),this,SLOT(treeSelectionChanged()));
  connect(m_tree, SIGNAL(itemExpanded(QTreeWidgetItem*)), this, SLOT(populateChildData(QTreeWidgetItem*)));
  m_tree->setDragEnabled(true);
}

MantidDockWidget::~MantidDockWidget()
{
}

/** Returns the name of the selected workspace
*  (the first one if more than one is selected)
*/
QString MantidDockWidget::getSelectedWorkspaceName() const
{
  QList<QTreeWidgetItem*> items = m_tree->selectedItems();
  QString str("");
  if( !items.empty() )
  {
    QTreeWidgetItem *item = items[0];
    if (item) str = item->text(0);
  }
  return str;
}

/// Returns a pointer to the selected workspace (the first if multiple workspaces selected)
Mantid::API::Workspace_sptr MantidDockWidget::getSelectedWorkspace() const
{
  QString workspaceName = getSelectedWorkspaceName();
  if (m_ads.doesExist(workspaceName.toStdString()))
  {
    return m_ads.retrieve(workspaceName.toStdString());
  }
  else
  {
    return Mantid::API::Workspace_sptr();
  }
}

/**
* Create the action items associated with the dock
*/
void MantidDockWidget::createWorkspaceMenuActions()
{
  m_showData = new QAction(tr("Show Data"),this);
  connect(m_showData,SIGNAL(triggered()),m_mantidUI,SLOT(importWorkspace()));

  m_showInst = new QAction(tr("Show Instrument"),this);
  connect(m_showInst,SIGNAL(triggered()),m_mantidUI,SLOT(showMantidInstrumentSelected()));

  m_plotSpec = new QAction(tr("Plot Spectrum..."),this);
  connect(m_plotSpec,SIGNAL(triggered()),this,SLOT(plotSpectra()));

  m_plotSpecErr = new QAction(tr("Plot Spectrum with Errors..."),this);
  connect(m_plotSpecErr,SIGNAL(triggered()),this,SLOT(plotSpectraErr()));

  m_plotSpecDistr = new QAction(tr("Plot spectrum as distribution..."),this);
  connect(m_plotSpecDistr,SIGNAL(triggered()),this,SLOT(plotSpectraDistribution()));

  m_colorFill = new QAction(tr("Color Fill Plot"), this);
  connect(m_colorFill, SIGNAL(triggered()), this, SLOT(drawColorFillPlot()));

  m_showDetectors = new QAction(tr("Show Detectors"),this);
  connect(m_showDetectors,SIGNAL(activated()),this,SLOT(showDetectorTable()));

  m_showBoxData = new QAction(tr("Show Box Data Table"),this);
  connect(m_showBoxData,SIGNAL(activated()),m_mantidUI,SLOT(importBoxDataTable()));

  m_showVatesGui = new QAction(tr("Show Vates Simple Interface"), this);
  { QIcon icon; icon.addFile(QString::fromUtf8(":/VatesSimpleGuiViewWidgets/icons/pvIcon.png"), QSize(), QIcon::Normal, QIcon::Off);
  m_showVatesGui->setIcon(icon); }
  connect(m_showVatesGui, SIGNAL(activated()), m_mantidUI, SLOT(showVatesSimpleInterface()));

  m_showMDPlot = new QAction(tr("Plot MD"), this);
  connect(m_showMDPlot, SIGNAL(activated()), m_mantidUI, SLOT(showMDPlot()));

  m_showListData = new QAction(tr("List Data"), this);
  connect(m_showListData, SIGNAL(activated()), m_mantidUI, SLOT(showListData())); 

  m_showSpectrumViewer = new QAction(tr("Show Spectrum Viewer"), this);
  connect(m_showSpectrumViewer, SIGNAL(activated()), m_mantidUI, SLOT(showSpectrumViewer()));

  m_showSliceViewer = new QAction(tr("Show Slice Viewer"), this);
  { QIcon icon; icon.addFile(QString::fromUtf8(":/SliceViewer/icons/SliceViewerWindow_icon.png"), QSize(), QIcon::Normal, QIcon::Off);
  m_showSliceViewer->setIcon(icon); }
  connect(m_showSliceViewer, SIGNAL(activated()), m_mantidUI, SLOT(showSliceViewer()));

  m_showLogs = new QAction(tr("Sample Logs..."), this);
  connect(m_showLogs,SIGNAL(triggered()),m_mantidUI,SLOT(showLogFileWindow()));

  m_showHist = new QAction(tr("Show History"), this);
  connect(m_showHist,SIGNAL(triggered()),m_mantidUI,SLOT(showAlgorithmHistory()));

  m_saveNexus = new QAction(tr("Save Nexus"),this);
  connect(m_saveNexus,SIGNAL(activated()),m_mantidUI,SLOT(saveNexusWorkspace()));

  m_rename = new QAction(tr("Rename"),this);
  connect(m_rename,SIGNAL(activated()),this,SLOT(renameWorkspace()));

  m_delete = new QAction(tr("Delete"),this);
  connect(m_delete,SIGNAL(triggered()),this,SLOT(deleteWorkspaces()));

  m_showTransposed = new QAction(tr("Show Transposed"),this);
  connect(m_showTransposed,SIGNAL(triggered()),m_mantidUI,SLOT(importTransposed()));

  m_convertToMatrixWorkspace = new QAction(tr("Convert to MatrixWorkspace"),this);
  m_convertToMatrixWorkspace->setIcon(QIcon(getQPixmap("mantid_matrix_xpm")));
  connect(m_convertToMatrixWorkspace,SIGNAL(triggered()),this,SLOT(convertToMatrixWorkspace()));

  m_convertMDHistoToMatrixWorkspace = new QAction(tr("Convert to MatrixWorkspace"),this);
  m_convertMDHistoToMatrixWorkspace->setIcon(QIcon(getQPixmap("mantid_matrix_xpm")));
  connect(m_convertMDHistoToMatrixWorkspace,SIGNAL(triggered()),this,SLOT(convertMDHistoToMatrixWorkspace()));

  m_clearUB = new QAction(tr("Clear UB Matrix"), this);
  connect(m_clearUB, SIGNAL(activated()), this, SLOT(clearUB()));
}

/**
* Create actions for sorting.
*/
void MantidDockWidget::createSortMenuActions()
{
  chooseByName();
  m_sortMenu = new QMenu(this);

  QAction* m_ascendingSortAction = new QAction("Ascending", this);
  QAction* m_descendingSortAction = new QAction("Descending", this);
  QAction* m_byNameChoice = new QAction("Name", this);
  QAction* m_byLastModifiedChoice = new QAction("Last Modified", this);

  m_ascendingSortAction->setCheckable(true);
  m_ascendingSortAction->setEnabled(true);
  m_ascendingSortAction->setToggleAction(true);

  m_descendingSortAction->setCheckable(true);
  m_descendingSortAction->setEnabled(true);
  m_descendingSortAction->setToggleAction(true);

  QActionGroup *sortDirectionGroup = new QActionGroup(m_sortMenu);
  sortDirectionGroup->addAction(m_ascendingSortAction);
  sortDirectionGroup->addAction(m_descendingSortAction);
  sortDirectionGroup->setExclusive(true);
  m_ascendingSortAction->setChecked(true);

  m_byNameChoice->setCheckable(true);
  m_byNameChoice->setEnabled(true);
  m_byNameChoice->setToggleAction(true);

  m_byLastModifiedChoice->setCheckable(true);
  m_byLastModifiedChoice->setEnabled(true);
  m_byLastModifiedChoice->setToggleAction(true);

  m_sortChoiceGroup = new QActionGroup(m_sortMenu);
  m_sortChoiceGroup->addAction(m_byNameChoice);
  m_sortChoiceGroup->addAction(m_byLastModifiedChoice);
  m_sortChoiceGroup->setExclusive(true);
  m_byNameChoice->setChecked(true);

  connect(m_ascendingSortAction, SIGNAL(activated()), this, SLOT(sortAscending()));
  connect(m_descendingSortAction, SIGNAL(activated()), this, SLOT(sortDescending()));
  connect(m_byNameChoice, SIGNAL(activated()), this, SLOT(chooseByName()));
  connect(m_byLastModifiedChoice, SIGNAL(activated()), this, SLOT(chooseByLastModified()));

  m_sortMenu->addActions(sortDirectionGroup->actions());
  m_sortMenu->addSeparator();
  m_sortMenu->addActions(m_sortChoiceGroup->actions());
  m_sortButton->setMenu(m_sortMenu);
}

/**
* When an item is expanded, populate the child data for this item
* @param item :: The item being expanded
*/
void MantidDockWidget::populateChildData(QTreeWidgetItem* item)
{
  QVariant userData = item->data(0, Qt::UserRole);
  if ( userData.isNull() ) return;

  // Clear it first
  while( item->childCount() > 0 )
  {
    auto * widgetItem = item->takeChild(0);
    delete widgetItem;
  }

  Workspace_sptr workspace = userData.value<Workspace_sptr>();

  if(auto group = boost::dynamic_pointer_cast<WorkspaceGroup>(workspace))
  {
    const size_t nmembers = group->getNumberOfEntries();
    for(size_t i = 0; i < nmembers; ++i)
    {
      auto ws = group->getItem(i);
      auto * node = addTreeEntry(std::make_pair(ws->name(), ws), item);
      excludeItemFromSort(node);
      if (shouldBeSelected(node->text(0))) node->setSelected(true);
    }
  }
  else
  {
    QString details;
    try
    {
      details = workspace->toString().c_str();
    }
    catch(std::runtime_error& e)
    {
      details = QString("Error: %1").arg(e.what());
    }
    QStringList rows = details.split(QLatin1Char('\n'), QString::SkipEmptyParts);
    rows.append(QString("Memory used: ") + workspace->getMemorySizeAsStr().c_str());

    auto iend = rows.constEnd();
    for(auto itr = rows.constBegin(); itr != iend; ++itr)
    {
      MantidTreeWidgetItem *data = new MantidTreeWidgetItem(QStringList(*itr), m_tree);
      data->setFlags(Qt::NoItemFlags);
      excludeItemFromSort(data);
      item->addChild(data);
    }
  }
}

/**
* Set tree item's icon based on the ID of the workspace.
* @param item :: A workspace tree item.
* @param wsID :: An icon type code.
*/
void MantidDockWidget::setItemIcon(QTreeWidgetItem *item, const std::string & wsID)
{
  try
  {
    item->setIcon(0, QIcon(WORKSPACE_ICONS.getIcon(wsID)));
  }
  catch(std::runtime_error&)
  {
    docklog.warning() << "Cannot find icon for workspace ID '" << wsID << "'\n";
  }
}

/**
* Update the workspace tree to match the current state of the ADS.
* It is important that the workspace tree is modified only by this method.
*/
void MantidDockWidget::updateTree()
{
  // do not update until the counter is zero
  if ( m_updateCount.deref() ) return;

  // find all expanded top-level entries
  QStringList expanded;
  int n = m_tree->topLevelItemCount();
  for(int i = 0; i < n; ++i)
  {
    auto item = m_tree->topLevelItem(i);
    if ( item->isExpanded() )
    {
      expanded << item->text(0);
    }
  }

  // create a new tree
  setTreeUpdating(true);
  populateTopLevel(m_ads.topLevelItems(), expanded);
  setTreeUpdating(false);

  // Re-sort
  m_tree->sort();
}

/**
* Slot to be connected directly to ADS_updated signal. Increase m_updateCount and return.
*/
void MantidDockWidget::incrementUpdateCount()
{
  m_updateCount.ref();
}

/**
* Save the old and the new name in m_renameMap. This is needed to restore selection
*   of the renamed workspace (if it was selected before renaming).
* @param old_name :: Old name of a renamed workspace.
* @param new_name :: New name of a renamed workspace.
*/
void MantidDockWidget::recordWorkspaceRename(QString old_name, QString new_name)
{
  // check if old_name has been recently a new name
  QList<QString> oldNames = m_renameMap.keys(old_name);
  // non-empty list of oldNames become new_name
  if ( !oldNames.isEmpty() )
  {
    foreach(QString name, oldNames)
    {
      m_renameMap[name] = new_name;
    }
  }
  else
  {
    // record a new rename pair
    m_renameMap[old_name] = new_name;
  }
}

/**
* Flips the flag indicating whether a tree update is in progress. Actions such as sorting
* are disabled while an update is in progress.
* @param state The required state for the flag
*/
void MantidDockWidget::setTreeUpdating(const bool state)
{
  m_treeUpdating = state;
}

/**
* Clears the tree and re-populates it with the given top level items
* @param topLevelItems The map of names to workspaces
* @param expanded Names of items who should expanded after being populated
*/
void MantidDockWidget::populateTopLevel(const std::map<std::string,Mantid::API::Workspace_sptr> & topLevelItems,
                                        const QStringList & expanded)
{
  // collect names of selected workspaces
  QList<QTreeWidgetItem *> selected = m_tree->selectedItems();
  m_selectedNames.clear(); // just in case
  foreach( QTreeWidgetItem *item, selected)
  {
    m_selectedNames << item->text(0);
  }

  // populate the tree from scratch
  m_tree->clear();
  auto iend = topLevelItems.end();
  for(auto it = topLevelItems.begin(); it != iend; ++it)
  {
    auto *node = addTreeEntry(*it);
    QString name = node->text(0);
    if(expanded.contains(name)) node->setExpanded(true);
    // see if item must be selected
    if ( shouldBeSelected(name) ) node->setSelected(true);
  }
  m_selectedNames.clear();
  m_renameMap.clear();

  //apply any filtering
  filterWorkspaceTree(m_workspaceFilter->text());
}

/**
* Adds a node for the given named item, including a single child ID item to make each node have a expandable button
* and allowing plotting to work from non-expanded items
* @param item A name/workspace pair to add.
* @param parent If not null then add the new items as a child of the given item
*/
MantidTreeWidgetItem * MantidDockWidget::addTreeEntry(const std::pair<std::string,Mantid::API::Workspace_sptr> & item, QTreeWidgetItem* parent)
{
  MantidTreeWidgetItem *node = new MantidTreeWidgetItem(QStringList(item.first.c_str()), m_tree);
  node->setData(0,Qt::UserRole, QVariant::fromValue(item.second));

  // A a child ID item so that it becomes expandable. Using the correct ID is needed when plotting from non-expanded groups.
  const std::string wsID = item.second->id();
  MantidTreeWidgetItem *idNode = new MantidTreeWidgetItem(QStringList(wsID.c_str()), m_tree);
  idNode->setFlags(Qt::NoItemFlags);
  node->addChild(idNode);
  setItemIcon(node,wsID);

  if(parent)
  {
    parent->addChild(node);
  }
  else
  {
    m_tree->addTopLevelItem(node);
  }
  return node;
}

/**
* Check if a workspace should be selected after dock update.
* @param name :: Name of a workspace to check.
*/
bool MantidDockWidget::shouldBeSelected(QString name) const
{
  QStringList renamed = m_renameMap.keys(name);
  if ( !renamed.isEmpty() )
  {
    foreach(QString oldName,renamed)
    {
      if ( m_selectedNames.contains(oldName) )
      {
        return true;
      }
    }
  }
  else if(m_selectedNames.contains(name))
  {
    return true;
  }
  return false;
}

/**
* Add the actions that are appropriate for a MatrixWorkspace
* @param menu :: The menu to store the items
* @param matrixWS :: The workspace related to the menu
*/
void MantidDockWidget::addMatrixWorkspaceMenuItems(QMenu *menu, const Mantid::API::MatrixWorkspace_const_sptr & matrixWS) const
{
  // Add all options except plot of we only have 1 value
  menu->addAction(m_showData);
  menu->addAction(m_showInst);
  // Disable the 'show instrument' option if a workspace doesn't have an instrument attached
  m_showInst->setEnabled( matrixWS->getInstrument() && !matrixWS->getInstrument()->getName().empty() );
  menu->addSeparator();
  menu->addAction(m_plotSpec);
  menu->addAction(m_plotSpecErr);

  // Don't plot a spectrum if only one X value
  m_plotSpec->setEnabled ( matrixWS->blocksize() > 1 );
  m_plotSpecErr->setEnabled ( matrixWS->blocksize() > 1 );

  menu->addAction(m_showSpectrumViewer); // The 2D spectrum viewer

  menu->addAction(m_colorFill);
  // Show the color fill plot if you have more than one histogram
  m_colorFill->setEnabled( ( matrixWS->axes() > 1 && matrixWS->getNumberHistograms() > 1) );
  menu->addAction(m_showSliceViewer); // The 2D slice viewer
  menu->addSeparator();
  menu->addAction(m_showDetectors);
  menu->addAction(m_showLogs);
  menu->addAction(m_showHist);
  menu->addAction(m_saveNexus);
}

/**
* Add the actions that are appropriate for a MDEventWorkspace
* @param menu :: The menu to store the items
* @param WS :: The workspace related to the menu
*/
void MantidDockWidget::addMDEventWorkspaceMenuItems(QMenu *menu, const Mantid::API::IMDEventWorkspace_const_sptr & WS) const
{
  Q_UNUSED(WS);

  //menu->addAction(m_showBoxData); // Show MD Box data (for debugging only)
  menu->addAction(m_showVatesGui); // Show the Vates simple interface
  if (!MantidQt::API::InterfaceManager::hasVatesLibraries())
  {
    m_showVatesGui->setEnabled(false);
  }
  else
  {
    std::size_t nDim = WS->getNonIntegratedDimensions().size();
    m_showVatesGui->setEnabled(nDim >= 3 && nDim < 5);
  }
  menu->addAction(m_showSliceViewer); // The 2D slice viewer
  menu->addAction(m_showHist);  // Algorithm history
  menu->addAction(m_showListData); // Show data in table
  menu->addAction(m_showLogs);
}

void MantidDockWidget::addMDHistoWorkspaceMenuItems(QMenu *menu, const Mantid::API::IMDWorkspace_const_sptr &WS) const
{
  Q_UNUSED(WS);
  menu->addAction(m_showHist); // Algorithm history
  menu->addAction(m_showVatesGui); // Show the Vates simple interface
  if (!MantidQt::API::InterfaceManager::hasVatesLibraries())
  {
    m_showVatesGui->setEnabled(false);
  }
  else
  {
    std::size_t nDim = WS->getNonIntegratedDimensions().size();
    m_showVatesGui->setEnabled(nDim >= 3 && nDim < 5);
  }
  menu->addAction(m_showSliceViewer); // The 2D slice viewer
  menu->addAction(m_showMDPlot); // A plot of intensity vs bins
  menu->addAction(m_showListData); // Show data in table
  menu->addAction(m_convertMDHistoToMatrixWorkspace);
  menu->addAction(m_showLogs);
}


/** Add the actions that are appropriate for a PeaksWorkspace
* @param menu :: The menu to store the items
* @param WS :: The workspace related to the menu
*/
void MantidDockWidget::addPeaksWorkspaceMenuItems(QMenu *menu, const Mantid::API::IPeaksWorkspace_const_sptr &WS) const
{
  Q_UNUSED(WS);
  menu->addAction(m_showData);
  menu->addAction(m_showVatesGui); // Show the Vates simple interface
  if (!MantidQt::API::InterfaceManager::hasVatesLibraries())
  {
    m_showVatesGui->setEnabled(false);
  }
  menu->addSeparator();
  menu->addAction(m_showDetectors);
  menu->addAction(m_showHist);
}

/**
* Add the actions that are appropriate for a MatrixWorkspace
* @param menu :: The menu to store the items
*/
void MantidDockWidget::addWorkspaceGroupMenuItems(QMenu *menu) const
{
  m_plotSpec->setEnabled(true);
  menu->addAction(m_plotSpec);
  m_plotSpecErr->setEnabled(true);
  menu->addAction(m_plotSpecErr);
  menu->addAction(m_colorFill);
  m_colorFill->setEnabled(true);
  menu->addSeparator();
  menu->addAction(m_saveNexus);
}

/**
* Add the actions that are appropriate for a MatrixWorkspace
* @param menu :: The menu to store the items
*/
void MantidDockWidget::addTableWorkspaceMenuItems(QMenu * menu) const
{
  menu->addAction(m_showData);
  menu->addAction(m_showTransposed);
  menu->addAction(m_showHist);
  menu->addAction(m_saveNexus);
  menu->addAction(m_convertToMatrixWorkspace);
}

/**
* Add menu for clearing workspace items.
* @param menu : Parent menu.
* @param wsName : Name of the selected workspace.
*/
void MantidDockWidget::addClearMenuItems(QMenu* menu, const QString& wsName)
{
  QMenu* clearMenu = new QMenu(tr("Clear Options"), this);

  m_clearUB->setEnabled( m_mantidUI->hasUB(wsName) );

  clearMenu->addAction(m_clearUB);
  menu->addMenu(clearMenu);
}

/**
* Filter workspaces based on the string provided
* @param text : the string to filter on.
*/
void MantidDockWidget::filterWorkspaceTree(const QString &text)
{
  const QString filterText = text.stripWhiteSpace();
  QRegExp filterRegEx (filterText,false);



  //show all items
  QTreeWidgetItemIterator it(m_tree);
  while (*it) 
  {
    (*it)->setHidden(false);
    ++it;
  }

  int hiddenCount = 0;
  QList<QTreeWidgetItem*> visibleGroups;
  if (!filterText.isEmpty())
  {


    //Loop over everything (currently loaded) and top level
    //find out what is already expanded
    QStringList expanded;
    int n = m_tree->topLevelItemCount();
    for(int i = 0; i < n; ++i)
    {
      auto item = m_tree->topLevelItem(i);
      if ( item->isExpanded() )
      {
        expanded << item->text(0);
      }
      else  
      {
        //expand everything that is at the top level (as we lazy load this is required)
        item->setExpanded(true);
      }
    }

    //filter based on the string
    QTreeWidgetItemIterator it(m_tree,QTreeWidgetItemIterator::All);
    while (*it) 
    {
      QTreeWidgetItem *item = (*it);
      QVariant userData = item->data(0, Qt::UserRole);

      if (!userData.isNull() ) 
      {
        Workspace_sptr workspace = userData.value<Workspace_sptr>();
        if (workspace)
        {
          //I am a workspace
          if (item->text(0).contains(filterRegEx))
          {
            //my name does match the filter
            if(auto group = boost::dynamic_pointer_cast<WorkspaceGroup>(workspace))
            {
              //I am a group, I will want my children to be visible
              //but I cannot do that until this iterator has finished
              //store this pointer in a list for processing later
              visibleGroups.append(item);
              item->setHidden(false);
            }

            if (item->parent() == NULL)
            {
              // No parent, I am a top level workspace - show me
              item->setHidden(false);
            }
            else
            {
              // I am a child workspace of a group
              // I match, so I want my parent to remain visible as well.
              item->setHidden(false);
              if (item->parent()->isHidden())
              {
                //I was previously hidden, show me and set to be expanded
                --hiddenCount;
                item->parent()->setHidden(false);
                expanded << item->parent()->text(0);
              }
            }
          }
          else
          {
            //my name does not match the filter - hide me
            item->setHidden(true);
            ++hiddenCount;
          }
        }
      }
      ++it;
    }

    //make children of visible groups visible
    for (auto itGroup = visibleGroups.begin(); itGroup != visibleGroups.end(); ++itGroup)
    {
      QTreeWidgetItem *group = (*itGroup);  
      for (int i = 0; i < group->childCount(); i++)
      {
        QTreeWidgetItem *child = group->child(i); 
        if (child->isHidden())
        {
          //I was previously hidden, show me
          --hiddenCount;
          child->setHidden(false);
        }
      }
    }

    //set the expanded state
    for(int i = 0; i < n; ++i)
    {
      auto item = m_tree->topLevelItem(i);
      item->setExpanded(expanded.contains(item->text(0)));
    }

  }

  //display a message if items are hidden
  if (hiddenCount > 0)
  {
    QString headerString = QString("Workspaces (%1 filtered)").arg(QString::number(hiddenCount));
    m_tree->headerItem()->setText(0,headerString);
  }
  else
  {
    m_tree->headerItem()->setText(0,"Workspaces");
  }
}


void MantidDockWidget::clickedWorkspace(QTreeWidgetItem* item, int)
{
  Q_UNUSED(item);
}

void MantidDockWidget::workspaceSelected()
{ 
  QList<QTreeWidgetItem*> selectedItems=m_tree->selectedItems();
  if(selectedItems.isEmpty()) return;
  QString wsName=selectedItems[0]->text(0);
  if(m_ads.doesExist(wsName.toStdString()))
  {
    m_mantidUI->enableSaveNexus(wsName);
  }
}

/**
 * Save all selected workspaces
 */
void MantidDockWidget::saveWorkspaces()
{
  QList<QTreeWidgetItem*> items = m_tree->selectedItems();
  if(items.empty())
    return;

  // Call same save asction as popup menu for a single workspace
  if(items.size() == 1)
  {
    m_mantidUI->saveNexusWorkspace();
  }
  else
  {
    m_saveFolderDialog->setWindowTitle("Select save folder");
    m_saveFolderDialog->setLabelText(QFileDialog::Accept, "Select");
    m_saveFolderDialog->open(this, SLOT(saveWorkspacesToFolder(const QString &)));
  }
}

/**
 * Handler for the directory browser being closed when selecting save on multiple workspaces
 *
 * @param folder Path to folder to save workspaces in
 */
void MantidDockWidget::saveWorkspacesToFolder(const QString &folder)
{
  QList<QTreeWidgetItem*> items = m_tree->selectedItems();

  // Loop through multiple items selected from the mantid tree
  QList<QTreeWidgetItem*>::iterator itr=items.begin();
  for (itr = items.begin(); itr != items.end(); ++itr)
  {
    QString workspaceName = (*itr)->text(0);
    QString filename = folder + "/" + workspaceName + ".nxs";

    IAlgorithm_sptr saveAlg = AlgorithmManager::Instance().create("SaveNexus");
    saveAlg->initialize();
    try
    {
      saveAlg->setProperty("InputWorkspace", workspaceName.toStdString());
      saveAlg->setProperty("Filename", filename.toStdString());
      saveAlg->execute();
    }
    catch(std::runtime_error &rte)
    {
      docklog.error() << "Error saving workspace " << workspaceName.toStdString()
        << ": " << rte.what() << std::endl;
    }
  }
}

/**
deleteWorkspaces
*/
void MantidDockWidget::deleteWorkspaces()
{
  QList<QTreeWidgetItem*> items = m_tree->selectedItems();
  if(items.empty())
  {
    MantidMatrix* m = dynamic_cast<MantidMatrix*>(m_mantidUI->appWindow()->activeWindow());
    if (!m || !m->isA("MantidMatrix")) return;
    if(m->workspaceName().isEmpty()) return;

    if(m_ads.doesExist(m->workspaceName().toStdString()))
    {	
      m_mantidUI->deleteWorkspace(m->workspaceName());
    }
    return;
  }
  //loop through multiple items selected from the mantid tree
  QList<QTreeWidgetItem*>::iterator itr=items.begin();
  for (itr = items.begin(); itr != items.end(); ++itr)
  {
    //Sometimes we try to delete a workspace that's already been deleted.
    if(m_ads.doesExist((*itr)->text(0).toStdString()))
      m_mantidUI->deleteWorkspace((*itr)->text(0));
  }//end of for loop for selected items
}

void MantidDockWidget::sortAscending()
{
  if(isTreeUpdating()) return;
  m_tree->setSortOrder(Qt::Ascending);
  m_tree->sort();
}

void MantidDockWidget::sortDescending()
{
  if(isTreeUpdating()) return;
  m_tree->setSortOrder(Qt::Descending);
  m_tree->sort();
}

void MantidDockWidget::chooseByName()
{
  if(isTreeUpdating()) return;
  m_tree->setSortScheme(ByName);
  m_tree->sort();
}

void MantidDockWidget::chooseByLastModified()
{
  if(isTreeUpdating()) return;
  m_tree->setSortScheme(ByLastModified);
  m_tree->sort();
}

void MantidDockWidget::excludeItemFromSort(MantidTreeWidgetItem *item)
{
  static int counter = 1;

  item->setSortPos( counter );

  counter++;
}

/**
* Saves a workspace based on the program the user chooses to save to.
* @param name :: A string containing the name of the program
*/

void MantidDockWidget::saveToProgram(const QString & name)
{
  //Create a map for the keys and details to go into
  std::map<std::string,std::string> programKeysAndDetails;
  programKeysAndDetails["name"] = name.toStdString();

  //Get a list of the program detail keys (mandatory - target, saveusing) (optional - arguments, save parameters, workspace type)
  std::vector<std::string> programKeys = (Mantid::Kernel::ConfigService::Instance().getKeys(("workspace.sendto." + programKeysAndDetails.find("name")->second)));

  for (size_t i=0; i<programKeys.size(); i++)
  {
    //Assign a key to its value using the map
    programKeysAndDetails[programKeys[i]] = (Mantid::Kernel::ConfigService::Instance().getString(("workspace.sendto." + programKeysAndDetails.find("name")->second + "." + programKeys[i])));
  }

  //Check to see if mandatory information is included
  if ((programKeysAndDetails.count("name") != 0) && (programKeysAndDetails.count("target") != 0) && (programKeysAndDetails.count("saveusing") != 0))    
  {
    std::string expTarget = Poco::Path::expand(programKeysAndDetails.find("target")->second);

    QFileInfo target = QString::fromStdString(expTarget);
    if(target.exists())
    {
      try
      {
        //Setup a shared pointer for the algorithm using the appropriate save type
        Mantid::API::IAlgorithm_sptr alg;

        //Convert to QString and create Algorithm
        QString saveUsing = QString::fromStdString(programKeysAndDetails.find("saveusing")->second);

        //Create a new save based on what files the new program can open
        alg = m_mantidUI->createAlgorithm(saveUsing);

        //Get the file extention based on the workspace
        Property* prop = alg->getProperty("Filename");
        FileProperty *fileProp = dynamic_cast<FileProperty*>(prop);
        std::string ext;
        if(fileProp)
        {
          ext = fileProp->getDefaultExt();
        }

        //Save as.. default save + the file type i.e .nxs
        alg->setPropertyValue("fileName", "auto_save_" + selectedWsName.toStdString() + ext);

        //Save the workspace
        alg->setPropertyValue("InputWorkspace", selectedWsName.toStdString());

        //If there are any save parameters
        if (programKeysAndDetails.count("saveparameters") != 0)
        {
          QString saveParametersGrouped = QString::fromStdString(programKeysAndDetails.find("saveparameters")->second);
          QStringList saveParameters = saveParametersGrouped.split(',');

          //For each one found split it up and assign the parameter
          for (int i = 0; i<saveParameters.size(); i++)
          {
            QStringList sPNameAndDetail = saveParameters[i].split('=');
            std::string saveParameterName = sPNameAndDetail[0].trimmed().toStdString();
            std::string saveParameterDetail = sPNameAndDetail[1].trimmed().toStdString();
            if(saveParameterDetail == "True")
              alg->setProperty(saveParameterName, true);
            else if(saveParameterDetail == "False")
              alg->setProperty(saveParameterName, false);
            else  //if not true or false then must be a value
            {
              alg->setPropertyValue(saveParameterName, saveParameterDetail);
            }
          }
        }

        //Execute the save
        m_mantidUI->executeAlgorithmAsync(alg, true);
        //alg->execute();

        //Get the save location of the file (should be default Mantid folder)
        //std::string savedFile = alg->getProperty("Filename");
        QString savedFile = QString::fromStdString(alg->getProperty("Filename"));
        QStringList arguments;

        //Arguments for the program to take. Default will be the file anyway.
        if (programKeysAndDetails.count("arguments") != 0)
        {
          QString temp = QString::fromStdString(programKeysAndDetails.find("arguments")->second);
          temp.replace(QString("[file]"), savedFile);
          //temp.replace(QString("[user]"), user;
          arguments = temp.split(",");
        }
        else
          arguments.insert(0, savedFile);

        //convert the list into a standard vector for compatibility with Poco
        std::vector<std::string> argumentsV;

        for (int i = 0; i<arguments.size(); i++)
        {
          argumentsV.assign(1, (arguments[i].toStdString()));
        }

        //Execute the program
        try
        {
          Mantid::Kernel::ConfigService::Instance().launchProcess(expTarget, argumentsV);
        }
        catch(std::runtime_error&)
        {
          QMessageBox::information(this, "Error", "User tried to open program from: " + QString::fromStdString(expTarget) + " There was an error opening the program. Please check the target and arguments list to ensure that these are correct");
        }
      }
      catch(std::exception&)
      {
        QMessageBox::information(this, "Mantid - Send to Program", "A file property wasn't found. Please check that the correct"
          + QString("save algorithm was used.\n(View -> Preferences -> Mantid -> SendTo -> Edit -> SaveUsing)") );
      }
    }
    else
      QMessageBox::information(this, "Target Path Error", "User tried to open program from: " + QString::fromStdString(expTarget) + " The target file path for the program can't be found. Please check that the full path is correct");
  }
}


void MantidDockWidget::renameWorkspace()
{
  //get selected workspace
  QList<QTreeWidgetItem*>selectedItems=m_tree->selectedItems();
  QStringList selectedwsNames;
  if(!selectedItems.empty())
  {
    for(int i=0; i < selectedItems.size(); ++i)
    {
      selectedwsNames.append(selectedItems[i]->text(0));
    }
  }
  m_mantidUI->renameWorkspace(selectedwsNames);
}

void MantidDockWidget::showDetectorTable()
{
  //get selected workspace
  QList<QTreeWidgetItem*>selectedItems=m_tree->selectedItems();
  QString selctedwsName;
  if(!selectedItems.empty())
  {
    selctedwsName=selectedItems[0]->text(0);
  }
  m_mantidUI->createDetectorTable(selctedwsName,std::vector<int>());
}

void MantidDockWidget::popupMenu(const QPoint & pos)
{
  QTreeWidgetItem* treeItem = m_tree->itemAt(pos);
  selectedWsName = "";
  if( treeItem ) selectedWsName = treeItem->text(0);
  else m_tree->selectionModel()->clear();
  QMenu *menu(NULL);

  //If no workspace is here then have load raw and dae
  if( selectedWsName.isEmpty() )
  {
    menu = m_loadMenu;
  }
  //else show instrument, sample logs and delete
  else
  {
    // Fresh menu
    menu = new QMenu(this);
    menu->setObjectName("WorkspaceContextMenu");
    Mantid::API::Workspace_const_sptr ws;
    try
    {
      ws = m_ads.retrieve(selectedWsName.toStdString());
    }
    catch(Mantid::Kernel::Exception::NotFoundError &)
    {
      // Nothing to do
      return;
    }

    // Add the items that are appropriate for the type
    if( MatrixWorkspace_const_sptr matrixWS = boost::dynamic_pointer_cast<const Mantid::API::MatrixWorkspace>(ws) ) 
    {
      addMatrixWorkspaceMenuItems(menu, matrixWS);
    }
    else if( IMDEventWorkspace_const_sptr mdeventWS = boost::dynamic_pointer_cast<const IMDEventWorkspace>(ws) )
    {
      addMDEventWorkspaceMenuItems(menu, mdeventWS);
    }
    else if( IMDWorkspace_const_sptr mdWS = boost::dynamic_pointer_cast<const IMDWorkspace>(ws) )
    {
      addMDHistoWorkspaceMenuItems(menu, mdWS);
    }
    else if( IPeaksWorkspace_const_sptr peaksWS = boost::dynamic_pointer_cast<const IPeaksWorkspace>(ws) )
    {
      addPeaksWorkspaceMenuItems(menu, peaksWS);
    }
    else if( boost::dynamic_pointer_cast<const WorkspaceGroup>(ws) ) 
    {
      addWorkspaceGroupMenuItems(menu);
    }
    else if( boost::dynamic_pointer_cast<const Mantid::API::ITableWorkspace>(ws) )
    {
      addTableWorkspaceMenuItems(menu);
    }
    addClearMenuItems(menu, selectedWsName);

    //Get the names of the programs for the send to option
    std::vector<std::string> programNames = (Mantid::Kernel::ConfigService::Instance().getKeys("workspace.sendto.name"));
    bool firstPass(true);
    //Check to see if any options aren't visible
    for (size_t i = 0; i<programNames.size(); i++)
    {
      std::string visible = Mantid::Kernel::ConfigService::Instance().getString("workspace.sendto." + programNames[i] + ".visible");
      std::string target = Mantid::Kernel::ConfigService::Instance().getString("workspace.sendto." + programNames[i] + ".target");
      if (Mantid::Kernel::ConfigService::Instance().isExecutable(target) && visible == "Yes")
      {
        bool compatible(true);
        std::string saveUsing(Mantid::Kernel::ConfigService::Instance().getString("workspace.sendto." + programNames[i] + ".saveusing") );
        try
        {
          Mantid::API::IAlgorithm_sptr alg = Mantid::API::AlgorithmManager::Instance().create(saveUsing);
          alg->setPropertyValue("InputWorkspace", selectedWsName.toStdString() );
        }
        catch(std::exception&)
        {
          compatible = false;
        }
        if (compatible != false)
        {
          if (firstPass == true)
          {
            m_saveToProgram = new QMenu(tr("Send to"),this);
            menu->addMenu(m_saveToProgram);

            //Sub-menu for program list
            m_programMapper = new QSignalMapper(this);
          }
          QString name = QString::fromStdString(programNames[i]);
          //Setup new menu option for the program
          m_program = new QAction(tr(name),this);
          connect(m_program,SIGNAL(activated()),m_programMapper,SLOT(map()));
          //Send name of program when clicked
          m_programMapper->setMapping(m_program, name);
          m_saveToProgram->addAction(m_program);		

          // Set first pass to false so that it doesn't set up another menu entry for all programs.
          firstPass = false;
        }
      } 
    }

    //Tell the button what to listen for and what to do once clicked (if there is anything to connect it will be set to false)
    if (firstPass == false)    
      connect(m_programMapper, SIGNAL(mapped(const QString &)), this, SLOT(saveToProgram(const QString &)));

    //Rename is valid for all workspace types
    menu->addAction(m_rename);
    //separate delete
    menu->addSeparator();
    menu->addAction(m_delete);
  }

  //Show the menu at the cursor's current position
  menu->popup(QCursor::pos());
}

void MantidDockWidget::groupingButtonClick()
{
  if(m_groupButton)
  {
    QString qButtonName=m_groupButton->text();
    if(qButtonName == "Group")
    {
      m_mantidUI->groupWorkspaces();
    }
    else if(qButtonName == "Ungroup")
    {
      m_mantidUI->ungroupWorkspaces();
    }
  }
}

/// Plots a single spectrum from each selected workspace
void MantidDockWidget::plotSpectra()
{
  const QMultiMap<QString,std::set<int> > toPlot = m_tree->chooseSpectrumFromSelected();
  // An empty map will be returned if the user clicks cancel in the spectrum selection
  if (toPlot.empty()) return;

  m_mantidUI->plot1D(toPlot, true, false);
}

/// Plots a single spectrum from each selected workspace
void MantidDockWidget::plotSpectraDistribution()
{
  const QMultiMap<QString,std::set<int> > toPlot = m_tree->chooseSpectrumFromSelected();
  // An empty map will be returned if the user clicks cancel in the spectrum selection
  if (toPlot.empty()) return;

  m_mantidUI->plot1D(toPlot, true, false, true );
}

/// Plots a single spectrum from each selected workspace with errors
void MantidDockWidget::plotSpectraErr()
{
  const QMultiMap<QString,std::set<int> > toPlot = m_tree->chooseSpectrumFromSelected();
  // An empty map will be returned if the user clicks cancel in the spectrum selection
  if (toPlot.empty()) return;

  m_mantidUI->plot1D(toPlot, true, true);
}

/// Plots a single spectrum from each selected workspace with erros
void MantidDockWidget::plotSpectraDistributionErr()
{
  const QMultiMap<QString,std::set<int> > toPlot = m_tree->chooseSpectrumFromSelected();
  // An empty map will be returned if the user clicks cancel in the spectrum selection
  if (toPlot.empty()) return;

  m_mantidUI->plot1D(toPlot, true, true, true );
}

/**
* Draw a color fill plot of the workspaces that are currently selected.
* NOTE: The drawing of 2D plots is currently intimately linked with MantidMatrix meaning
* that one of these must be generated first!
*/
void MantidDockWidget::drawColorFillPlot()
{
  // Get the selected workspaces
  const QStringList wsNames = m_tree->getSelectedWorkspaceNames();
  if( wsNames.empty() ) return;

  // Extract child workspace names from any WorkspaceGroups selected.
  QSet<QString> allWsNames;
  foreach( const QString wsName, wsNames )
  {
    const auto wsGroup = boost::dynamic_pointer_cast<const WorkspaceGroup>(m_ads.retrieve(wsName.toStdString()));
    if( wsGroup )
    {
      const auto children = wsGroup->getNames();
      for( auto childWsName = children.begin(); childWsName != children.end(); ++childWsName )
        allWsNames.insert(QString::fromStdString(*childWsName));
    }
    else
      allWsNames.insert(wsName);
  }

  m_mantidUI->drawColorFillPlots(allWsNames.toList());
}

void MantidDockWidget::treeSelectionChanged()
{
  //get selected workspaces
  QList<QTreeWidgetItem*>Items = m_tree->selectedItems();

  if(m_groupButton)
  {
    if(Items.size()==1)
    {
      //check it's group
      QList<QTreeWidgetItem*>::const_iterator itr=Items.begin();
      std::string selectedWSName=(*itr)->text(0).toStdString();
      if(m_ads.doesExist(selectedWSName))
      {
        Workspace_sptr wsSptr=m_ads.retrieve(selectedWSName);
        WorkspaceGroup_sptr grpSptr=boost::dynamic_pointer_cast<WorkspaceGroup>(wsSptr);
        if(grpSptr)
        {
          m_groupButton->setText("Ungroup");
          m_groupButton->setEnabled(true);
        }
        else
          m_groupButton->setEnabled(false);
      }

    }
    else if(Items.size()>=2)
    {
      m_groupButton->setText("Group");
      m_groupButton->setEnabled(true);
    }
    else if(Items.size()==0)
    {
      m_groupButton->setText("Group");
      m_groupButton->setEnabled(false);
    }
  }

  if(m_deleteButton)
    m_deleteButton->setEnabled(Items.size() > 0);

  if(m_saveButton)
    m_saveButton->setEnabled(Items.size() > 0);
}

/**
* Convert selected TableWorkspace to a MatrixWorkspace.
*/
void MantidDockWidget::convertToMatrixWorkspace()
{
  m_mantidUI->showAlgorithmDialog(QString("ConvertTableToMatrixWorkspace"),-1);
}

/**
* Convert selected MDHistoWorkspace to a MatrixWorkspace.
*/
void MantidDockWidget::convertMDHistoToMatrixWorkspace()
{
  m_mantidUI->showAlgorithmDialog(QString("ConvertMDHistoToMatrixWorkspace"),-1);
}

/**
* Handler for the clear the UB matrix event.
*/
void MantidDockWidget::clearUB()
{
  QList<QTreeWidgetItem*> selectedItems = m_tree->selectedItems();
  QStringList selctedWSNames;
  if (!selectedItems.empty())
  {
    for (int i = 0; i < selectedItems.size(); ++i)
    {
      selctedWSNames.append(selectedItems[i]->text(0));
    }
  }
  m_mantidUI->clearUB(selctedWSNames);
}

/**
* Accept a drag drop event and process the data appropriately
* @param de :: The drag drop event
*/
void MantidDockWidget::dropEvent(QDropEvent *de)
{
  m_tree->dropEvent(de);
}

//------------ MantidTreeWidget -----------------------//

MantidTreeWidget::MantidTreeWidget(MantidDockWidget *w, MantidUI *mui)
  : QTreeWidget(w),m_dockWidget(w),m_mantidUI(mui),m_ads(Mantid::API::AnalysisDataService::Instance()),m_sortScheme()
{
  setObjectName("WorkspaceTree");
  setSelectionMode(QAbstractItemView::ExtendedSelection);
  setAcceptDrops(true);
}

/**
* Accept a drag move event and selects whether to accept the action
* @param de :: The drag move event
*/
void MantidTreeWidget::dragMoveEvent(QDragMoveEvent *de)
{
  // The event needs to be accepted here
  if (de->mimeData()->hasUrls())
    de->accept();
}

/**
* Accept a drag enter event and selects whether to accept the action
* @param de :: The drag enter event
*/
void MantidTreeWidget::dragEnterEvent(QDragEnterEvent *de)
{
  // Set the drop action to be the proposed action.
  if (de->mimeData()->hasUrls())
    de->acceptProposedAction();
}



/**
* Accept a drag drop event and process the data appropriately
* @param de :: The drag drop event
*/
void MantidTreeWidget::dropEvent(QDropEvent *de)
{
  QStringList filenames;
  const QMimeData *mimeData = de->mimeData();  
  if (mimeData->hasUrls()) 
  {
    QList<QUrl> urlList = mimeData->urls();
    for (int i = 0; i < urlList.size(); ++i) 
    {
      QString fName = urlList[i].toLocalFile();
      if (fName.size()>0)
      {
        filenames.append(fName);
      }
    }
  }
  de->acceptProposedAction();

  for (int i = 0; i < filenames.size(); ++i) 
  {
    try
    {
      QFileInfo fi(filenames[i]);
      QString basename = fi.baseName();
      IAlgorithm_sptr alg = m_mantidUI->createAlgorithm("Load");
      alg->initialize();
      alg->setProperty("Filename",filenames[i].toStdString());
      alg->setProperty("OutputWorkspace",basename.toStdString());
      m_mantidUI->executeAlgorithmAsync(alg,true);
    }
    catch (std::runtime_error& error)
    {
      treelog.error()<<"Failed to Load the file "<<filenames[i].toStdString()<<" . The reason for failure is: "<< error.what()<<std::endl;
    }      
    catch (std::logic_error& error)
    {
      treelog.error()<<"Failed to Load the file "<<filenames[i].toStdString()<<" . The reason for failure is: "<< error.what()<<std::endl;
    }
    catch (std::exception& error)
    {
      treelog.error()<<"Failed to Load the file "<<filenames[i].toStdString()<<" . The reason for failure is: "<< error.what()<<std::endl;
    }
  }
}

void MantidTreeWidget::mousePressEvent (QMouseEvent *e)
{
  if (e->button() == Qt::LeftButton)
  {
    if( !itemAt(e->pos()) ) selectionModel()->clear();
    m_dragStartPosition = e->pos();
  }

  QTreeWidget::mousePressEvent(e);
}

void MantidTreeWidget::mouseMoveEvent(QMouseEvent *e)
{
  if (!(e->buttons() & Qt::LeftButton))
    return;
  if ((e->pos() - m_dragStartPosition).manhattanLength() < QApplication::startDragDistance())
    return;

  // Start dragging
  QDrag *drag = new QDrag(this);
  QMimeData *mimeData = new QMimeData;

  QStringList wsnames = getSelectedWorkspaceNames();
  if (wsnames.size() == 0) return;
  QString importStatement = "";
  foreach( const QString wsname, wsnames )
  {
    QString prefix = "";
    if (wsname[0].isDigit()) prefix = "ws";
    if (importStatement.size() > 0) importStatement += "\n";
    importStatement += prefix + wsname + " = mtd[\"" + wsname + "\"]";
  }

  mimeData->setText(importStatement);
  mimeData->setObjectName("MantidWorkspace");

  drag->setMimeData(mimeData);

  Qt::DropAction dropAction = drag->exec(Qt::CopyAction | Qt::MoveAction);
  (void) dropAction;
}

void MantidTreeWidget::mouseDoubleClickEvent(QMouseEvent *e)
{
  try
  {
    QString wsName = m_mantidUI->getSelectedWorkspaceName();
    Mantid::API::WorkspaceGroup_sptr grpWSPstr;
    grpWSPstr=boost::dynamic_pointer_cast< WorkspaceGroup>
      (m_ads.retrieve(wsName.toStdString()));
    if(!grpWSPstr)
    {
      if ( ! wsName.isEmpty() )
      {
        m_mantidUI->importWorkspace(wsName,false);
        return;
      }
    }
  }
  catch(Mantid::Kernel::Exception::NotFoundError &)
  {
    return;
  }
  QTreeWidget::mouseDoubleClickEvent(e);
}

/**
* Returns a list of all selected workspaces.  It does NOT
* extract child workspaces from groups - it only returns
* exactly what has been selected.
*/
QStringList MantidTreeWidget::getSelectedWorkspaceNames() const
{
  QStringList names;

  foreach( const auto selectedItem, this->selectedItems() )
  {
    if( selectedItem )
      names.append(selectedItem->text(0));
  }

  return names;
}

/**
* Allows users to choose spectra from the selected workspaces by presenting them
* with a dialog box.  Skips showing the dialog box and automatically chooses
* workspace index 0 for all selected workspaces if one or more of the them are
* single-spectrum workspaces.
*
* We also must filter the list of selected workspace names to account for any
* non-MatrixWorkspaces that may have been selected.  In particular WorkspaceGroups
* (the children of which are to be included if they are MatrixWorkspaces) and
* TableWorkspaces (which are implicitly excluded).  We only want workspaces we
* can actually plot!
*
* @return :: A map of workspace name to spectrum numbers to plot.
*/
QMultiMap<QString,std::set<int> > MantidTreeWidget::chooseSpectrumFromSelected() const
{
  // Check for any selected WorkspaceGroup names and replace with the names of
  // their children.
  QSet<QString> selectedWsNames;
  foreach( const QString wsName, this->getSelectedWorkspaceNames() )
  {
    const auto groupWs = boost::dynamic_pointer_cast<const WorkspaceGroup>(m_ads.retrieve(wsName.toStdString()));
    if( groupWs )
    {
      const auto childWsNames = groupWs->getNames();
      for( auto childWsName = childWsNames.begin(); childWsName != childWsNames.end(); ++childWsName )
      {
        selectedWsNames.insert(QString::fromStdString(*childWsName));
      }
    }
    else
    {
      selectedWsNames.insert(wsName);
    }
  }

  // Get the names of, and pointers to, the MatrixWorkspaces only.
  QList<MatrixWorkspace_const_sptr> selectedMatrixWsList;
  QList<QString> selectedMatrixWsNameList;
  foreach( const auto selectedWsName, selectedWsNames )
  {
    const auto matrixWs = boost::dynamic_pointer_cast<const MatrixWorkspace>(m_ads.retrieve(selectedWsName.toStdString()));
    if( matrixWs )
    {
      selectedMatrixWsList.append(matrixWs);
      selectedMatrixWsNameList.append(QString::fromStdString(matrixWs->name()));
    }
  }

  // Check to see if all workspaces have only a single spectrum ...
  bool allSingleWorkspaces = true;
  foreach( const auto selectedMatrixWs, selectedMatrixWsList )
  {
    if( selectedMatrixWs->getNumberHistograms() != 1 )
    {
      allSingleWorkspaces = false;
      break;
    }
  }

  // ... and if so, just return all workspace names mapped to workspace index 0;
  if( allSingleWorkspaces )
  {
    const std::set<int> SINGLE_SPECTRUM = boost::assign::list_of<int>(0);
    QMultiMap<QString,std::set<int>> spectrumToPlot;
    foreach( const auto selectedMatrixWs, selectedMatrixWsList )
    {
      spectrumToPlot.insert(
        QString::fromStdString(selectedMatrixWs->name()),
        SINGLE_SPECTRUM
        );
    }
    return spectrumToPlot;
  }

  // Else, one or more workspaces 
  MantidWSIndexDialog *dio = new MantidWSIndexDialog(m_mantidUI, 0, selectedMatrixWsNameList);
  dio->exec();
  return dio->getPlots();
}

void MantidTreeWidget::setSortScheme(MantidItemSortScheme sortScheme)
{
  m_sortScheme = sortScheme;
}

void MantidTreeWidget::setSortOrder(Qt::SortOrder sortOrder)
{
  m_sortOrder = sortOrder;
}

Qt::SortOrder MantidTreeWidget::getSortOrder() const
{
  return m_sortOrder;
}

MantidItemSortScheme MantidTreeWidget::getSortScheme() const
{
  return m_sortScheme;
}

/**
* Sort the items according to the current sort scheme and order.
*/
void MantidTreeWidget::sort()
{
  sortItems(sortColumn(), m_sortOrder);
}

/**
* Log a warning message.
* @param msg :: A message to log.
*/
void MantidTreeWidget::logWarningMessage(const std::string& msg)
{
  treelog.warning( msg );
}

//-------------------- MantidTreeWidgetItem ----------------------//
/**Constructor.
* Must be passed its parent MantidTreeWidget, to facilitate correct sorting.
*/
MantidTreeWidgetItem::MantidTreeWidgetItem(MantidTreeWidget* parent)
  :QTreeWidgetItem(parent),m_parent(parent),m_sortPos(0)
{
}

/**Constructor.
* Must be passed its parent MantidTreeWidget, to facilitate correct sorting.
*/
MantidTreeWidgetItem::MantidTreeWidgetItem(QStringList list, MantidTreeWidget* parent):
  QTreeWidgetItem(list),m_parent(parent),m_sortPos(0)
{
}

/**Overidden operator.
* Must be passed its parent MantidTreeWidget, to facilitate correct sorting.
*/
bool MantidTreeWidgetItem::operator<(const QTreeWidgetItem &other)const
{
  // If this and/or other has been set to have a Qt::UserRole, then
  // it has an accompanying sort order that we must maintain, no matter
  // what the user has seletected in terms of order or scheme.

  bool thisShouldBeSorted = m_sortPos == 0;
  const MantidTreeWidgetItem *mantidOther = dynamic_cast<const MantidTreeWidgetItem*>(&other);
  int otherSortPos = mantidOther ? mantidOther->getSortPos() : 0;
  bool otherShouldBeSorted = otherSortPos == 0;

  // just in case m_parent is NULL. I think I saw this once but cannot reproduce.
  if ( !m_parent ) return false;

  if(!thisShouldBeSorted && !otherShouldBeSorted)
  {
    if(m_parent->getSortOrder() == Qt::Ascending)
      return m_sortPos < otherSortPos;
    else
      return m_sortPos >= otherSortPos;
  }
  else if(thisShouldBeSorted && !otherShouldBeSorted)
  {
    if(m_parent->getSortOrder() == Qt::Ascending)
      return false;
    else
      return true;
  }
  else if(!thisShouldBeSorted && otherShouldBeSorted)
  {
    if(m_parent->getSortOrder() == Qt::Ascending)
      return true;
    else
      return false;
  }

  // If both should be sorted, and the scheme is set to ByName ...
  if(m_parent->getSortScheme() == ByName)
  {
    if(QString::compare(text(0), other.text(0), Qt::CaseInsensitive) < 0)
      return true;
    return false;
  }
  // ... else both should be sorted and the scheme is set to ByLastModified.
  else
  {
    try
    {
      if(childCount() > 0 && other.childCount() > 0)
      {
        const QTreeWidgetItem * other_ptr = &other;

        try
        {
          return getLastModified(this) < getLastModified(other_ptr);
        }
        catch(std::out_of_range &e)
        {
          m_parent->logWarningMessage( e.what() );
          return false;
        }
      }
    }
    catch (Mantid::Kernel::Exception::NotFoundError&)
    {
      ;
    }
    return false;
  }
}

/**Finds the date and time of the last modification made to the workspace who's details
* are found in the given QTreeWidgetItem.
*/
DateAndTime MantidTreeWidgetItem::getLastModified(const QTreeWidgetItem* item)
{
  QVariant userData = item->data(0, Qt::UserRole);
  if ( userData.isNull() ) return DateAndTime(); //now

  Workspace_sptr workspace = userData.value<Workspace_sptr>();
  const Mantid::API::WorkspaceHistory & wsHist = workspace->getHistory();
  if(wsHist.empty()) return DateAndTime(); // now

  const size_t indexOfLast = wsHist.size() - 1;
  const auto lastAlgHist = wsHist.getAlgorithmHistory(indexOfLast);
  return lastAlgHist->executionDate();
}

//-------------------- AlgorithmDockWidget ----------------------//
/** Create a QDockWidget containing:
* The AlgorithmSelectorWidget
* The progress bar and Details button
*/
AlgorithmDockWidget::AlgorithmDockWidget(MantidUI *mui, ApplicationWindow *w):
  QDockWidget(w),m_progressBar(NULL),m_algID(),m_mantidUI(mui)
{
  setWindowTitle(tr("Algorithms"));
  setObjectName("exploreAlgorithms"); // this is needed for QMainWindow::restoreState()
  setMinimumHeight(150);
  setMinimumWidth(200);
  w->addDockWidget( Qt::RightDockWidgetArea, this );//*/

  //Add the AlgorithmSelectorWidget
  m_selector = new MantidQt::MantidWidgets::AlgorithmSelectorWidget(this);
  connect(m_selector,SIGNAL(executeAlgorithm(const QString &, const int)),
    m_mantidUI,SLOT(showAlgorithmDialog(const QString &, const int)));

  m_runningLayout = new QHBoxLayout();
  m_runningLayout->setName("testA");

  m_runningButton = new QPushButton("Details");
  m_runningLayout->addStretch();
  m_runningLayout->addWidget(m_runningButton);
  connect(m_runningButton,SIGNAL(clicked()),m_mantidUI,SLOT(showAlgMonitor()));


  QFrame *f = new QFrame(this);
  QVBoxLayout * layout = new QVBoxLayout(f, 4 /*border*/, 4 /*spacing*/);
  f->setLayout(layout);
  layout->setMargin(0);
  layout->addWidget(m_selector);
  layout->addLayout(m_runningLayout);

  setWidget(f);

}

/** Update the list of algorithms in the dock */
void AlgorithmDockWidget::update()
{
  m_selector->update();
}


void AlgorithmDockWidget::updateProgress(void* alg, const double p, const QString& msg, double estimatedTime, int progressPrecision)
{
  if (m_algID.empty()) return;
  if (alg == m_algID.first() && p >= 0 && p <= 100 && m_progressBar)
  {
    m_progressBar->setValue( static_cast<int>(p) );
    // Make the progress string
    std::ostringstream mess;
    mess << msg.toStdString();
    mess.precision(progressPrecision);
    mess << " " << std::fixed << p << "%";
    if (estimatedTime > 0.5)
    {
      mess.precision(0);
      mess << " (~";
      if (estimatedTime < 60)
        mess << static_cast<int>(estimatedTime) << "s";
      else if (estimatedTime < 60*60)
      {
        int min = static_cast<int>(estimatedTime/60);
        int sec = static_cast<int>(estimatedTime - min*60);
        mess << min << "m"
          << std::setfill('0') << std::setw(2) << sec << "s";
      }
      else
      {
        int hours = static_cast<int>(estimatedTime/3600);
        int min = static_cast<int>( (estimatedTime-hours*3600)/60);
        mess << hours << "h"
          << std::setfill('0') << std::setw(2) << min << "h";
      }
      mess << ")";
    }
    QString formatStr = QString::fromStdString(mess.str());
    m_progressBar->setFormat(formatStr);
  }
}

void AlgorithmDockWidget::algorithmStarted(void* alg)
{
  m_algID.push_front(alg);
  hideProgressBar();
  showProgressBar();
}

void AlgorithmDockWidget::algorithmFinished(void* alg)
{
  if (m_algID.empty()) return;
  m_algID.removeAll(alg);
  hideProgressBar();
}

void AlgorithmDockWidget::showProgressBar()
{
  if (m_progressBar == NULL)
  {
    // insert progress bar
    m_progressBar = new QProgressBar();
    m_progressBar->setAlignment(Qt::AlignHCenter);
    m_runningLayout->insertWidget(1,m_progressBar);
    // remove the stretch item
    m_runningLayout->removeItem(m_runningLayout->takeAt(0));
  }
}

void AlgorithmDockWidget::hideProgressBar()
{
  if (m_progressBar && m_algID.empty())
  {
    m_runningLayout->insertStretch(0);
    m_runningLayout->removeWidget(m_progressBar);
    m_progressBar->close();
    delete m_progressBar;
    m_progressBar = NULL;
  }
}


//--------------------  ----------------------//
<|MERGE_RESOLUTION|>--- conflicted
+++ resolved
@@ -67,11 +67,7 @@
   buttonLayout->addWidget(m_deleteButton);
   buttonLayout->addWidget(m_groupButton);
   buttonLayout->addWidget(m_sortButton);
-<<<<<<< HEAD
   buttonLayout->addWidget(m_saveButton);
-
-  //
-=======
 
   m_workspaceFilter = new MantidQt::MantidWidgets::LineEditWithClear();
   m_workspaceFilter->setPlaceholderText("Filter Workspaces");  
@@ -79,7 +75,6 @@
 
   connect(m_workspaceFilter, SIGNAL(textChanged(const QString&)), this, SLOT(filterWorkspaceTree(const QString&)));
 
->>>>>>> f99c1c96
   QVBoxLayout * layout = new QVBoxLayout();
   f->setLayout(layout); 
   layout->setSpacing(0);
