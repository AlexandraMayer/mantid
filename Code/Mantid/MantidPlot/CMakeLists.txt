--- conflicted
+++ resolved
@@ -923,13 +923,9 @@
   MantidPlot2DPlotTest.py
   MantidPlotProxiesTest.py
 	MantidPlotPythonImportTest.py
-<<<<<<< HEAD
 	MantidPlotFoldersTest.py 
 	MantidPlotMdiSubWindowTest.py 
 	MantidPlotTiledWindowTest.py 
-=======
-	MantidPlotFoldersTest.py
->>>>>>> 844dd04d
 )
 
 if ( 0 )
