#include "MantidQtCustomInterfaces/ConvFit.h"

#include "MantidQtCustomInterfaces/UserInputValidator.h"
#include "MantidQtMantidWidgets/RangeSelector.h"

#include "MantidAPI/AlgorithmManager.h"
#include "MantidAPI/FunctionFactory.h"
#include "MantidAPI/FunctionDomain1D.h"

#include <QDoubleValidator>
#include <QFileInfo>
#include <QMenu>

#include <qwt_plot.h>
#include <qwt_plot_curve.h>

namespace
{
  Mantid::Kernel::Logger g_log("ConvFit");
}

namespace MantidQt
{
namespace CustomInterfaces
{
namespace IDA
{
  ConvFit::ConvFit(QWidget * parent) : 
    IDATab(parent), m_intVal(NULL), m_stringManager(NULL), m_cfTree(NULL), 
      m_cfPlot(NULL), m_cfProp(), m_fixedProps(), m_cfRangeS(NULL), m_cfBackgS(NULL), 
      m_cfHwhmRange(NULL), m_cfGrpMng(NULL), m_cfDblMng(NULL), m_cfBlnMng(NULL), m_cfDataCurve(NULL), 
      m_cfCalcCurve(NULL), m_cfInputWS(), m_cfInputWSName(), m_confitResFileType()
  {
  }
  
  void ConvFit::setup()
  {
    m_intVal = new QIntValidator(this);
    
    // Create Property Managers
    m_cfGrpMng = new QtGroupPropertyManager();
    m_cfBlnMng = new QtBoolPropertyManager();
    m_cfDblMng = new QtDoublePropertyManager();
    m_stringManager = new QtStringPropertyManager();

    // Create TreeProperty Widget
    m_cfTree = new QtTreePropertyBrowser();
    uiForm().confit_properties->addWidget(m_cfTree);

    // add factories to managers
    m_cfTree->setFactoryForManager(m_cfBlnMng, qtCheckBoxFactory());
    m_cfTree->setFactoryForManager(m_cfDblMng, doubleEditorFactory());

    // Create Plot Widget
    m_cfPlot = new QwtPlot(this);
    m_cfPlot->setAxisFont(QwtPlot::xBottom, this->font());
    m_cfPlot->setAxisFont(QwtPlot::yLeft, this->font());
    m_cfPlot->setCanvasBackground(Qt::white);
    uiForm().confit_plot->addWidget(m_cfPlot);

    // Create Range Selectors
    m_cfRangeS = new MantidQt::MantidWidgets::RangeSelector(m_cfPlot);
    m_cfBackgS = new MantidQt::MantidWidgets::RangeSelector(m_cfPlot, 
      MantidQt::MantidWidgets::RangeSelector::YSINGLE);
    m_cfBackgS->setColour(Qt::darkGreen);
    m_cfBackgS->setRange(0.0, 1.0);
    m_cfHwhmRange = new MantidQt::MantidWidgets::RangeSelector(m_cfPlot);
    m_cfHwhmRange->setColour(Qt::red);

    // Populate Property Widget

    // Option to convolve members
    m_cfProp["Convolve"] = m_cfBlnMng->addProperty("Convolve");
    m_cfTree->addProperty(m_cfProp["Convolve"]);
    m_cfBlnMng->setValue(m_cfProp["Convolve"], true);

    // Fit Range
    m_cfProp["FitRange"] = m_cfGrpMng->addProperty("Fitting Range");
    m_cfProp["StartX"] = m_cfDblMng->addProperty("StartX");
    m_cfDblMng->setDecimals(m_cfProp["StartX"], NUM_DECIMALS);
    m_cfProp["EndX"] = m_cfDblMng->addProperty("EndX");
    m_cfDblMng->setDecimals(m_cfProp["EndX"], NUM_DECIMALS);
    m_cfProp["FitRange"]->addSubProperty(m_cfProp["StartX"]);
    m_cfProp["FitRange"]->addSubProperty(m_cfProp["EndX"]);
    m_cfTree->addProperty(m_cfProp["FitRange"]);

    // Background Range
    m_cfProp["LinearBackground"] = m_cfGrpMng->addProperty("Background");
    m_cfProp["BGA0"] = m_cfDblMng->addProperty("A0");
    m_cfDblMng->setDecimals(m_cfProp["BGA0"], NUM_DECIMALS);
    m_cfProp["BGA1"] = m_cfDblMng->addProperty("A1");
    m_cfDblMng->setDecimals(m_cfProp["BGA1"], NUM_DECIMALS);
    m_cfProp["LinearBackground"]->addSubProperty(m_cfProp["BGA0"]);
    m_cfProp["LinearBackground"]->addSubProperty(m_cfProp["BGA1"]);
    m_cfTree->addProperty(m_cfProp["LinearBackground"]);

    // Delta Function
    m_cfProp["DeltaFunction"] = m_cfGrpMng->addProperty("Delta Function");
    m_cfProp["UseDeltaFunc"] = m_cfBlnMng->addProperty("Use");
    m_cfProp["DeltaHeight"] = m_cfDblMng->addProperty("Height");
    m_cfDblMng->setDecimals(m_cfProp["DeltaHeight"], NUM_DECIMALS);
    m_cfProp["DeltaFunction"]->addSubProperty(m_cfProp["UseDeltaFunc"]);
    m_cfTree->addProperty(m_cfProp["DeltaFunction"]);

    m_cfProp["Lorentzian1"] = createLorentzian("Lorentzian 1");
    m_cfProp["Lorentzian2"] = createLorentzian("Lorentzian 2");

    uiForm().confit_leTempCorrection->setValidator(new QDoubleValidator(this));

    // Connections
    connect(m_cfRangeS, SIGNAL(minValueChanged(double)), this, SLOT(minChanged(double)));
    connect(m_cfRangeS, SIGNAL(maxValueChanged(double)), this, SLOT(maxChanged(double)));
    connect(m_cfBackgS, SIGNAL(minValueChanged(double)), this, SLOT(backgLevel(double)));
    connect(m_cfHwhmRange, SIGNAL(minValueChanged(double)), this, SLOT(hwhmChanged(double)));
    connect(m_cfHwhmRange, SIGNAL(maxValueChanged(double)), this, SLOT(hwhmChanged(double)));
    connect(m_cfDblMng, SIGNAL(valueChanged(QtProperty*, double)), this, SLOT(updateRS(QtProperty*, double)));
    connect(m_cfBlnMng, SIGNAL(valueChanged(QtProperty*, bool)), this, SLOT(checkBoxUpdate(QtProperty*, bool)));
    connect(m_cfDblMng, SIGNAL(propertyChanged(QtProperty*)), this, SLOT(plotGuess(QtProperty*)));
    connect(uiForm().confit_ckTempCorrection, SIGNAL(toggled(bool)), uiForm().confit_leTempCorrection, SLOT(setEnabled(bool)));

    // Have FWHM Range linked to Fit Start/End Range
    connect(m_cfRangeS, SIGNAL(rangeChanged(double, double)), m_cfHwhmRange, SLOT(setRange(double, double)));
    m_cfHwhmRange->setRange(-1.0,1.0);
    hwhmUpdateRS(0.02);

    typeSelection(uiForm().confit_cbFitType->currentIndex());
    bgTypeSelection(uiForm().confit_cbBackground->currentIndex());

    // Replot input automatically when file / spec no changes
    connect(uiForm().confit_lePlotSpectrum, SIGNAL(editingFinished()), this, SLOT(plotInput()));
    connect(uiForm().confit_dsSampleInput, SIGNAL(dataReady(const QString&)), this, SLOT(plotInput()));
    
    connect(uiForm().confit_cbFitType, SIGNAL(currentIndexChanged(int)), this, SLOT(typeSelection(int)));
    connect(uiForm().confit_cbBackground, SIGNAL(currentIndexChanged(int)), this, SLOT(bgTypeSelection(int)));
    connect(uiForm().confit_pbSingle, SIGNAL(clicked()), this, SLOT(singleFit()));

    uiForm().confit_lePlotSpectrum->setValidator(m_intVal);
    uiForm().confit_leSpectraMin->setValidator(m_intVal);
    uiForm().confit_leSpectraMax->setValidator(m_intVal);

    // Context menu
    m_cfTree->setContextMenuPolicy(Qt::CustomContextMenu);
    connect(m_cfTree, SIGNAL(customContextMenuRequested(const QPoint &)), this, SLOT(fitContextMenu(const QPoint &)));

    // Tie
    connect(uiForm().confit_cbFitType,SIGNAL(currentIndexChanged(QString)),SLOT(showTieCheckbox(QString)));
    showTieCheckbox( uiForm().confit_cbFitType->currentText() );
  }

  void ConvFit::run()
  {
    const QString error = validate();
    if( ! error.isEmpty() )
    {
      showInformationBox(error);
      return;
    }

    if ( m_cfInputWS == NULL )
<<<<<<< HEAD
    {
      return;
    }

    QString ftype = fitTypeString();
    QString bg = backgroundString();

    if(ftype == "")
    {
      g_log.error("No fit type defined");
    }

    bool useTies = uiForm().confit_ckTieCentres->isChecked();
    QString ties = (useTies ? "True" : "False");

    Mantid::API::CompositeFunction_sptr func = createFunction(useTies);
    std::string function = std::string(func->asString());
    QString stX = m_cfProp["StartX"]->valueText();
    QString enX = m_cfProp["EndX"]->valueText();

    QString pyInput =
      "from IndirectDataAnalysis import confitSeq\n"
      "input = '" + m_cfInputWSName + "'\n"
      "func = r'" + QString::fromStdString(function) + "'\n"
      "startx = " + stX + "\n"
      "endx = " + enX + "\n"
      "specMin = " + uiForm().confit_leSpecNo->text() + "\n"
      "specMax = " + uiForm().confit_leSpecMax->text() + "\n"
      "plot = '" + uiForm().confit_cbPlotOutput->currentText() + "'\n"
      "ties = " + ties + "\n"
      "save = ";
  
    pyInput += uiForm().confit_ckSaveSeq->isChecked() ? "True\n" : "False\n";

    if ( uiForm().confit_ckVerbose->isChecked() ) pyInput += "verbose = True\n";
    else pyInput += "verbose = False\n";

=======
    {
      return;
    }

    QString ftype = fitTypeString();
    QString bg = backgroundString();

    if(ftype == "")
    {
      g_log.error("No fit type defined");
    }

    bool useTies = uiForm().confit_ckTieCentres->isChecked();
    QString ties = (useTies ? "True" : "False");

    Mantid::API::CompositeFunction_sptr func = createFunction(useTies);
    std::string function = std::string(func->asString());
    QString stX = m_cfProp["StartX"]->valueText();
    QString enX = m_cfProp["EndX"]->valueText();

    QString pyInput =
      "from IndirectDataAnalysis import confitSeq\n"
      "input = '" + m_cfInputWSName + "'\n"
      "func = r'" + QString::fromStdString(function) + "'\n"
      "startx = " + stX + "\n"
      "endx = " + enX + "\n"
      "plot = '" + uiForm().confit_cbPlotOutput->currentText() + "'\n"
      "ties = " + ties + "\n"
      "save = ";
  
    if(uiForm().confit_leSpectraMin->text() != "")
      pyInput += "specMin = " + uiForm().confit_leSpectraMin->text() + "\n";

    if(uiForm().confit_leSpectraMax->text() != "")
      pyInput += "specMax = " + uiForm().confit_leSpectraMax->text() + "\n";

    pyInput += uiForm().confit_ckSaveSeq->isChecked() ? "True\n" : "False\n";

    if ( m_cfBlnMng->value(m_cfProp["Convolve"]) ) pyInput += "convolve = True\n";
    else pyInput += "convolve = False\n";

    if ( uiForm().confit_ckVerbose->isChecked() ) pyInput += "verbose = True\n";
    else pyInput += "verbose = False\n";

>>>>>>> da669ea6
    QString temperature = uiForm().confit_leTempCorrection->text();
    bool useTempCorrection = (!temperature.isEmpty() && uiForm().confit_ckTempCorrection->isChecked());
    if ( useTempCorrection ) 
    {
      pyInput += "temp=" + temperature + "\n";
    }
    else
    {
      pyInput += "temp=None\n";
    }
  
    pyInput +=    
      "bg = '" + bg + "'\n"
      "ftype = '" + ftype + "'\n"
<<<<<<< HEAD
      "confitSeq(input, func, startx, endx, ftype, bg, temp, specMin, specMax, Verbose=verbose, Plot=plot, Save=save)\n";
=======
      "confitSeq(input, func, startx, endx, ftype, bg, temp, specMin, specMax, convolve, Verbose=verbose, Plot=plot, Save=save)\n";
>>>>>>> da669ea6

    QString pyOutput = runPythonCode(pyInput);
  }

  /**
   * Validates the user's inputs in the ConvFit tab.
   *
   * @returns an string containing an error message if invalid input detected, else an empty string.
   */
  QString ConvFit::validate()
  {
    using Mantid::API::AnalysisDataService;
    
    UserInputValidator uiv;

    uiv.checkDataSelectorIsValid("Sample", uiForm().confit_dsSampleInput);
    uiv.checkDataSelectorIsValid("Resolution", uiForm().confit_dsResInput);

    auto range = std::make_pair(m_cfDblMng->value(m_cfProp["StartX"]), m_cfDblMng->value(m_cfProp["EndX"]));
    uiv.checkValidRange("Fitting Range", range);

    // Enforce the rule that at least one fit is needed; either a delta function, one or two lorentzian functions,
    // or both.  (The resolution function must be convolved with a model.)
    if ( uiForm().confit_cbFitType->currentIndex() == 0 && ! m_cfBlnMng->value(m_cfProp["UseDeltaFunc"]) )
      uiv.addErrorMessage("No fit function has been selected.");

    return uiv.generateErrorMessage();
  }

  void ConvFit::loadSettings(const QSettings & settings)
  {
    uiForm().confit_dsSampleInput->readSettings(settings.group());
    uiForm().confit_dsResInput->readSettings(settings.group());
  }

  namespace
  {
    ////////////////////////////
    // Anon Helper functions. //
    ////////////////////////////

    /**
     * Takes an index and a name, and constructs a single level parameter name
     * for use with function ties, etc.
     *
     * @param index :: the index of the function in the first level.
     * @param name  :: the name of the parameter inside the function.
     *
     * @returns the constructed function parameter name.
     */
    std::string createParName(size_t index, const std::string & name = "")
    {
      std::stringstream prefix;
      prefix << "f" << index << "." << name;
      return prefix.str();
    }

    /**
     * Takes an index, a sub index and a name, and constructs a double level 
     * (nested) parameter name for use with function ties, etc.
     *
     * @param index    :: the index of the function in the first level.
     * @param subIndex :: the index of the function in the second level.
     * @param name     :: the name of the parameter inside the function.
     *
     * @returns the constructed function parameter name.
     */
    std::string createParName(size_t index, size_t subIndex, const std::string & name = "")
    {
      std::stringstream prefix;
      prefix << "f" << index << ".f" << subIndex << "." << name;
      return prefix.str();
    }
  }

  /**
   * Creates a function to carry out the fitting in the "ConvFit" tab.  The function consists
   * of various sub functions, with the following structure:
   *
   * Composite
   *  |
   *  +-- LinearBackground
   *  +-- Convolution
   *      |
   *      +-- Resolution
   *      +-- Model (AT LEAST one delta function or one/two lorentzians.)
   *          |
   *          +-- DeltaFunction (yes/no)
	 *					+-- ProductFunction
	 *							|
   *							+-- Lorentzian 1 (yes/no)
	 *							+-- Temperature Correction (yes/no)
	 *					+-- ProductFunction
	 *							|
   *							+-- Lorentzian 2 (yes/no)
	 *							+-- Temperature Correction (yes/no)
   *
   * @param tieCentres :: whether to tie centres of the two lorentzians.
   *
   * @returns the composite fitting function.
   */
  Mantid::API::CompositeFunction_sptr ConvFit::createFunction(bool tieCentres)
  {
    auto conv = boost::dynamic_pointer_cast<Mantid::API::CompositeFunction>(Mantid::API::FunctionFactory::Instance().createFunction("Convolution"));
    Mantid::API::CompositeFunction_sptr comp( new Mantid::API::CompositeFunction );

    Mantid::API::IFunction_sptr func;
    size_t index = 0;

    // -------------------------------------
    // --- Composite / Linear Background ---
    // -------------------------------------
    func = Mantid::API::FunctionFactory::Instance().createFunction("LinearBackground");
    comp->addFunction(func); 

    const int bgType = uiForm().confit_cbBackground->currentIndex(); // 0 = Fixed Flat, 1 = Fit Flat, 2 = Fit all
  
    if ( bgType == 0 || ! m_cfProp["BGA0"]->subProperties().isEmpty() )
    {
      comp->tie("f0.A0", m_cfProp["BGA0"]->valueText().toStdString() );
    }
    else
    {
      func->setParameter("A0", m_cfProp["BGA0"]->valueText().toDouble());
    }

    if ( bgType != 2 )
    {
      comp->tie("f0.A1", "0.0");
    }
    else
    {
      if ( ! m_cfProp["BGA1"]->subProperties().isEmpty() )
      {
        comp->tie("f0.A1", m_cfProp["BGA1"]->valueText().toStdString() );
      }
      else { func->setParameter("A1", m_cfProp["BGA1"]->valueText().toDouble()); }
    }

    // --------------------------------------------
    // --- Composite / Convolution / Resolution ---
    // --------------------------------------------
    func = Mantid::API::FunctionFactory::Instance().createFunction("Resolution");
    conv->addFunction(func);
    
    //add resolution file
    if (uiForm().confit_dsResInput->isFileSelectorVisible())
    {    
      std::string resfilename = uiForm().confit_dsResInput->getFullFilePath().toStdString();
      Mantid::API::IFunction::Attribute attr(resfilename);
      func->setAttribute("FileName", attr);
    }
    else
    {
      std::string resWorkspace = uiForm().confit_dsResInput->getCurrentDataName().toStdString();
      Mantid::API::IFunction::Attribute attr(resWorkspace);
      func->setAttribute("Workspace", attr);
    }

    // --------------------------------------------------------
    // --- Composite / Convolution / Model / Delta Function ---
    // --------------------------------------------------------
    Mantid::API::CompositeFunction_sptr model( new Mantid::API::CompositeFunction );

    bool useDeltaFunc = m_cfBlnMng->value(m_cfProp["UseDeltaFunc"]);

    size_t subIndex = 0;

    if ( useDeltaFunc )
    {
      func = Mantid::API::FunctionFactory::Instance().createFunction("DeltaFunction");
			index = model->addFunction(func);
			std::string parName = createParName(index);
			populateFunction(func, model, m_cfProp["DeltaFunction"], parName, false);
    }

    // ------------------------------------------------------------
    // --- Composite / Convolution / Model / Temperature Factor ---
    // ------------------------------------------------------------

    //create temperature correction function to multiply with the lorentzians
    Mantid::API::IFunction_sptr tempFunc;
    QString temperature = uiForm().confit_leTempCorrection->text();
    bool useTempCorrection = (!temperature.isEmpty() && uiForm().confit_ckTempCorrection->isChecked());

    // -----------------------------------------------------
    // --- Composite / Convolution / Model / Lorentzians ---
    // -----------------------------------------------------
    std::string prefix1;
    std::string prefix2;

    int fitTypeIndex = uiForm().confit_cbFitType->currentIndex();  

    // Add 1st Lorentzian
    if(fitTypeIndex > 0)
    {
      //if temperature not included then product is lorentzian * 1
      //create product function for temp * lorentzian
      auto product = boost::dynamic_pointer_cast<Mantid::API::CompositeFunction>(Mantid::API::FunctionFactory::Instance().createFunction("ProductFunction"));
      
      if(useTempCorrection)
      {
        createTemperatureCorrection(product);
      }

      func = Mantid::API::FunctionFactory::Instance().createFunction("Lorentzian");
      subIndex = product->addFunction(func);
      index = model->addFunction(product);
      prefix1 = createParName(index, subIndex);

      populateFunction(func, model, m_cfProp["Lorentzian1"], prefix1, false);
    }

    // Add 2nd Lorentzian
    if(fitTypeIndex == 2)
    {
      //if temperature not included then product is lorentzian * 1
      //create product function for temp * lorentzian
      auto product = boost::dynamic_pointer_cast<Mantid::API::CompositeFunction>(Mantid::API::FunctionFactory::Instance().createFunction("ProductFunction"));
    
      if(useTempCorrection)
      {
        createTemperatureCorrection(product);
      }

      func = Mantid::API::FunctionFactory::Instance().createFunction("Lorentzian");
      subIndex = product->addFunction(func);
      index = model->addFunction(product);
      prefix2 = createParName(index, subIndex);
      
      populateFunction(func, model, m_cfProp["Lorentzian2"], prefix2, false);
    }

    conv->addFunction(model);
    comp->addFunction(conv);

    // Tie PeakCentres together
    if ( tieCentres )
    {
      std::string tieL = prefix1 + "PeakCentre";
      std::string tieR = prefix2 + "PeakCentre";
      model->tie(tieL, tieR);
    }

    comp->applyTies();
    return comp;
  }

  void ConvFit::createTemperatureCorrection(Mantid::API::CompositeFunction_sptr product)
  {
    //create temperature correction function to multiply with the lorentzians
    Mantid::API::IFunction_sptr tempFunc;
    QString temperature = uiForm().confit_leTempCorrection->text();
    
    //create user function for the exponential correction
    // (x*temp) / 1-exp(-(x*temp))
    tempFunc = Mantid::API::FunctionFactory::Instance().createFunction("UserFunction");
    //11.606 is the conversion factor from meV to K
    std::string formula = "((x*11.606)/Temp) / (1 - exp(-((x*11.606)/Temp)))";
    Mantid::API::IFunction::Attribute att(formula);
    tempFunc->setAttribute("Formula", att);
    tempFunc->setParameter("Temp", temperature.toDouble());

    product->addFunction(tempFunc);
    product->tie("f0.Temp", temperature.toStdString());
    product->applyTies();
  }

  double ConvFit::getInstrumentResolution(std::string workspaceName)
  {
    using namespace Mantid::API;

    double resolution = 0.0;
    try
    {
      Mantid::Geometry::Instrument_const_sptr inst =
        AnalysisDataService::Instance().retrieveWS<MatrixWorkspace>(workspaceName)->getInstrument();
      std::string analyser = inst->getStringParameter("analyser")[0];

      // If the analyser component is not already in the data file the laod it from the parameter file
      if(inst->getComponentByName(analyser)->getNumberParameter("resolution").size() == 0)
      {
        std::string reflection = inst->getStringParameter("reflection")[0];

        IAlgorithm_sptr loadParamFile = AlgorithmManager::Instance().create("LoadParameterFile");
        loadParamFile->initialize();
        loadParamFile->setProperty("Workspace", workspaceName);
        loadParamFile->setProperty("Filename", inst->getName()+"_"+analyser+"_"+reflection+"_Parameters.xml");
        loadParamFile->execute();

        inst = AnalysisDataService::Instance().retrieveWS<MatrixWorkspace>(workspaceName)->getInstrument();
      }

      resolution = inst->getComponentByName(analyser)->getNumberParameter("resolution")[0];
    }
    catch(Mantid::Kernel::Exception::NotFoundError &e)
    {
      UNUSED_ARG(e);

      resolution = 0;
    }
      
    return resolution;
  }

  QtProperty* ConvFit::createLorentzian(const QString & name)
  {
    QtProperty* lorentzGroup = m_cfGrpMng->addProperty(name);
    m_cfProp[name+".Amplitude"] = m_cfDblMng->addProperty("Amplitude");
    // m_cfDblMng->setRange(m_cfProp[name+".Amplitude"], 0.0, 1.0); // 0 < Amplitude < 1
    m_cfProp[name+".PeakCentre"] = m_cfDblMng->addProperty("PeakCentre");
    m_cfProp[name+".FWHM"] = m_cfDblMng->addProperty("FWHM");
    m_cfDblMng->setDecimals(m_cfProp[name+".Amplitude"], NUM_DECIMALS);
    m_cfDblMng->setDecimals(m_cfProp[name+".PeakCentre"], NUM_DECIMALS);
    m_cfDblMng->setDecimals(m_cfProp[name+".FWHM"], NUM_DECIMALS);
    m_cfDblMng->setValue(m_cfProp[name+".FWHM"], 0.02);
    lorentzGroup->addSubProperty(m_cfProp[name+".Amplitude"]);
    lorentzGroup->addSubProperty(m_cfProp[name+".PeakCentre"]);
    lorentzGroup->addSubProperty(m_cfProp[name+".FWHM"]);
    return lorentzGroup;
  }

  void ConvFit::populateFunction(Mantid::API::IFunction_sptr func, Mantid::API::IFunction_sptr comp, QtProperty* group, const std::string & pref, bool tie)
  {
    // Get subproperties of group and apply them as parameters on the function object
    QList<QtProperty*> props = group->subProperties();

    for ( int i = 0; i < props.size(); i++ )
    {
      if ( tie || ! props[i]->subProperties().isEmpty() )
      {
        std::string name = pref + props[i]->propertyName().toStdString();
        std::string value = props[i]->valueText().toStdString();
        comp->tie(name, value);
      }
      else
      {
        std::string propName = props[i]->propertyName().toStdString();
        double propValue = props[i]->valueText().toDouble();
				if ( propValue )
				{
					func->setParameter(propName, propValue);
				}
      }
    }
  }

  /**
   * Generate a string to describe the fit type selected by the user.
   * Used when naming the resultant workspaces.
   *
   * Assertions used to guard against any future changes that dont take
   * workspace naming into account.
   *
   * @returns the generated QString.
   */
  QString ConvFit::fitTypeString() const
  {
    QString fitType("");

    if( m_cfBlnMng->value(m_cfProp["UseDeltaFunc"]) )
      fitType += "Delta";

    switch ( uiForm().confit_cbFitType->currentIndex() )
    {
    case 0:
      break;
    case 1:
      fitType += "1L"; break;
    case 2:
      fitType += "2L"; break;
    }

    return fitType;
  }
  
  /**
   * Generate a string to describe the background selected by the user.
   * Used when naming the resultant workspaces.
   *
   * Assertions used to guard against any future changes that dont take
   * workspace naming into account.
   *
   * @returns the generated QString.
   */
  QString ConvFit::backgroundString() const
  {
    switch ( uiForm().confit_cbBackground->currentIndex() )
    {
    case 0:
      return "FixF_s";
    case 1:
      return "FitF_s";
    case 2:
      return "FitL_s";
    default: 
      return "";
    }
  }

  void ConvFit::typeSelection(int index)
  {
    m_cfTree->removeProperty(m_cfProp["Lorentzian1"]);
    m_cfTree->removeProperty(m_cfProp["Lorentzian2"]);
  
    switch ( index )
    {
    case 0:
      m_cfHwhmRange->setVisible(false);
      break;
    case 1:
      m_cfTree->addProperty(m_cfProp["Lorentzian1"]);
      m_cfHwhmRange->setVisible(true);
      break;
    case 2:
      m_cfTree->addProperty(m_cfProp["Lorentzian1"]);
      m_cfTree->addProperty(m_cfProp["Lorentzian2"]);
      m_cfHwhmRange->setVisible(true);
      break;
    }    
  }

  void ConvFit::bgTypeSelection(int index)
  {
    if ( index == 2 )
    {
      m_cfProp["LinearBackground"]->addSubProperty(m_cfProp["BGA1"]);
    }
    else
    {
      m_cfProp["LinearBackground"]->removeSubProperty(m_cfProp["BGA1"]);
    }
  }

  void ConvFit::plotInput()
  {
    using Mantid::API::MatrixWorkspace;
    using Mantid::API::AnalysisDataService;
    using Mantid::Kernel::Exception::NotFoundError;

    const bool plotGuess = uiForm().confit_ckPlotGuess->isChecked();
    uiForm().confit_ckPlotGuess->setChecked(false);

    if(uiForm().confit_dsSampleInput->getCurrentDataName() != m_cfInputWSName)
    {      
      m_cfInputWSName = uiForm().confit_dsSampleInput->getCurrentDataName();
      m_cfInputWS = AnalysisDataService::Instance().retrieveWS<const MatrixWorkspace>(m_cfInputWSName.toStdString());
      
      if(!m_cfInputWS)
      {
        showInformationBox("Could not find the workspace in ADS. See log for details.");
      }
    }

    int specNo = uiForm().confit_lePlotSpectrum->text().toInt();
    // Set spectra max value
    int specMin = 0;
    int specMax = static_cast<int>(m_cfInputWS->getNumberHistograms()) - 1;

    m_intVal->setRange(specMin, specMax);
    uiForm().confit_leSpectraMin->setText(QString::number(specMin));
    uiForm().confit_leSpectraMax->setText(QString::number(specMax));

    if ( specNo < 0 || specNo > specMax )
    {
      uiForm().confit_lePlotSpectrum->setText("0");
      specNo = 0;
    }

    int smCurrent = uiForm().confit_leSpectraMax->text().toInt();
    if ( smCurrent < 0 || smCurrent > specMax )
    {
      uiForm().confit_leSpectraMax->setText(QString::number(specMax));
    }

    m_cfDataCurve = plotMiniplot(m_cfPlot, m_cfDataCurve, m_cfInputWS, specNo);
    try
    {
      const std::pair<double, double> range = getCurveRange(m_cfDataCurve);
      m_cfRangeS->setRange(range.first, range.second);
      uiForm().confit_ckPlotGuess->setChecked(plotGuess);
    }
    catch(std::invalid_argument & exc)
    {
      showInformationBox(exc.what());
    }

    // Default FWHM to resolution of instrument
    double resolution = getInstrumentResolution(m_cfInputWSName.toStdString());
    if(resolution > 0)
    {
      m_cfDblMng->setValue(m_cfProp["Lorentzian 1.FWHM"], resolution);
      m_cfDblMng->setValue(m_cfProp["Lorentzian 2.FWHM"], resolution);
    }
  }

  void ConvFit::plotGuess(QtProperty*)
  {
    if ( ! uiForm().confit_ckPlotGuess->isChecked() || m_cfDataCurve == NULL )
    {
      return;
    }

    bool tieCentres = (uiForm().confit_cbFitType->currentIndex() > 1);
    Mantid::API::CompositeFunction_sptr function = createFunction(tieCentres);

    if ( m_cfInputWS == NULL )
    {
      plotInput();
    }

    const size_t binIndexLow = m_cfInputWS->binIndexOf(m_cfDblMng->value(m_cfProp["StartX"]));
    const size_t binIndexHigh = m_cfInputWS->binIndexOf(m_cfDblMng->value(m_cfProp["EndX"]));
    const size_t nData = binIndexHigh - binIndexLow;

    std::vector<double> inputXData(nData);
    const Mantid::MantidVec& XValues = m_cfInputWS->readX(0);
    const bool isHistogram = m_cfInputWS->isHistogramData();

    for ( size_t i = 0; i < nData; i++ )
    {
      if ( isHistogram )
      {
        inputXData[i] = 0.5 * ( XValues[binIndexLow+i] + XValues[binIndexLow+i+1] );
      }
      else
      {
        inputXData[i] = XValues[binIndexLow+i];
      }
    }

    Mantid::API::FunctionDomain1DVector domain(inputXData);
    Mantid::API::FunctionValues outputData(domain);
    function->function(domain, outputData);

    QVector<double> dataX, dataY;

    for ( size_t i = 0; i < nData; i++ )
    {
      dataX.append(inputXData[i]);
      dataY.append(outputData.getCalculated(i));
    }

    if ( m_cfCalcCurve != NULL )
    {
      m_cfCalcCurve->attach(0);
      delete m_cfCalcCurve;
      m_cfCalcCurve = 0;
    }

    m_cfCalcCurve = new QwtPlotCurve();
    m_cfCalcCurve->setData(dataX, dataY);
    QPen fitPen(Qt::red, Qt::SolidLine);
    m_cfCalcCurve->setPen(fitPen);
    m_cfCalcCurve->attach(m_cfPlot);
    m_cfPlot->replot();
  }

  void ConvFit::singleFit()
  {
    const QString error = validate();
    if( ! error.isEmpty() )
    {
      showInformationBox(error);
      return;
    }

    plotInput();

    if ( m_cfDataCurve == NULL )
    {
      showInformationBox("There was an error reading the data file.");
      return;
    }

    uiForm().confit_ckPlotGuess->setChecked(false);

    Mantid::API::CompositeFunction_sptr function = createFunction(uiForm().confit_ckTieCentres->isChecked());

    // get output name
    QString ftype = fitTypeString();
    QString bg = backgroundString();

    if(ftype == "")
    {
      g_log.error("No fit type defined!");
    }

    QString outputNm = runPythonCode(QString("from IndirectCommon import getWSprefix\nprint getWSprefix('") + m_cfInputWSName + QString("')\n")).trimmed();
<<<<<<< HEAD
    outputNm += QString("conv_") + ftype + bg + uiForm().confit_leSpecNo->text();  
=======
    outputNm += QString("conv_") + ftype + bg + uiForm().confit_lePlotSpectrum->text();  
>>>>>>> da669ea6
    std::string output = outputNm.toStdString();

    Mantid::API::IAlgorithm_sptr alg = Mantid::API::AlgorithmManager::Instance().create("Fit");
    alg->initialize();
    alg->setPropertyValue("Function", function->asString());
    alg->setPropertyValue("InputWorkspace", m_cfInputWSName.toStdString());
<<<<<<< HEAD
    alg->setProperty<int>("WorkspaceIndex", uiForm().confit_leSpecNo->text().toInt());
    alg->setProperty<double>("StartX", m_cfDblMng->value(m_cfProp["StartX"]));
    alg->setProperty<double>("EndX", m_cfDblMng->value(m_cfProp["EndX"]));
    alg->setPropertyValue("Output", output);
=======
    alg->setProperty<int>("WorkspaceIndex", uiForm().confit_lePlotSpectrum->text().toInt());
    alg->setProperty<double>("StartX", m_cfDblMng->value(m_cfProp["StartX"]));
    alg->setProperty<double>("EndX", m_cfDblMng->value(m_cfProp["EndX"]));
    alg->setProperty("Output", output);
    alg->setProperty("CreateOutput", true);
    alg->setProperty("OutputCompositeMembers", true);
    alg->setProperty("ConvolveMembers", true);
>>>>>>> da669ea6
    alg->execute();
   
    if ( ! alg->isExecuted() )
    {
      showInformationBox("Fit algorithm failed.");
      return;
    }

    // Plot the line on the mini plot
    m_cfCalcCurve = plotMiniplot(m_cfPlot, m_cfCalcCurve, outputNm+"_Workspace", 1);
    QPen fitPen(Qt::red, Qt::SolidLine);
    m_cfCalcCurve->setPen(fitPen);
    m_cfPlot->replot();

    Mantid::API::IFunction_sptr outputFunc = alg->getProperty("Function");

    // Get params.
    QMap<QString,double> parameters;
    std::vector<std::string> parNames = outputFunc->getParameterNames();
    std::vector<double> parVals;

    for( size_t i = 0; i < parNames.size(); ++i )
      parVals.push_back(outputFunc->getParameter(parNames[i]));

    for ( size_t i = 0; i < parNames.size(); ++i )
      parameters[QString(parNames[i].c_str())] = parVals[i];

    // Populate Tree widget with values
    // Background should always be f0
    m_cfDblMng->setValue(m_cfProp["BGA0"], parameters["f0.A0"]);
    m_cfDblMng->setValue(m_cfProp["BGA1"], parameters["f0.A1"]);

    int noLorentz = uiForm().confit_cbFitType->currentIndex();

    int funcIndex = 0;
		int subIndex = 0;

		//check if we're using a temperature correction
		if (uiForm().confit_ckTempCorrection->isChecked() && 
				!uiForm().confit_leTempCorrection->text().isEmpty())
		{
				subIndex++;
		}

		bool usingDeltaFunc = m_cfBlnMng->value(m_cfProp["UseDeltaFunc"]);
		bool usingCompositeFunc = ((usingDeltaFunc && noLorentz > 0) || noLorentz > 1);
    QString prefBase = "f1.f1.";

		if ( usingDeltaFunc )
    {
      QString key = prefBase;
			if (usingCompositeFunc)
			{
				key += "f0.";
			}
			
			key += "Height";

      m_cfDblMng->setValue(m_cfProp["DeltaHeight"], parameters[key]);
      funcIndex++;
    }

    if ( noLorentz > 0 )
    {
      // One Lorentz
			QString pref = prefBase;

			if ( usingCompositeFunc )
			{
				pref += "f" + QString::number(funcIndex) + ".f" + QString::number(subIndex) + ".";
			}
			else
			{
				pref += "f" + QString::number(subIndex) + ".";
			}

      m_cfDblMng->setValue(m_cfProp["Lorentzian 1.Amplitude"], parameters[pref+"Amplitude"]);
      m_cfDblMng->setValue(m_cfProp["Lorentzian 1.PeakCentre"], parameters[pref+"PeakCentre"]);
      m_cfDblMng->setValue(m_cfProp["Lorentzian 1.FWHM"], parameters[pref+"FWHM"]);
      funcIndex++;
    }

    if ( noLorentz > 1 )
    {
      // Two Lorentz
			QString pref = prefBase;

			if ( usingCompositeFunc )
			{
				pref += "f" + QString::number(funcIndex) + ".f" + QString::number(subIndex) + ".";
			}
			else
			{
				pref += "f" + QString::number(subIndex) + ".";
			}

      m_cfDblMng->setValue(m_cfProp["Lorentzian 2.Amplitude"], parameters[pref+"Amplitude"]);
      m_cfDblMng->setValue(m_cfProp["Lorentzian 2.PeakCentre"], parameters[pref+"PeakCentre"]);
      m_cfDblMng->setValue(m_cfProp["Lorentzian 2.FWHM"], parameters[pref+"FWHM"]);
    }
<<<<<<< HEAD

    // Plot Output
    if ( uiForm().confit_ckPlotOutput->isChecked() )
    {
      QString pyInput =
        "plotSpectrum('" + QString::fromStdString(output) + "_Workspace', [0,1,2])\n";
      QString pyOutput = runPythonCode(pyInput);
    }
=======
>>>>>>> da669ea6
  }

  void ConvFit::minChanged(double val)
  {
    m_cfDblMng->setValue(m_cfProp["StartX"], val);
  }

  void ConvFit::maxChanged(double val)
  {
    m_cfDblMng->setValue(m_cfProp["EndX"], val);
  }

  void ConvFit::hwhmChanged(double val)
  {
    const double peakCentre = m_cfDblMng->value(m_cfProp["Lorentzian 1.PeakCentre"]);
    // Always want FWHM to display as positive.
    const double hwhm = std::fabs(val-peakCentre);
    // Update the property
    m_cfHwhmRange->blockSignals(true);
    m_cfDblMng->setValue(m_cfProp["Lorentzian 1.FWHM"], hwhm*2);
    m_cfHwhmRange->blockSignals(false);
  }

  void ConvFit::backgLevel(double val)
  {
    m_cfDblMng->setValue(m_cfProp["BGA0"], val);
  }

  void ConvFit::updateRS(QtProperty* prop, double val)
  {
    if ( prop == m_cfProp["StartX"] ) { m_cfRangeS->setMinimum(val); }
    else if ( prop == m_cfProp["EndX"] ) { m_cfRangeS->setMaximum(val); }
    else if ( prop == m_cfProp["BGA0"] ) { m_cfBackgS->setMinimum(val); }
    else if ( prop == m_cfProp["Lorentzian 1.FWHM"] ) { hwhmUpdateRS(val); }
    else if ( prop == m_cfProp["Lorentzian 1.PeakCentre"] )
    {
        hwhmUpdateRS(m_cfDblMng->value(m_cfProp["Lorentzian 1.FWHM"]));
    }
  }

  void ConvFit::hwhmUpdateRS(double val)
  {
    const double peakCentre = m_cfDblMng->value(m_cfProp["Lorentzian 1.PeakCentre"]);
    m_cfHwhmRange->setMinimum(peakCentre-val/2);
    m_cfHwhmRange->setMaximum(peakCentre+val/2);
  }

  void ConvFit::checkBoxUpdate(QtProperty* prop, bool checked)
  {
    // Add/remove some properties to display only relevant options
    if ( prop == m_cfProp["UseDeltaFunc"] )
    {
      if ( checked ) 
      { 
        m_cfProp["DeltaFunction"]->addSubProperty(m_cfProp["DeltaHeight"]);
        uiForm().confit_cbPlotOutput->addItem("Height");
        uiForm().confit_cbPlotOutput->addItem("EISF");
      }
      else 
      { 
        m_cfProp["DeltaFunction"]->removeSubProperty(m_cfProp["DeltaHeight"]);
        uiForm().confit_cbPlotOutput->removeItem(uiForm().confit_cbPlotOutput->count()-1);
        uiForm().confit_cbPlotOutput->removeItem(uiForm().confit_cbPlotOutput->count()-1);
      }
    }
  }

  void ConvFit::fitContextMenu(const QPoint &)
  {
    QtBrowserItem* item(NULL);

    item = m_cfTree->currentItem();

    if ( ! item )
      return;

    // is it a fit property ?
    QtProperty* prop = item->property();

    if ( prop == m_cfProp["StartX"] || prop == m_cfProp["EndX"] )
      return;

    // is it already fixed?
    bool fixed = prop->propertyManager() != m_cfDblMng;

    if ( fixed && prop->propertyManager() != m_stringManager ) 
      return;

    // Create the menu
    QMenu* menu = new QMenu("ConvFit", m_cfTree);
    QAction* action;

    if ( ! fixed )
    {
      action = new QAction("Fix", this);
      connect(action, SIGNAL(triggered()), this, SLOT(fixItem()));
    }
    else
    {
      action = new QAction("Remove Fix", this);
      connect(action, SIGNAL(triggered()), this, SLOT(unFixItem()));
    }

    menu->addAction(action);

    // Show the menu
    menu->popup(QCursor::pos());
  }

  void ConvFit::fixItem()
  {
    QtBrowserItem* item = m_cfTree->currentItem();

    // Determine what the property is.
    QtProperty* prop = item->property();
		QtProperty* fixedProp = m_stringManager->addProperty( prop->propertyName() );
    QtProperty* fprlbl = m_stringManager->addProperty("Fixed");
    fixedProp->addSubProperty(fprlbl);
    m_stringManager->setValue(fixedProp, prop->valueText());

    item->parent()->property()->addSubProperty(fixedProp);

    m_fixedProps[fixedProp] = prop;

    item->parent()->property()->removeSubProperty(prop);
  }

  void ConvFit::unFixItem()
  {
    QtBrowserItem* item = m_cfTree->currentItem();

    QtProperty* prop = item->property();
    if ( prop->subProperties().empty() )
    { 
      item = item->parent();
      prop = item->property();
    }

    item->parent()->property()->addSubProperty(m_fixedProps[prop]);
    item->parent()->property()->removeSubProperty(prop);
    m_fixedProps.remove(prop);
    QtProperty* proplbl = prop->subProperties()[0];
    delete proplbl;
    delete prop;
  }

  void ConvFit::showTieCheckbox(QString fitType)
  {
      uiForm().confit_ckTieCentres->setVisible( fitType == "Two Lorentzians" );
  }

} // namespace IDA
} // namespace CustomInterfaces
} // namespace MantidQt<|MERGE_RESOLUTION|>--- conflicted
+++ resolved
@@ -157,45 +157,6 @@
     }
 
     if ( m_cfInputWS == NULL )
-<<<<<<< HEAD
-    {
-      return;
-    }
-
-    QString ftype = fitTypeString();
-    QString bg = backgroundString();
-
-    if(ftype == "")
-    {
-      g_log.error("No fit type defined");
-    }
-
-    bool useTies = uiForm().confit_ckTieCentres->isChecked();
-    QString ties = (useTies ? "True" : "False");
-
-    Mantid::API::CompositeFunction_sptr func = createFunction(useTies);
-    std::string function = std::string(func->asString());
-    QString stX = m_cfProp["StartX"]->valueText();
-    QString enX = m_cfProp["EndX"]->valueText();
-
-    QString pyInput =
-      "from IndirectDataAnalysis import confitSeq\n"
-      "input = '" + m_cfInputWSName + "'\n"
-      "func = r'" + QString::fromStdString(function) + "'\n"
-      "startx = " + stX + "\n"
-      "endx = " + enX + "\n"
-      "specMin = " + uiForm().confit_leSpecNo->text() + "\n"
-      "specMax = " + uiForm().confit_leSpecMax->text() + "\n"
-      "plot = '" + uiForm().confit_cbPlotOutput->currentText() + "'\n"
-      "ties = " + ties + "\n"
-      "save = ";
-  
-    pyInput += uiForm().confit_ckSaveSeq->isChecked() ? "True\n" : "False\n";
-
-    if ( uiForm().confit_ckVerbose->isChecked() ) pyInput += "verbose = True\n";
-    else pyInput += "verbose = False\n";
-
-=======
     {
       return;
     }
@@ -240,7 +201,6 @@
     if ( uiForm().confit_ckVerbose->isChecked() ) pyInput += "verbose = True\n";
     else pyInput += "verbose = False\n";
 
->>>>>>> da669ea6
     QString temperature = uiForm().confit_leTempCorrection->text();
     bool useTempCorrection = (!temperature.isEmpty() && uiForm().confit_ckTempCorrection->isChecked());
     if ( useTempCorrection ) 
@@ -255,11 +215,7 @@
     pyInput +=    
       "bg = '" + bg + "'\n"
       "ftype = '" + ftype + "'\n"
-<<<<<<< HEAD
-      "confitSeq(input, func, startx, endx, ftype, bg, temp, specMin, specMax, Verbose=verbose, Plot=plot, Save=save)\n";
-=======
       "confitSeq(input, func, startx, endx, ftype, bg, temp, specMin, specMax, convolve, Verbose=verbose, Plot=plot, Save=save)\n";
->>>>>>> da669ea6
 
     QString pyOutput = runPythonCode(pyInput);
   }
@@ -849,23 +805,13 @@
     }
 
     QString outputNm = runPythonCode(QString("from IndirectCommon import getWSprefix\nprint getWSprefix('") + m_cfInputWSName + QString("')\n")).trimmed();
-<<<<<<< HEAD
-    outputNm += QString("conv_") + ftype + bg + uiForm().confit_leSpecNo->text();  
-=======
     outputNm += QString("conv_") + ftype + bg + uiForm().confit_lePlotSpectrum->text();  
->>>>>>> da669ea6
     std::string output = outputNm.toStdString();
 
     Mantid::API::IAlgorithm_sptr alg = Mantid::API::AlgorithmManager::Instance().create("Fit");
     alg->initialize();
     alg->setPropertyValue("Function", function->asString());
     alg->setPropertyValue("InputWorkspace", m_cfInputWSName.toStdString());
-<<<<<<< HEAD
-    alg->setProperty<int>("WorkspaceIndex", uiForm().confit_leSpecNo->text().toInt());
-    alg->setProperty<double>("StartX", m_cfDblMng->value(m_cfProp["StartX"]));
-    alg->setProperty<double>("EndX", m_cfDblMng->value(m_cfProp["EndX"]));
-    alg->setPropertyValue("Output", output);
-=======
     alg->setProperty<int>("WorkspaceIndex", uiForm().confit_lePlotSpectrum->text().toInt());
     alg->setProperty<double>("StartX", m_cfDblMng->value(m_cfProp["StartX"]));
     alg->setProperty<double>("EndX", m_cfDblMng->value(m_cfProp["EndX"]));
@@ -873,7 +819,6 @@
     alg->setProperty("CreateOutput", true);
     alg->setProperty("OutputCompositeMembers", true);
     alg->setProperty("ConvolveMembers", true);
->>>>>>> da669ea6
     alg->execute();
    
     if ( ! alg->isExecuted() )
@@ -974,17 +919,6 @@
       m_cfDblMng->setValue(m_cfProp["Lorentzian 2.PeakCentre"], parameters[pref+"PeakCentre"]);
       m_cfDblMng->setValue(m_cfProp["Lorentzian 2.FWHM"], parameters[pref+"FWHM"]);
     }
-<<<<<<< HEAD
-
-    // Plot Output
-    if ( uiForm().confit_ckPlotOutput->isChecked() )
-    {
-      QString pyInput =
-        "plotSpectrum('" + QString::fromStdString(output) + "_Workspace', [0,1,2])\n";
-      QString pyOutput = runPythonCode(pyInput);
-    }
-=======
->>>>>>> da669ea6
   }
 
   void ConvFit::minChanged(double val)
