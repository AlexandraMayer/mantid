--- conflicted
+++ resolved
@@ -507,7 +507,7 @@
              </sizepolicy>
             </property>
             <property name="autoLoad" stdset="0">
-             <bool>false</bool>
+             <bool>true</bool>
             </property>
             <property name="workspaceSuffixes" stdset="0">
              <stringlist>
@@ -540,226 +540,6 @@
         </layout>
        </item>
        <item>
-<<<<<<< HEAD
-        <layout class="QHBoxLayout" name="horizontalLayout_8">
-         <item>
-          <widget class="QCheckBox" name="msd_ckVerbose">
-           <property name="enabled">
-            <bool>true</bool>
-           </property>
-           <property name="text">
-            <string>Verbose</string>
-           </property>
-           <property name="checked">
-            <bool>true</bool>
-           </property>
-          </widget>
-         </item>
-         <item>
-          <spacer name="horizontalSpacer_22">
-           <property name="orientation">
-            <enum>Qt::Horizontal</enum>
-           </property>
-           <property name="sizeHint" stdset="0">
-            <size>
-             <width>40</width>
-             <height>20</height>
-            </size>
-           </property>
-          </spacer>
-         </item>
-         <item>
-          <widget class="QCheckBox" name="msd_ckPlot">
-           <property name="text">
-            <string>Plot Result</string>
-           </property>
-           <property name="checked">
-            <bool>true</bool>
-           </property>
-          </widget>
-         </item>
-         <item>
-          <spacer name="horizontalSpacer_23">
-           <property name="orientation">
-            <enum>Qt::Horizontal</enum>
-           </property>
-           <property name="sizeHint" stdset="0">
-            <size>
-             <width>40</width>
-             <height>20</height>
-            </size>
-           </property>
-          </spacer>
-         </item>
-         <item>
-          <widget class="QCheckBox" name="msd_ckSave">
-           <property name="text">
-            <string>Save Result</string>
-           </property>
-          </widget>
-         </item>
-        </layout>
-       </item>
-      </layout>
-     </widget>
-     <widget class="QWidget" name="tabFury">
-      <attribute name="title">
-       <string>Fury</string>
-      </attribute>
-      <layout class="QVBoxLayout" name="layoutFury">
-       <item>
-        <layout class="QGridLayout" name="fury_layoutFiles">
-         <item row="2" column="0">
-          <widget class="QLabel" name="label_6">
-           <property name="sizePolicy">
-            <sizepolicy hsizetype="Fixed" vsizetype="Preferred">
-             <horstretch>0</horstretch>
-             <verstretch>0</verstretch>
-            </sizepolicy>
-           </property>
-           <property name="text">
-            <string>Resolution</string>
-           </property>
-          </widget>
-         </item>
-         <item row="1" column="0">
-          <widget class="QLabel" name="label_52">
-           <property name="sizePolicy">
-            <sizepolicy hsizetype="Fixed" vsizetype="Preferred">
-             <horstretch>0</horstretch>
-             <verstretch>0</verstretch>
-            </sizepolicy>
-           </property>
-           <property name="text">
-            <string>Sample</string>
-           </property>
-          </widget>
-         </item>
-         <item row="1" column="1" colspan="2">
-          <widget class="MantidQt::MantidWidgets::DataSelector" name="fury_dsInput" native="true">
-           <property name="sizePolicy">
-            <sizepolicy hsizetype="Minimum" vsizetype="Fixed">
-             <horstretch>0</horstretch>
-             <verstretch>0</verstretch>
-            </sizepolicy>
-           </property>
-           <property name="loadLabelText" stdset="0">
-            <string>Plot Input</string>
-           </property>
-           <property name="workspaceSuffixes" stdset="0">
-            <stringlist>
-             <string>_red</string>
-             <string>_sqw</string>
-            </stringlist>
-           </property>
-           <property name="fileBrowserSuffixes" stdset="0">
-            <stringlist>
-             <string>_red.nxs</string>
-             <string>_sqw.nxs</string>
-            </stringlist>
-           </property>
-           <property name="showLoad" stdset="0">
-            <bool>false</bool>
-           </property>
-          </widget>
-         </item>
-         <item row="2" column="1" colspan="2">
-          <widget class="MantidQt::MantidWidgets::DataSelector" name="fury_dsResInput" native="true">
-           <property name="sizePolicy">
-            <sizepolicy hsizetype="Minimum" vsizetype="Fixed">
-             <horstretch>0</horstretch>
-             <verstretch>0</verstretch>
-            </sizepolicy>
-           </property>
-           <property name="autoLoad" stdset="0">
-            <bool>true</bool>
-           </property>
-           <property name="workspaceSuffixes" stdset="0">
-            <stringlist>
-             <string>_res</string>
-             <string>_red</string>
-            </stringlist>
-           </property>
-           <property name="fileBrowserSuffixes" stdset="0">
-            <stringlist>
-             <string>_res.nxs</string>
-             <string>_red.nxs</string>
-            </stringlist>
-           </property>
-           <property name="showLoad" stdset="0">
-            <bool>false</bool>
-           </property>
-          </widget>
-         </item>
-        </layout>
-       </item>
-       <item>
-        <layout class="QHBoxLayout" name="horizontalLayout_22">
-         <item>
-          <layout class="QVBoxLayout" name="fury_TreeSpace"/>
-         </item>
-         <item>
-          <layout class="QVBoxLayout" name="fury_PlotSpace"/>
-         </item>
-        </layout>
-       </item>
-       <item>
-        <layout class="QHBoxLayout" name="horizontalLayout_9">
-         <item>
-          <widget class="QCheckBox" name="fury_ckVerbose">
-           <property name="enabled">
-            <bool>true</bool>
-           </property>
-           <property name="text">
-            <string>Verbose</string>
-           </property>
-           <property name="checked">
-            <bool>true</bool>
-           </property>
-          </widget>
-         </item>
-         <item>
-          <spacer name="horizontalSpacer_7">
-           <property name="orientation">
-            <enum>Qt::Horizontal</enum>
-           </property>
-           <property name="sizeHint" stdset="0">
-            <size>
-             <width>40</width>
-             <height>20</height>
-            </size>
-           </property>
-          </spacer>
-         </item>
-         <item>
-          <widget class="QCheckBox" name="fury_ckPlot">
-           <property name="text">
-            <string>Plot Result</string>
-           </property>
-          </widget>
-         </item>
-         <item>
-          <spacer name="horizontalSpacer_18">
-           <property name="orientation">
-            <enum>Qt::Horizontal</enum>
-           </property>
-           <property name="sizeHint" stdset="0">
-            <size>
-             <width>40</width>
-             <height>20</height>
-            </size>
-           </property>
-          </spacer>
-         </item>
-         <item>
-          <widget class="QCheckBox" name="fury_ckSave">
-           <property name="text">
-            <string>Save Result</string>
-           </property>
-          </widget>
-         </item>
-        </layout>
-=======
         <widget class="QGroupBox" name="fury_gbOutput">
          <property name="title">
           <string>Output</string>
@@ -820,7 +600,6 @@
           </item>
          </layout>
         </widget>
->>>>>>> 99173b49
        </item>
       </layout>
      </widget>
