--- conflicted
+++ resolved
@@ -104,21 +104,6 @@
          </spacer>
         </item>
         <item>
-<<<<<<< HEAD
-         <widget class="QLineEdit" name="leMaxEnergy">
-          <property name="toolTip">
-           <string>&lt;html&gt;&lt;head/&gt;&lt;body&gt;&lt;p&gt;Crop the upper energy range of any workspaces with energy as the X unit (e.g. Sqw).&lt;/p&gt;&lt;/body&gt;&lt;/html&gt;</string>
-          </property>
-          <property name="text">
-           <string>0</string>
-          </property>
-         </widget>
-        </item>
-        <item>
-         <widget class="QLabel" name="lblEnergyCropUnits">
-          <property name="text">
-           <string>meV</string>
-=======
          <widget class="QDoubleSpinBox" name="dspMaxEnergy">
           <property name="minimumSize">
            <size>
@@ -137,7 +122,6 @@
           </property>
           <property name="value">
            <double>10.000000000000000</double>
->>>>>>> 84e8220d
           </property>
          </widget>
         </item>
@@ -161,12 +145,9 @@
       </item>
       <item row="1" column="1">
        <widget class="MantidQt::MantidWidgets::DataSelector" name="dsResolution" native="true">
-<<<<<<< HEAD
-=======
         <property name="enabled">
          <bool>false</bool>
         </property>
->>>>>>> 84e8220d
         <property name="sizePolicy">
          <sizepolicy hsizetype="Minimum" vsizetype="Fixed">
           <horstretch>0</horstretch>
@@ -201,12 +182,9 @@
       </item>
       <item row="0" column="0" colspan="2">
        <widget class="QCheckBox" name="ckResolution">
-<<<<<<< HEAD
-=======
         <property name="enabled">
          <bool>true</bool>
         </property>
->>>>>>> 84e8220d
         <property name="toolTip">
          <string>&lt;html&gt;&lt;head/&gt;&lt;body&gt;&lt;p&gt;Convolve suitable workspaces with an instrument resolution.&lt;/p&gt;&lt;/body&gt;&lt;/html&gt;</string>
         </property>
@@ -214,11 +192,7 @@
          <string>Use Instrument Resolution</string>
         </property>
         <property name="checked">
-<<<<<<< HEAD
-         <bool>true</bool>
-=======
          <bool>false</bool>
->>>>>>> 84e8220d
         </property>
        </widget>
       </item>
@@ -345,11 +319,7 @@
   <tabstop>mwRun</tabstop>
   <tabstop>leFunctionNames</tabstop>
   <tabstop>ckCropEnergy</tabstop>
-<<<<<<< HEAD
-  <tabstop>leMaxEnergy</tabstop>
-=======
   <tabstop>dspMaxEnergy</tabstop>
->>>>>>> 84e8220d
   <tabstop>ckResolution</tabstop>
   <tabstop>dsResolution</tabstop>
   <tabstop>ckVerbose</tabstop>
