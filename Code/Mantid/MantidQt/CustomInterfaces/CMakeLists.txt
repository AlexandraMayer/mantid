--- conflicted
+++ resolved
@@ -11,12 +11,6 @@
 	src/FuryFit.cpp
 	src/Homer.cpp
 	src/IDATab.cpp
-<<<<<<< HEAD
-	src/IO_MuonGrouping.cpp
-	src/IReflPresenter.cpp
-	src/Indirect.cpp
-=======
->>>>>>> 02e50277
 	src/IndirectBayes.cpp
 	src/IndirectBayesTab.cpp
   src/IndirectCalibration.cpp
@@ -33,32 +27,13 @@
 	src/IndirectNeutron.cpp
 	src/IndirectSimulation.cpp
 	src/IndirectSimulationTab.cpp
-<<<<<<< HEAD
-=======
   src/IndirectSqw.cpp
   src/IndirectTransmission.cpp
->>>>>>> 02e50277
+	src/IReflPresenter.cpp
 	src/JumpFit.cpp
 	src/MSDFit.cpp
 	src/MantidEV.cpp
 	src/MantidEVWorker.cpp
-<<<<<<< HEAD
-	src/MuonAnalysis.cpp
-	src/MuonAnalysisFitDataTab.cpp
-	src/MuonAnalysisHelper.cpp
-	src/MuonAnalysisOptionTab.cpp
-	src/MuonAnalysisResultTableTab.cpp
-	src/QReflTableModel.cpp
-	src/QtReflMainView.cpp
-	src/QtWorkspaceMementoModel.cpp
-	src/Quasi.cpp
-	src/RawFileMemento.cpp
-	src/ReflBlankMainViewPresenter.cpp
-	src/ReflLoadedMainViewPresenter.cpp
-	src/ReflMainView.cpp
-	src/ReflMainViewPresenter.cpp
-	src/ReflNullMainViewPresenter.cpp
-=======
 	src/Muon/ALCBaselineModellingModel.cpp
 	src/Muon/ALCBaselineModellingPresenter.cpp
 	src/Muon/ALCBaselineModellingView.cpp
@@ -75,10 +50,16 @@
 	src/Muon/MuonAnalysisHelper.cpp
 	src/Muon/MuonAnalysisOptionTab.cpp
 	src/Muon/MuonAnalysisResultTableTab.cpp
+	src/QReflTableModel.cpp
+	src/QtReflMainView.cpp
 	src/QtWorkspaceMementoModel.cpp
 	src/Quasi.cpp
 	src/RawFileMemento.cpp
->>>>>>> 02e50277
+	src/ReflBlankMainViewPresenter.cpp
+	src/ReflLoadedMainViewPresenter.cpp
+	src/ReflMainView.cpp
+	src/ReflMainViewPresenter.cpp
+	src/ReflNullMainViewPresenter.cpp
 	src/ResNorm.cpp
 	src/SANSAddFiles.cpp
 	src/SANSDiagnostics.cpp
@@ -87,10 +68,6 @@
 	src/SANSRunWindow.cpp
 	src/StepScan.cpp
 	src/Stretch.cpp
-<<<<<<< HEAD
-	src/Transmission.cpp
-=======
->>>>>>> 02e50277
 	src/UserInputValidator.cpp
 	src/WorkspaceInADS.cpp
 	src/WorkspaceMemento.cpp
@@ -102,20 +79,11 @@
 set ( INC_FILES
 	inc/MantidQtCustomInterfaces/ApplyCorr.h
 	inc/MantidQtCustomInterfaces/Background.h
-<<<<<<< HEAD
-	inc/MantidQtCustomInterfaces/C2ETab.h
-	inc/MantidQtCustomInterfaces/CalcCorr.h
-	inc/MantidQtCustomInterfaces/ConvFit.h
-	inc/MantidQtCustomInterfaces/ConvertToEnergy.h
-	inc/MantidQtCustomInterfaces/CreateMDWorkspace.h
-	inc/MantidQtCustomInterfaces/CreateMDWorkspaceAlgDialog.h
-=======
 	inc/MantidQtCustomInterfaces/CalcCorr.h
 	inc/MantidQtCustomInterfaces/ConvFit.h
 	inc/MantidQtCustomInterfaces/CreateMDWorkspace.h
 	inc/MantidQtCustomInterfaces/CreateMDWorkspaceAlgDialog.h
   inc/MantidQtCustomInterfaces/DirectConvertToEnergy.h
->>>>>>> 02e50277
 	inc/MantidQtCustomInterfaces/DllConfig.h
 	inc/MantidQtCustomInterfaces/Elwin.h
 	inc/MantidQtCustomInterfaces/EventNexusFileMemento.h
@@ -123,14 +91,6 @@
 	inc/MantidQtCustomInterfaces/FuryFit.h
 	inc/MantidQtCustomInterfaces/Homer.h
 	inc/MantidQtCustomInterfaces/IDATab.h
-<<<<<<< HEAD
-	inc/MantidQtCustomInterfaces/IO_MuonGrouping.h
-	inc/MantidQtCustomInterfaces/IReflPresenter.h
-	inc/MantidQtCustomInterfaces/Indirect.h
-	inc/MantidQtCustomInterfaces/IndirectBayes.h
-	inc/MantidQtCustomInterfaces/IndirectBayesTab.h
-	inc/MantidQtCustomInterfaces/IndirectDataAnalysis.h
-=======
 	inc/MantidQtCustomInterfaces/IndirectBayes.h
 	inc/MantidQtCustomInterfaces/IndirectBayesTab.h
   inc/MantidQtCustomInterfaces/IndirectCalibration.h
@@ -139,7 +99,6 @@
   inc/MantidQtCustomInterfaces/IndirectDataReduction.h
   inc/MantidQtCustomInterfaces/IndirectDataReductionTab.h
 	inc/MantidQtCustomInterfaces/IndirectDiagnostics.h
->>>>>>> 02e50277
 	inc/MantidQtCustomInterfaces/IndirectDiffractionReduction.h
 	inc/MantidQtCustomInterfaces/IndirectLoadAscii.h
 	inc/MantidQtCustomInterfaces/IndirectLoadAsciiTab.h
@@ -148,32 +107,13 @@
 	inc/MantidQtCustomInterfaces/IndirectNeutron.h
 	inc/MantidQtCustomInterfaces/IndirectSimulation.h
 	inc/MantidQtCustomInterfaces/IndirectSimulationTab.h
-<<<<<<< HEAD
-=======
 	inc/MantidQtCustomInterfaces/IndirectSqw.h
   inc/MantidQtCustomInterfaces/IndirectTransmission.h
->>>>>>> 02e50277
+	inc/MantidQtCustomInterfaces/IReflPresenter.h
 	inc/MantidQtCustomInterfaces/JumpFit.h
 	inc/MantidQtCustomInterfaces/MSDFit.h
 	inc/MantidQtCustomInterfaces/MantidEV.h
 	inc/MantidQtCustomInterfaces/MantidEVWorker.h
-<<<<<<< HEAD
-	inc/MantidQtCustomInterfaces/MuonAnalysis.h
-	inc/MantidQtCustomInterfaces/MuonAnalysisFitDataTab.h
-	inc/MantidQtCustomInterfaces/MuonAnalysisHelper.h
-	inc/MantidQtCustomInterfaces/MuonAnalysisOptionTab.h
-	inc/MantidQtCustomInterfaces/MuonAnalysisResultTableTab.h
-	inc/MantidQtCustomInterfaces/QReflTableModel.h
-	inc/MantidQtCustomInterfaces/QtReflMainView.h
-	inc/MantidQtCustomInterfaces/QtWorkspaceMementoModel.h
-	inc/MantidQtCustomInterfaces/Quasi.h
-	inc/MantidQtCustomInterfaces/RawFileMemento.h
-	inc/MantidQtCustomInterfaces/ReflBlankMainViewPresenter.h
-	inc/MantidQtCustomInterfaces/ReflLoadedMainViewPresenter.h
-	inc/MantidQtCustomInterfaces/ReflMainView.h
-	inc/MantidQtCustomInterfaces/ReflMainViewPresenter.h
-	inc/MantidQtCustomInterfaces/ReflNullMainViewPresenter.h
-=======
 	inc/MantidQtCustomInterfaces/Muon/ALCBaselineModellingModel.h
 	inc/MantidQtCustomInterfaces/Muon/ALCBaselineModellingPresenter.h
 	inc/MantidQtCustomInterfaces/Muon/ALCBaselineModellingView.h
@@ -195,10 +135,16 @@
 	inc/MantidQtCustomInterfaces/Muon/MuonAnalysisHelper.h
 	inc/MantidQtCustomInterfaces/Muon/MuonAnalysisOptionTab.h
 	inc/MantidQtCustomInterfaces/Muon/MuonAnalysisResultTableTab.h
+	inc/MantidQtCustomInterfaces/ReflBlankMainViewPresenter.h
+	inc/MantidQtCustomInterfaces/ReflLoadedMainViewPresenter.h
+	inc/MantidQtCustomInterfaces/ReflMainView.h
+	inc/MantidQtCustomInterfaces/ReflMainViewPresenter.h
+	inc/MantidQtCustomInterfaces/ReflNullMainViewPresenter.h
+	inc/MantidQtCustomInterfaces/QReflTableModel.h
+	inc/MantidQtCustomInterfaces/QtReflMainView.h
 	inc/MantidQtCustomInterfaces/QtWorkspaceMementoModel.h
 	inc/MantidQtCustomInterfaces/Quasi.h
 	inc/MantidQtCustomInterfaces/RawFileMemento.h
->>>>>>> 02e50277
 	inc/MantidQtCustomInterfaces/ResNorm.h
 	inc/MantidQtCustomInterfaces/SANSAddFiles.h
 	inc/MantidQtCustomInterfaces/SANSDiagnostics.h
@@ -207,10 +153,6 @@
 	inc/MantidQtCustomInterfaces/SANSRunWindow.h
 	inc/MantidQtCustomInterfaces/StepScan.h
 	inc/MantidQtCustomInterfaces/Stretch.h
-<<<<<<< HEAD
-	inc/MantidQtCustomInterfaces/Transmission.h
-=======
->>>>>>> 02e50277
 	inc/MantidQtCustomInterfaces/Updateable.h
 	inc/MantidQtCustomInterfaces/UserInputValidator.h
 	inc/MantidQtCustomInterfaces/WorkspaceInADS.h
@@ -252,15 +194,6 @@
                 inc/MantidQtCustomInterfaces/IndirectTransmission.h
                 inc/MantidQtCustomInterfaces/JumpFit.h
                 inc/MantidQtCustomInterfaces/MSDFit.h
-<<<<<<< HEAD
-                inc/MantidQtCustomInterfaces/MuonAnalysis.h
-                inc/MantidQtCustomInterfaces/MuonAnalysisFitDataTab.h
-                inc/MantidQtCustomInterfaces/MuonAnalysisHelper.h
-                inc/MantidQtCustomInterfaces/MuonAnalysisOptionTab.h
-                inc/MantidQtCustomInterfaces/MuonAnalysisResultTableTab.h
-		inc/MantidQtCustomInterfaces/QReflTableModel.h
-	        inc/MantidQtCustomInterfaces/QtReflMainView.h
-=======
                 inc/MantidQtCustomInterfaces/Muon/ALCBaselineModellingPresenter.h
                 inc/MantidQtCustomInterfaces/Muon/ALCBaselineModellingView.h
                 inc/MantidQtCustomInterfaces/Muon/ALCDataLoadingPresenter.h
@@ -276,7 +209,8 @@
                 inc/MantidQtCustomInterfaces/Muon/MuonAnalysisHelper.h
                 inc/MantidQtCustomInterfaces/Muon/MuonAnalysisOptionTab.h
                 inc/MantidQtCustomInterfaces/Muon/MuonAnalysisResultTableTab.h
->>>>>>> 02e50277
+                inc/MantidQtCustomInterfaces/QReflTableModel.h
+                inc/MantidQtCustomInterfaces/QtReflMainView.h
                 inc/MantidQtCustomInterfaces/Quasi.h
                 inc/MantidQtCustomInterfaces/ResNorm.h
                 inc/MantidQtCustomInterfaces/SANSAddFiles.h
@@ -318,18 +252,6 @@
                inc/MantidQtCustomInterfaces/StepScan.ui
 )
 
-<<<<<<< HEAD
-set( TEST_FILES CreateMDWorkspaceAlgDialogTest.h
-                EventNexusFileMementoTest.h
-                WorkspaceMementoTest.h
-                MuonAnalysisHelperTest.h
-                WorkspaceInADSTest.h
-                RawFileMementoTest.h
-                IO_MuonGroupingTest.h
-                ReflNullMainViewPresenterTest.h
-                ReflBlankMainViewPresenterTest.h
-                ReflLoadedMainViewPresenterTest.h
-=======
 set ( TEST_FILES
 	ALCBaselineModellingModelTest.h
 	ALCBaselineModellingPresenterTest.h
@@ -340,9 +262,11 @@
 	IO_MuonGroupingTest.h
 	MuonAnalysisHelperTest.h
 	RawFileMementoTest.h
+	ReflNullMainViewPresenterTest.h
+	ReflBlankMainViewPresenterTest.h
+	ReflLoadedMainViewPresenterTest.h
 	WorkspaceInADSTest.h
 	WorkspaceMementoTest.h
->>>>>>> 02e50277
 )
 
 include_directories ( inc )
