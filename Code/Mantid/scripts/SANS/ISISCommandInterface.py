--- conflicted
+++ resolved
@@ -254,26 +254,10 @@
         mes += ', ' + str(period)
     mes += ')'
     _printMessage(mes)
-<<<<<<< HEAD
-
-    if (not can_run) or (isinstance(can_run,str) and can_run.startswith('.')):
-        ReductionSingleton().background_subtracter = None
-        return '', None
-
-    ReductionSingleton().background_subtracter = \
-        isis_reduction_steps.CanSubtraction(
-                                can_run, reload=reload, period=period)
-    #ideally this code should live in a separate load can object 
-    ReductionSingleton().background_subtracter.assign_can(
-        ReductionSingleton())
-    return _return_old_compatibility_assign_methods(
-        ReductionSingleton().background_subtracter.workspace.wksp_name)
-=======
     
     ReductionSingleton().set_can(can_run, reload, period)
     return _return_old_compatibility_assign_methods(
         ReductionSingleton().get_can().wksp_name)
->>>>>>> eb0beb18
 
 def TransmissionSample(sample, direct, reload = True, period_t = -1, period_d = -1):
     """
