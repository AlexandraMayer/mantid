"""
    Enables the SANS commands (listed at http://www.mantidproject.org/SANS) to
    be run
"""
import isis_instrument
from reduction.command_interface import ReductionSingleton  
import reduction.instruments.sans.sans_reduction_steps as sans_reduction_steps
sanslog = sans_reduction_steps.sanslog

import isis_reduction_steps
import isis_reducer
from centre_finder import CentreFinder as CentreFinder
#import SANSReduction
from mantid.simpleapi import *
from mantid.api import WorkspaceGroup
import copy
from SANSadd2 import *

# disable plotting if running outside Mantidplot
try:
    import mantidplot
except:
    #this should happen when this is called from outside Mantidplot and only then, the result is that attempting to plot will raise an exception
    pass

try:
    from PyQt4.QtGui import qApp
    def appwidgets():
        return qApp.allWidgets()
except ImportError:
    def appwidgets():
        return []

_VERBOSE_ = False
LAST_SAMPLE = None
def SetVerboseMode(state):
#TODO: this needs to be on the reducer
    _VERBOSE_ = state

# Print a message and log it if the 
def _printMessage(msg, log = True, no_console=False):
    if log == True and _VERBOSE_ == True:
        sanslog.notice(msg)
    if not no_console:
        print msg
    
def issueWarning(msg):
    """
        Issues a Mantid message
        @param msg: message to be issued
    """
    isis_reduction_steps._issueWarning(msg)

def _refresh_singleton():
    ReductionSingleton.clean(isis_reducer.ISISReducer)
    ReductionSingleton().remove_settings()
                
def UserPath(path):
    """
        Sets the directory in which Mantid should look for the mask file if a
        full path was not specified
        @param path: the full path to the directory
    """
    _printMessage('UserPath("' + path + '") #Will look for mask file here')
    ReductionSingleton().user_file_path = path

def DataPath(path):
    """
        Sets an extra directory for Mantid to look for run files
        @param path: the full path to a directory containing the run files to analyse
    """
    ReductionSingleton().set_data_path(path)

def SANS2D():
    """
        Initialises the instrument settings for SANS2D
        @return True on success
    """
    _printMessage('SANS2D()')
    try:
        instrument = isis_instrument.SANS2D()
        
        ReductionSingleton().set_instrument(instrument)
	config['default.instrument']='SANS2D'
    except:
        return False
    return True

def LOQ():
    """
        Initialises the instrument settings for LOQ
        @return True on success
    """
    _printMessage('LOQ()')
    try:
        instrument = isis_instrument.LOQ()

        ReductionSingleton().set_instrument(instrument)
	config['default.instrument']='LOQ'
    except:
        return False
    return True

def LARMOR():
    """
    Initialises the instrument settings for LARMOR
    @return True on success
    """
    _printMessage('LARMOR()')
    try:
        instrument = isis_instrument.LARMOR()
        
        ReductionSingleton().set_instrument(instrument)
        config['default.instrument']='LARMOR'
    except:
        return False
    return True
    
def Detector(det_name):
    """
        Sets the detector bank to use for the reduction e.g. 'front-detector'. The
        main detector is assumed if this line is not given
        @param det_name: the detector's name
    """
    _printMessage('Detector("' + det_name + '")')
    ReductionSingleton().instrument.setDetector(det_name)
    
def CropToDetector(inputWSname, outputWSname=None):
    """
        Crops the workspace so that it only contains the spectra that correspond
        to the detectors used in the reduction
        @param inputWSname: name of the workspace to crop
        @param outputWSname: name the workspace will take (default is the inputWSname)
    """
    if not outputWSname:
        outputWSname = inputWSname    
        
    ReductionSingleton().instrument.cur_detector().crop_to_detector(inputWSname, outputWSname)
    
def Mask(details):
    """
        Specify regions of the detector to mask using the same syntax
        as used in the user file
        @param details: a string that specifies masking as it would appear in a mask file 
    """ 
    _printMessage('Mask("' + details + '")')
    ReductionSingleton().mask.parse_instruction(ReductionSingleton().instrument.name(),details)
    
def MaskFile(file_name):
    """
        Loads the settings file. The settings are loaded as soon as this line is encountered
        and are overridden by other Python commands
        @param file_name: the settings file
    """
    _printMessage('#Opening "'+file_name+'"')
    ReductionSingleton().user_settings = isis_reduction_steps.UserFile(
        file_name)
    status = ReductionSingleton().user_settings.execute(
        ReductionSingleton(), None)
    _printMessage('#Success reading "'+file_name+'"'+' is '+str(status))
    return status
    
def SetMonitorSpectrum(specNum, interp=False):
    """
        Specifies the spectrum number of the spectrum that will be used to
        for monitor normalisation
        @param specNum: a spectrum number (1 or greater)
        @param interp: when rebinning the wavelength bins to match the main workspace, if use interpolation default no interpolation 
    """ 
    ReductionSingleton().set_monitor_spectrum(specNum, interp)

def SetTransSpectrum(specNum, interp=False):
    ReductionSingleton().set_trans_spectrum(specNum, interp)
      
def SetSampleOffset(value):
    ReductionSingleton().instrument.set_sample_offset(value)
    
def Gravity(flag):
    _printMessage('Gravity(' + str(flag) + ')')
    ReductionSingleton().to_Q.set_gravity(flag)
    
def SetFrontDetRescaleShift(scale=1.0, shift=0.0, fitScale=False, fitShift=False, qMin=None, qMax=None):
    """
        Stores property about the detector which is used to rescale and shift
        data in the bank after data have been reduced        
        @param scale: Default to 1.0. Value to multiply data with
        @param shift: Default to 0.0. Value to add to data
        @param fitScale: Default is False. Whether or not to try and fit this param
        @param fitShift: Default is False. Whether or not to try and fit this param
        @param qMin: When set to None (default) then for fitting use the overlapping q region of front and rear detectors
        @param qMax: When set to None (default) then for fitting use the overlapping q region of front and rear detectors              
    """    
    ReductionSingleton().instrument.getDetector('FRONT').rescaleAndShift = ReductionSingleton().instrument.getDetector('FRONT')._RescaleAndShift(
        scale, shift, fitScale, fitShift, qMin, qMax)
    _printMessage('#Set front detector rescale/shift values')
    
def TransFit(mode,lambdamin=None,lambdamax=None, selector='BOTH'):
    """
        Sets the fit method to calculate the transmission fit and the wavelength range
        over which to do the fit. These arguments are passed to the algorithm
        CalculateTransmission. If mode is set to 'Off' then the unfitted workspace is
        used and lambdamin and max have no effect
        @param mode: can be 'Logarithmic' ('YLOG', 'LOG') 'OFF' ('CLEAR') or 'LINEAR' (STRAIGHT', LIN'), 'POLYNOMIAL2', 'POLYNOMIAL3', ... 
        @param lambdamin: the lowest wavelength to use in any fit
        @param lambdamax: the end of the fit range
        @param selector: define for which transmission this fit specification is valid (BOTH, SAMPLE, CAN) 
    """
    mode = str(mode).strip().upper()
    message = mode
    if lambdamin: message += ', ' + str(lambdamin)
    if lambdamax: message += ', ' + str(lambdamax)
    message += ', selector=' + selector 
    _printMessage("TransFit(\"" + message + "\")")

    ReductionSingleton().set_trans_fit(lambdamin, lambdamax, mode, selector)
    
def TransWorkspace(sample, can = None):
    """
        Use a given workpspace that contains pre-calculated transmissions
        @param sample the workspace to use for the sample
        @param can calculated transmission for the can 
    """
    ReductionSingleton().transmission_calculator.calculated_samp = sample 
    ReductionSingleton().transmission_calculator.calculated_can = can 

def _return_old_compatibility_assign_methods(ws_name):
    """For backward compatibility, AssignCan and AssignSample returns a tuple
    with workspace name and the log entry if available.
    
    In the future, those methods should return just workspace name
    """
    logs = ""
    if isinstance(ReductionSingleton().instrument, isis_instrument.SANS2D):
        try:
            logs = ReductionSingleton().instrument.get_detector_log(ws_name)
        except:            
            pass        
    return ws_name, logs

def AssignCan(can_run, reload = True, period = isis_reduction_steps.LoadRun.UNSET_PERIOD):
    """
        The can is a scattering run under the same conditions as the experimental run but the
        only the sample container is in the sample position. Hence allowing the effect of the
        container to be removed. The run is specified using instrumentrunnumber.extension,
        e.g. SANS2D7777.nxs. On calling this function the run is loaded to a workspace and the
        detector banks and other components moved as applicable. Currently only reload=true is
        supported.
        @param can_run: run number to analysis e.g. SANS2D7777.nxs
        @param reload: must be set to True
        @param period: the period (entry) number to load, default is the first period
    """    
    mes = 'AssignCan("' + str(can_run) + '"'
    if period != isis_reduction_steps.LoadRun.UNSET_PERIOD:
        mes += ', ' + str(period)
    mes += ')'
    _printMessage(mes)
    
    ReductionSingleton().set_can(can_run, reload, period)
    return _return_old_compatibility_assign_methods(
        ReductionSingleton().get_can().wksp_name)

def TransmissionSample(sample, direct, reload = True, period_t = -1, period_d = -1):
    """
        Specify the transmission and direct runs for the sample
        @param sample: the transmission run
        @param direct: direct run
        @param reload: if to replace the workspace if it is already there
        @param period_t: the entry number of the transmission run (default single entry file)  
        @param period_d: the entry number of the direct run (default single entry file)
    """  
    _printMessage('TransmissionSample("' + str(sample) + '","' + str(direct) + '")')
    ReductionSingleton().set_trans_sample(sample, direct, reload, period_t, period_d)
    return ReductionSingleton().samp_trans_load.execute(
                                        ReductionSingleton(), None)

def TransmissionCan(can, direct, reload = True, period_t = -1, period_d = -1):
    """
        Specify the transmission and direct runs for the can
        @param can: the transmission run
        @param direct: direct run
        @param reload: if to replace the workspace if it is already there
        @param period_t: the entry number of the transmission run (default single entry file)  
        @param period_d: the entry number of the direct run (default single entry file)
    """
    _printMessage('TransmissionCan("' + str(can) + '","' + str(direct) + '")')
    ReductionSingleton().set_trans_can(can, direct, reload, period_t, period_d)
    return ReductionSingleton().can_trans_load.execute(
                                            ReductionSingleton(), None) 
    
def AssignSample(sample_run, reload = True, period = isis_reduction_steps.LoadRun.UNSET_PERIOD):
    """
        Specifies the run to analyse using the format instrumentrunnumber.extension,
        e.g. SANS2D7777.nxs. This is one of the few commands that executes Mantid algorithms
        when called. Currently only reload=true is supported.
        @param sample_run: run number to analysis e.g. SANS2D7777.nxs
        @param reload: must be set to True
        @param period: the period (entry) number to load, default is the first period
    """
    mes = 'AssignSample("' + str(sample_run) + '"'
    if period != isis_reduction_steps.LoadRun.UNSET_PERIOD:
        mes += ', ' + str(period)
    mes += ')'
    _printMessage(mes)

    ReductionSingleton().set_sample(sample_run, reload, period)
    
    global LAST_SAMPLE
    LAST_SAMPLE = ReductionSingleton().get_sample().wksp_name
    return _return_old_compatibility_assign_methods(LAST_SAMPLE)

def SetCentre(xcoord, ycoord, bank = 'rear'):
    """
    Configure the Beam Center position. It support the configuration of the centre for 
    the both detectors bank (low-angle bank and high-angle bank detectors)

    It allows defining the position for both detector banks. 
    :param xcoord: X position of beam center in the user coordinate system. 
    :param ycoord: Y position of beam center in the user coordinate system. 
    :param bank: The selected bank ('rear' - low angle or 'front' - high angle)
    Introduced #5942
    """
    _printMessage('SetCentre(' + str(xcoord) + ', ' + str(ycoord) + ')')

    ReductionSingleton().set_beam_finder(sans_reduction_steps.BaseBeamFinder(
                                float(xcoord)/1000.0, float(ycoord)/1000.0), bank)

def GetMismatchedDetList():
    """
        Return the list of mismatched detector names
    """
    return ReductionSingleton().instrument.get_marked_dets()

<<<<<<< HEAD
def _setUpPeriod(i):
    # it first get the reference to the loaders, then it calls the AssignSample 
    # (which get rid of the reducer objects (see clean_loaded_data())
    # but because we still get the reference, we can use it to query the data file and method.
    # ideally, we should not use this _setUpPeriod in the future.
    
    trans_samp = ReductionSingleton().samp_trans_load
    can = ReductionSingleton().get_can()
    trans_can = ReductionSingleton().can_trans_load
    new_sample_workspaces = AssignSample(ReductionSingleton().get_sample().loader._data_file, period=i)[0]
    if can:
        #replace one thing that gets overwritten
        AssignCan(can.loader._data_file, True, period=can.loader.getCorrospondingPeriod(i, ReductionSingleton()))
    if trans_samp:
        trans = trans_samp.trans
        direct = trans_samp.direct
        TransmissionSample(trans._data_file, direct._data_file, True, period_t=trans.getCorrospondingPeriod(i, ReductionSingleton()),period_d=direct.getCorrospondingPeriod(i, ReductionSingleton()))  
    if trans_can:
        trans = trans_can.trans
        direct = trans_can.direct
        TransmissionCan(trans._data_file, direct._data_file, True, period_t=trans.getCorrospondingPeriod(i, ReductionSingleton()),period_d=direct.getCorrospondingPeriod(i, ReductionSingleton()))  

    return new_sample_workspaces

=======
>>>>>>> bef39018
def WavRangeReduction(wav_start=None, wav_end=None, full_trans_wav=None, name_suffix=None, combineDet=None, resetSetup=True, out_fit_settings = dict()):
    """
        Run reduction from loading the raw data to calculating Q. Its optional arguments allows specifics 
        details to be adjusted, and optionally the old setup is reset at the end. Note if FIT of RESCALE or SHIFT 
        is selected then both REAR and FRONT detectors are both reduced EXCEPT if only the REAR detector is selected
        to be reduced
        
        @param wav_start: the first wavelength to be in the output data
        @param wav_end: the last wavelength in the output data
        @param full_trans_wav: if to use a wide wavelength range, the instrument's default wavelength range, for the transmission correction, false by default
        @param name_suffix: append the created output workspace with this
        @param combineDet: combineDet can be one of the following:
                           'rear'                (run one reduction for the 'rear' detector data)
                           'front'               (run one reduction for the 'front' detector data, and rescale+shift 'front' data)
                           'both'                (run both the above two reductions)                  
                           'merged'              (run the same reductions as 'both' and additionally create a merged data workspace)                          
                            None                 (run one reduction for whatever detector has been set as the current detector 
                                                  before running this method. If front apply rescale+shift) 
        @param resetSetup: if true reset setup at the end
        @param out_fit_settings: An output parameter. It is used, specially when resetSetup is True, in order to remember the 'scale and fit' of the fitting algorithm. 
        @return Name of one of the workspaces created
    """
    _printMessage('WavRangeReduction(' + str(wav_start) + ', ' + str(wav_end) + ', '+str(full_trans_wav)+')')
    # these flags indicate if it is necessary to reduce the front bank, the rear bank and if it is supposed to merge them
    reduce_rear_flag = False
    reduce_front_flag = False
    merge_flag = False
    
    # combineDet from None to 'rear' or 'front'
    if combineDet is None:
        if ReductionSingleton().instrument.cur_detector().isAlias('FRONT'):
            combineDet = 'front'
        else:
            combineDet = 'rear'
    
    if not full_trans_wav is None:
        ReductionSingleton().full_trans_wav = full_trans_wav

    ReductionSingleton().to_wavelen.set_range(wav_start, wav_end)

    rAnds = ReductionSingleton().instrument.getDetector('FRONT').rescaleAndShift
    # check if fit is required.
    fitRequired = False 
    if rAnds.fitScale or rAnds.fitShift:
        fitRequired = True

    com_det_option = combineDet.lower()
    
    # the only special case where reduce rear is not required is
    # if the user chose to reduce front and does not require fit 
    if not (com_det_option == 'front' and not fitRequired):
        reduce_rear_flag = True
    if (com_det_option != 'rear'):
        reduce_front_flag = True
    if (com_det_option == 'merged'):
        merge_flag = True
    
    #The shift and scale is always on the front detector.
    if not reduce_front_flag:
        fitRequired = False

    #To backup value of singleton which are temporarily modified in this method
    toRestoreAfterAnalysis = ReductionSingleton().instrument.cur_detector().name()
    toRestoreOutputParts = ReductionSingleton().to_Q.outputParts

    # if 'merged' then when cross section is calculated output the two individual parts
    # of the cross section. These additional outputs are required to calculate
    # the merged workspace
    if merge_flag:           
        ReductionSingleton().to_Q.outputParts = True

    # do reduce rear bank data
    if reduce_rear_flag:
        ReductionSingleton().instrument.setDetector('rear')
        retWSname_rear = _WavRangeReduction(name_suffix)
        retWSname = retWSname_rear
    
    # do reduce front bank
    if reduce_front_flag:
        # it is necessary to replace the Singleton if a reduction was done before
        if (reduce_rear_flag):
            # In this case, it is necessary to reload the files, in order to move the components to the
            # correct position defined by its get_beam_center. (ticket #5942)

            # first copy the settings
            ReductionSingleton.replace(ReductionSingleton().settings())

            # for the LOQ instrument, if the beam centers are different, we have to reload the data.
            if (ReductionSingleton().instrument._NAME == 'LOQ' and 
               (ReductionSingleton().get_beam_center('rear') != ReductionSingleton().get_beam_center('front'))):
                
                # It is necessary to reload sample, transmission and can files.
                #reload sample
                issueWarning('Trying to reload workspaces')
                ReductionSingleton().instrument.setDetector('front')
                ReductionSingleton()._sample_run.reload(ReductionSingleton())
                #reassign can
                if ReductionSingleton().get_can():
                    ReductionSingleton().get_can().reload(ReductionSingleton())
                if ReductionSingleton().samp_trans_load:
                    #refresh Transmission
                    ReductionSingleton().samp_trans_load.execute(ReductionSingleton(), None)
                if ReductionSingleton().can_trans_load:
                    ReductionSingleton().can_trans_load.execute(ReductionSingleton(),None)
                        
        ReductionSingleton().instrument.setDetector('front')

        retWSname_front = _WavRangeReduction(name_suffix)
        retWSname = retWSname_front

    # do fit and scale if required
    if fitRequired:
        scale, shift = _fitRescaleAndShift(rAnds, retWSname_front, retWSname_rear)
        ReductionSingleton().instrument.getDetector('FRONT').rescaleAndShift.shift = shift
        ReductionSingleton().instrument.getDetector('FRONT').rescaleAndShift.scale = scale
        if scale < 0:
            issueWarning("Fit returned SCALE negative")
    
    shift = ReductionSingleton().instrument.getDetector('FRONT').rescaleAndShift.shift
    scale = ReductionSingleton().instrument.getDetector('FRONT').rescaleAndShift.scale

    # apply the merge algorithm
    if merge_flag:
        retWSname_merged = retWSname_rear
        if retWSname_merged.count('rear') == 1:
          retWSname_merged = retWSname_merged.replace('rear', 'merged')
        else:
          retWSname_merged = retWSname_merged + "_merged"

        Nf = mtd[retWSname_front+"_sumOfNormFactors"]
        Nr = mtd[retWSname_rear+"_sumOfNormFactors"]
        Cf = mtd[retWSname_front+"_sumOfCounts"]
        Cr = mtd[retWSname_rear+"_sumOfCounts"]
        consider_can = True
        try:
            Nf_can = mtd[retWSname_front+"_can_tmp_sumOfNormFactors"]
            Nr_can = mtd[retWSname_rear+"_can_tmp_sumOfNormFactors"]
            Cf_can = mtd[retWSname_front+"_can_tmp_sumOfCounts"]
            Cr_can = mtd[retWSname_rear+"_can_tmp_sumOfCounts"]
            if Cr_can is None:
                consider_can = False
        except KeyError :
            #The CAN was not specified
            consider_can = False
            
            
        fisF = mtd[retWSname_front]
        fisR = mtd[retWSname_rear]
            
        minQ = min(min(fisF.dataX(0)), min(fisR.dataX(0)))
        maxQ = max(max(fisF.dataX(0)), max(fisR.dataX(0)))

        if maxQ > minQ:
            #preparing the sample
            Nf = CropWorkspace(InputWorkspace=Nf, OutputWorkspace=Nf, XMin=minQ, XMax=maxQ)
            Nr = CropWorkspace(InputWorkspace=Nr, OutputWorkspace=Nr, XMin=minQ, XMax=maxQ)
            Cf = CropWorkspace(InputWorkspace=Cf, OutputWorkspace=Cf, XMin=minQ, XMax=maxQ)
            Cr = CropWorkspace(InputWorkspace=Cr, OutputWorkspace=Cr, XMin=minQ, XMax=maxQ)
            if consider_can:
                #preparing the can
                Nf_can = CropWorkspace(InputWorkspace=Nf_can, OutputWorkspace=Nf_can, XMin=minQ, XMax=maxQ)
                Nr_can = CropWorkspace(InputWorkspace=Nr_can, OutputWorkspace=Nr_can, XMin=minQ, XMax=maxQ)
                Cf_can = CropWorkspace(InputWorkspace=Cf_can, OutputWorkspace=Cf_can, XMin=minQ, XMax=maxQ)
                Cr_can = CropWorkspace(InputWorkspace=Cr_can, OutputWorkspace=Cr_can, XMin=minQ, XMax=maxQ)
            
            mergedQ = (Cf+shift*Nf+Cr)/(Nf/scale + Nr)        
            if consider_can:
                mergedQ -= (Cf_can+Cr_can)/(Nf_can/scale + Nr_can)
            
            RenameWorkspace(InputWorkspace=mergedQ,OutputWorkspace= retWSname_merged)

            # save the properties Transmission and TransmissionCan inside the merged workspace
            # get these values from the rear_workspace because they are the same value as the front one.
            # ticket #6929
            rear_ws = mtd[retWSname_rear]
            for prop in ['Transmission','TransmissionCan']:
                if rear_ws.getRun().hasProperty(prop):
                    ws_name = rear_ws.getRun().getLogData(prop).value
                    if mtd.doesExist(ws_name): # ensure the workspace has not been deleted
                        AddSampleLog(Workspace=retWSname_merged,LogName= prop, LogText=ws_name)
        else:
            issueWarning('rear and front data has no overlapping q-region. Merged workspace no calculated')
        
        delete_workspaces(retWSname_rear+"_sumOfCounts")
        delete_workspaces(retWSname_rear+"_sumOfNormFactors")
        delete_workspaces(retWSname_front+"_sumOfCounts")
        delete_workspaces(retWSname_front+"_sumOfNormFactors")
        if consider_can:
            delete_workspaces(retWSname_front+"_can_tmp_sumOfNormFactors")
            delete_workspaces(retWSname_rear+"_can_tmp_sumOfNormFactors")
            delete_workspaces(retWSname_front+"_can_tmp_sumOfCounts")
            delete_workspaces(retWSname_rear+"_can_tmp_sumOfCounts")

        retWSname = retWSname_merged

    #applying scale and shift on the front detector reduced data
    if reduce_front_flag:
        frontWS = mtd[retWSname_front]
        frontWS = (frontWS+shift)*scale
        RenameWorkspace(InputWorkspace=frontWS,OutputWorkspace= retWSname_front)

    # finished calculating cross section so can restore these value
    ReductionSingleton().to_Q.outputParts = toRestoreOutputParts
    ReductionSingleton().instrument.setDetector(toRestoreAfterAnalysis)
    
    # update the scale and shift values of out_fit_settings
    out_fit_settings['scale'] = ReductionSingleton().instrument.getDetector('FRONT').rescaleAndShift.scale
    out_fit_settings['shift'] = ReductionSingleton().instrument.getDetector('FRONT').rescaleAndShift.shift

    if resetSetup:
        _refresh_singleton()
    
    return retWSname

def _fitRescaleAndShift(rAnds, frontData, rearData):
    """
        Fit rear data to FRONTnew(Q) = ( FRONT(Q) + SHIFT )xRESCALE,
        FRONT(Q) is the frontData argument. Returns scale and shift

        @param rAnds: A DetectorBank -> _RescaleAndShift structure        
        @param frontData: Reduced front data
        @param rearData: Reduced rear data
    """ 
    if rAnds.fitScale==False and rAnds.fitShift==False:
        return rAnds.scale, rAnds.shift
    #TODO: we should allow the user to add constraints?
    if rAnds.fitScale==False:
        if rAnds.qRangeUserSelected:
            Fit(InputWorkspace=rearData, 
                Function='name=TabulatedFunction, workspace="'+str(frontData)+'"'
                +";name=FlatBackground", Ties='f0.Scaling='+str(rAnds.scale),
                Output="__fitRescaleAndShift", StartX=rAnds.qMin, EndX=rAnds.qMax)          
        else:
            Fit(InputWorkspace=rearData, 
                Function='name=TabulatedFunction, workspace="'+str(frontData)+'"'
                +";name=FlatBackground", Ties='f0.Scaling='+str(rAnds.scale),
                Output="__fitRescaleAndShift")   
    elif rAnds.fitShift==False:
        if rAnds.qRangeUserSelected:        
            Fit(InputWorkspace=rearData, 
                Function='name=TabulatedFunction, workspace="'+str(frontData)+'"'
                +";name=FlatBackground", Ties='f1.A0='+str(rAnds.shift*rAnds.scale),
                Output="__fitRescaleAndShift", StartX=rAnds.qMin, EndX=rAnds.qMax)               
        else:           
            Fit(InputWorkspace=rearData, 
                Function='name=TabulatedFunction, workspace="'+str(frontData)+'"'
                +";name=FlatBackground", Ties='f1.A0='+str(rAnds.shift*rAnds.scale),
                Output="__fitRescaleAndShift")   
    else:
        if rAnds.qRangeUserSelected:          
            Fit(InputWorkspace=rearData, 
                Function='name=TabulatedFunction, workspace="'+str(frontData)+'"'
                +";name=FlatBackground",
                Output="__fitRescaleAndShift", StartX=rAnds.qMin, EndX=rAnds.qMax)
        else:
            Fit(InputWorkspace=rearData, Function='name=TabulatedFunction, workspace="'+str(frontData)+'"'
                +";name=FlatBackground",Output="__fitRescaleAndShift")
                        
    param = mtd['__fitRescaleAndShift_Parameters']
    
    row1 = param.row(0).items()
    row2 = param.row(1).items()
    row3 = param.row(2).items()
    scale = row1[1][1]
    chiSquared = row3[1][1]    
    
    fitSuccess = True
    if not chiSquared > 0:
        issueWarning("Can't fit front detector RESCALE or SHIFT. Use non fitted values")
        fitSuccess = False
    if scale == 0.0:
        issueWarning("front detector RESCALE fitted to zero. Use non fitted values")
        fitSuccess = False        
        
    if fitSuccess == False:
        return rAnds.scale, rAnds.shift
                    
    shift = row2[1][1] / scale
    
    delete_workspaces('__fitRescaleAndShift_Parameters') 
    delete_workspaces('__fitRescaleAndShift_NormalisedCovarianceMatrix') 
    delete_workspaces('__fitRescaleAndShift_Workspace')     
            
    return scale, shift

def _WavRangeReduction(name_suffix=None):
    """
        Run a reduction that has been set up, from loading the raw data to calculating Q
    """
    def _setUpPeriod(period):
        assert(ReductionSingleton().get_sample().loader.move2ws(period))
        can = ReductionSingleton().get_can()
        if can and can.loader.periods_in_file > 1:
            can.loader.move2ws(period)

        for trans in [ReductionSingleton().samp_trans_load, ReductionSingleton().can_trans_load]:
            if trans and trans.direct.periods_in_file > 1 and trans.trans.periods_in_file > 1:
                trans.direct.move2ws(period)
                trans.trans.move2next(period)
        return

    def _applySuffix(result, name_suffix):
        if name_suffix:
            old = result
            result += name_suffix
            RenameWorkspace(InputWorkspace=old,OutputWorkspace= result)
        return result


    result = ""
    if ReductionSingleton().get_sample().loader.periods_in_file == 1:
        result = ReductionSingleton()._reduce()
        return _applySuffix(result, name_suffix)

    calculated = []
    try:
        for period in ReductionSingleton().get_sample().loader.entries:
            _setUpPeriod(period)
            calculated.append(ReductionSingleton()._reduce())
    
    finally:
        if len(calculated) > 0:
            allnames = ','.join(calculated)
            result = ReductionSingleton().get_out_ws_name(show_period=False)
            GroupWorkspaces(OutputWorkspace=result, InputWorkspaces=allnames)

    return _applySuffix(result, name_suffix)

def delete_workspaces(workspaces):
    """
        Delete the list of workspaces if possible but fail siliently if there is
        a problem
        @param workspaces: the list to delete
    """
    if type(workspaces) != type(list()):
        if type(workspaces) != type(tuple()):
            workspaces = [workspaces]

    for wksp in workspaces:
        if wksp and wksp in mtd:
            try:
                DeleteWorkspace(Workspace=wksp)
            except:
                #we're only deleting to save memory, if the workspace really won't delete leave it
                pass
    
def CompWavRanges(wavelens, plot=True, combineDet=None, resetSetup=True):
    """
        Compares the momentum transfer results calculated from different wavelength ranges. Given
        the list of wave ranges [a, b, c] it reduces for wavelengths a-b, b-c and a-c.
        @param wavelens: the list of wavelength ranges
        @param plot: set this to true to plot the result (must be run in Mantid), default is true
        @param combineDet: see description in WavRangeReduction
        @param resetSetup: if true reset setup at the end        
    """ 

    _printMessage('CompWavRanges( %s,plot=%s)'%(str(wavelens),plot))

    #this only makes sense for 1D reductions
    if ReductionSingleton().to_Q.output_type == '2D':
        issueWarning('This wave ranges check is a 1D analysis, ignoring 2D setting')
        _printMessage('Set1D()')
        ReductionSingleton().to_Q.output_type = '1D'
    
    if type(wavelens) != type([]) or len(wavelens) < 2:
        if type(wavelens) != type((1,)):
            raise RuntimeError('Error CompWavRanges() requires a list of wavelengths between which reductions will be performed.')
    

    calculated = [WavRangeReduction(wav_start=wavelens[0], wav_end=wavelens[len(wavelens)-1], combineDet=combineDet,resetSetup=False)]
    for i in range(0, len(wavelens)-1):
        calculated.append(WavRangeReduction(wav_start=wavelens[i], wav_end=wavelens[i+1], combineDet=combineDet, resetSetup=False))

    if resetSetup:
        _refresh_singleton()

    if plot:
        mantidplot.plotSpectrum(calculated, 0)
    
    #return just the workspace name of the full range
    return calculated[0]

def PhiRanges(phis, plot=True):
    """
        Given a list of phi ranges [a, b, c, d] it reduces in the phi ranges a-b and c-d
        @param phis: the list of phi ranges
        @param plot: set this to true to plot the result (must be run in Mantid), default is true
    """ 

    _printMessage('PhiRanges( %s,plot=%s)'%(str(phis),plot))

    #todo covert their string into Python array 
    
    if len(phis)/2 != float(len(phis))/2.:
        raise RuntimeError('Phi ranges must be given as pairs')

    try:
        #run the reductions, calculated will be an array with the names of all the workspaces produced
        calculated = []
        for i in range(0, len(phis), 2):
            SetPhiLimit(phis[i],phis[i+1])
            #reducedResult = ReductionSingleton()._reduce()
            #RenameWorkspace(reducedResult,'bob')
            #calculated.append(reducedResult)
            calculated.append(ReductionSingleton()._reduce())
            ReductionSingleton.replace(ReductionSingleton().settings())
    finally:
        _refresh_singleton()
    
    if plot:
        mantidplot.plotSpectrum(calculated, 0)
    
    #return just the workspace name of the full range
    return calculated[0]

def Reduce():
    try:
        result = ReductionSingleton()._reduce()
    finally:
        _refresh_singleton()

    return result
            
def _SetWavelengthRange(start, end):
    ReductionSingleton().to_wavelen.set_range(start, end)

def Set1D():
    _printMessage('Set1D()')
    ReductionSingleton().set_Q_output_type('1D')

def Set2D():
    _printMessage('Set2D()')
    ReductionSingleton().set_Q_output_type('2D')

def SetRearEfficiencyFile(filename):
    rear_det = ReductionSingleton().instrument.getDetector('rear')
    rear_det.correction_file = filename

def SetFrontEfficiencyFile(filename):
    front_det = ReductionSingleton().instrument.getDetector('front')
    front_det.correction_file = filename

def SetDetectorFloodFile(filename, detector_name="REAR"):
    ReductionSingleton().prep_normalize.setPixelCorrFile(filename, detector_name)

def displayUserFile():
    print '-- Mask file defaults --'
    print ReductionSingleton().to_wavlen
    print ReductionSingleton().Q_string()
#    print correction_files()
    print '    direct beam file rear:',
    print ReductionSingleton().instrument.detector_file('rear')
    print '    direct beam file front:',
    print ReductionSingleton().instrument.detector_file('front')
    print ReductionSingleton().mask

def displayMaskFile():
    displayUserFile()

def displayGeometry():
    [x, y] = ReductionSingleton().get_beam_center()
    print 'Beam centre: [' + str(x) + ',' + str(y) + ']'
    print ReductionSingleton().get_sample().geometry

def SetPhiLimit(phimin, phimax, use_mirror=True):
    """
        Call this function to restrict the analyse segments of the detector. Phimin and
        phimax define the limits of the segment where phi=0 is the -x axis and phi = 90
        is the y-axis. Setting use_mirror to true includes a second segment to be included
        it is the same as the first but rotated 180 degrees.
        @param phimin: the minimum phi angle to include
        @param phimax: the upper limit on phi for the segment
        @param use_mirror: when True (default) another segment is included, rotated 180 degrees from the first
    """  
    _printMessage("SetPhiLimit(" + str(phimin) + ', ' + str(phimax) + ',use_mirror='+str(use_mirror)+')')
    #a beam centre of [0,0,0] makes sense if the detector has been moved such that beam centre is at [0,0,0]
    ReductionSingleton().mask.set_phi_limit(phimin, phimax, use_mirror)
    
def SetDetectorOffsets(bank, x, y, z, rot, radius, side):
    """
        Adjust detector position away from position defined in IDF. On SANS2D the detector 
        banks can be moved around. This method allows fine adjustments of detector bank position 
        in the same way as the DET/CORR userfile command works. Hence please see
        http://www.mantidproject.org/SANS_User_File_Commands#DET for details.
        
        Note, for now, this command will only have an effect on runs loaded 
        after this command have been executed (because it is when runs are loaded 
        that components are moved away from the positions set in the IDF)
        
        @param bank: Must be either 'front' or 'rear' (not case sensitive)       
        @param x: shift in mm
        @param y: shift in mm
        @param z: shift in mm
        @param rot: shift in degrees
        @param radius: shift in mm
        @param side: shift in mm
    """  
    _printMessage("SetDetectorOffsets(" + str(bank) + ', ' + str(x) 
                  + ','+str(y) + ',' + str(z) + ',' + str(rot) 
                  + ',' + str(radius) + ',' + str(side) + ')')

    detector = ReductionSingleton().instrument.getDetector(bank)    
    detector.x_corr = x
    detector.y_corr = y
    detector.z_corr = z
    detector.rot_corr = rot
    detector.radius_corr = radius
    detector.side_corr = side   
    
def LimitsPhi(Not, Implemented, use_mirror=True):
    raise NotImplementedError('You must use SetPhiLimit() instead of LimitsPhi, processing stopped')

def LimitsR(rmin, rmax, quiet=False, reducer=None):
    if reducer == None:
        reducer = ReductionSingleton().reference()

    if not quiet:
        _printMessage('LimitsR(' + str(rmin) + ', ' +str(rmax) + ')', reducer)

    reducer.mask.set_radi(rmin, rmax)
    reducer.CENT_FIND_RMIN = float(rmin)/1000.
    reducer.CENT_FIND_RMAX = float(rmax)/1000.    

def LimitsWav(lmin, lmax, step, bin_type):
    _printMessage('LimitsWav(' + str(lmin) + ', ' + str(lmax) + ', ' + str(step) + ', '  + bin_type + ')')
    
    if ( bin_type.upper().strip() == 'LINEAR'): bin_type = 'LIN'
    if ( bin_type.upper().strip() == 'LOGARITHMIC'): bin_type = 'LOG'
    if bin_type == 'LOG':
        bin_sym = '-'
    else:
        bin_sym = ''
    
    ReductionSingleton().to_wavelen.set_rebin(lmin, bin_sym + str(step), lmax)

def LimitsQ(*args):
    settings = ReductionSingleton().user_settings
    if settings is None:
        raise RuntimeError('MaskFile() first')

    # If given one argument it must be a rebin string
    if len(args) == 1:
        val = args[0]
        if type(val) == str:
            _printMessage("LimitsQ(" + val + ")")
            settings.readLimitValues("L/Q " + val, ReductionSingleton())
        else:
            issueWarning("LimitsQ can only be called with a single string or 4 values")
    elif len(args) == 4:
        qmin,qmax,step,step_type = args
        _printMessage('LimitsQ(' + str(qmin) + ', ' + str(qmax) +', ' + str(step) + ','  + str(step_type) + ')')
        settings.readLimitValues('L/Q ' + str(qmin) + ' ' + str(qmax) + ' ' + str(step) + '/'  + step_type, ReductionSingleton())
    else:
        issueWarning("LimitsQ called with " + str(len(args)) + " arguments, 1 or 4 expected.")

def LimitsQXY(qmin, qmax, step, type):
    """
        To set the bin parameters for the algorithm Qxy()
        @param qmin: the first Q value to include
        @param qmaz: the last Q value to include
        @param step: bin width
        @param type: pass LOG for logarithmic binning
    """
    _printMessage('LimitsQXY(' + str(qmin) + ', ' + str(qmax) +', ' + str(step) + ', ' + str(type) + ')')
    settings = ReductionSingleton().user_settings
    if settings is None:
        raise RuntimeError('MaskFile() first')

    settings.readLimitValues('L/QXY ' + str(qmin) + ' ' + str(qmax) + ' ' + str(step) + '/'  + type, ReductionSingleton())

def PlotResult(workspace, canvas=None):
    """
        Draws a graph of the passed workspace. If the workspace is 2D (has many spectra
        a contour plot is written
        @param workspace: a workspace name or handle to plot
        @param canvas: optional handle to an existing graph to write the plot to
        @return: a handle to the graph that was written to
    """ 
    #ensure that we are dealing with a workspace handle rather than its name
    workspace = mtd[str(workspace)]
    if isinstance(workspace, WorkspaceGroup):
        numSpecs = workspace[0].getNumberHistograms()
    else:
        numSpecs = workspace.getNumberHistograms()

    try:
        if numSpecs == 1:
            graph = mantidplot.plotSpectrum(workspace,0)
        else:        
            graph = mantidplot.importMatrixWorkspace(workspace.getName()).plotGraph2D()

    except NameError:
        issueWarning('Plot functions are not available, is this being run from outside Mantidplot?')
        
    if not canvas is None:
        #we were given a handle to an existing graph, use it
        mantidplot.mergePlots(canvas, graph)
        graph = canvas
    
    return graph

##################### View mask details #####################################################

def ViewCurrentMask():
    """
        In MantidPlot this opens InstrumentView to display the masked
        detectors in the bank in a different colour
    """
    ReductionSingleton().ViewCurrentMask()

def DisplayMask(mask_worksp=None):
    """
        Displays masking by applying it to a workspace and displaying
        it in instrument view. If no workspace is passed a copy of the
        sample workspace is used, unless no sample was loaded and then
        an empty instrument will be shown
        @param mask_worksp: optional this named workspace will be modified and should be from the currently selected instrument
        @return the name of the workspace that was displayed
    """
    #this will be copied from a sample work space if one exists
    counts_data = None
    instrument = ReductionSingleton().instrument
    
    if not mask_worksp:
        mask_worksp = '__CurrentMask'
        samp = LAST_SAMPLE 
        
        if samp:
            counts_data = '__DisplayMasked_tempory_wksp'
            Integration(InputWorkspace=samp,OutputWorkspace= counts_data)
            CloneWorkspace(InputWorkspace=samp,OutputWorkspace= mask_worksp)
        else:
            instrument.load_empty(mask_worksp)
            instrument.set_up_for_run('emptyInstrument')
        
    ReductionSingleton().mask.display(mask_worksp, ReductionSingleton(), counts_data)
    if counts_data:
        DeleteWorkspace(counts_data)
        
    return mask_worksp

# Print a test script for Colette if asked
def createColetteScript(inputdata, format, reduced, centreit , plotresults, csvfile = '', savepath = ''):
    script = ''
    if csvfile != '':
        script += '[COLETTE]  @ ' + csvfile + '\n'
    file_1 = inputdata['sample_sans'] + format
    script += '[COLETTE]  ASSIGN/SAMPLE ' + file_1 + '\n'
    file_1 = inputdata['sample_trans'] + format
    file_2 = inputdata['sample_direct_beam'] + format
    if file_1 != format and file_2 != format:
        script += '[COLETTE]  TRANSMISSION/SAMPLE/MEASURED ' + file_1 + ' ' + file_2 + '\n'
    file_1 = inputdata['can_sans'] + format
    if file_1 != format:
        script +='[COLETTE]  ASSIGN/CAN ' + file_1 + '\n'
    file_1 = inputdata['can_trans'] + format
    file_2 = inputdata['can_direct_beam'] + format
    if file_1 != format and file_2 != format:
        script += '[COLETTE]  TRANSMISSION/CAN/MEASURED ' + file_1 + ' ' + file_2 + '\n'
    if centreit:
        script += '[COLETTE]  FIT/MIDDLE'
    # Parameters
    script += '[COLETTE]  LIMIT/RADIUS ' + str(ReductionSingleton().mask.min_radius)
    script += ' ' + str(ReductionSingleton().mask.max_radius) + '\n'
    script += '[COLETTE]  LIMIT/WAVELENGTH ' + ReductionSingleton().to_wavelen.get_range() + '\n'
    if ReductionSingleton().DWAV <  0:
        script += '[COLETTE]  STEP/WAVELENGTH/LOGARITHMIC ' + str(ReductionSingleton().to_wavelen.w_step)[1:] + '\n'
    else:
        script += '[COLETTE]  STEP/WAVELENGTH/LINEAR ' + str(ReductionSingleton().to_wavelen.w_step) + '\n'
    # For the moment treat the rebin string as min/max/step
    qbins = ReductionSingleton().Q_REBEIN.split(",")
    nbins = len(qbins)
    if ReductionSingleton().to_Q.output_type == '1D':
        script += '[COLETTE]  LIMIT/Q ' + str(qbins[0]) + ' ' + str(qbins[nbins-1]) + '\n'
        dq = float(qbins[1])
        if dq <  0:
            script += '[COLETTE]  STEP/Q/LOGARITHMIC ' + str(dq)[1:] + '\n'
        else:
            script += '[COLETTE]  STEP/Q/LINEAR ' + str(dq) + '\n'
    else:
        script += '[COLETTE]  LIMIT/QXY ' + str(0.0) + ' ' + str(ReductionSingleton().QXY2) + '\n'
        if ReductionSingleton().DQXY <  0:
            script += '[COLETTE]  STEP/QXY/LOGARITHMIC ' + str(ReductionSingleton().DQXY)[1:] + '\n'
        else:
            script += '[COLETTE]  STEP/QXY/LINEAR ' + str(ReductionSingleton().DQXY) + '\n'
    
    # Correct
    script += '[COLETTE] CORRECT\n'
    if plotresults:
        script += '[COLETTE]  DISPLAY/HISTOGRAM ' + reduced + '\n'
    if savepath != '':
        script += '[COLETTE]  WRITE/LOQ ' + reduced + ' ' + savepath + '\n'
        
    return script

def FindBeamCentre(rlow, rupp, MaxIter = 10, xstart = None, ystart = None, tolerance=1.251e-4):
    """
        Estimates the location of the effective beam centre given a good initial estimate. For more
        information go to this page
        mantidproject.org/Using_the_SANS_GUI_Beam_Centre_Finder
        @param rlow: mask around the (estimated) centre to this radius (in millimetres)
        @param rupp: don't include further out than this distance (mm) from the centre point
        @param MaxInter: don't calculate more than this number of iterations (default = 10)
        @param xstart: initial guess for the horizontal distance of the beam centre from the detector centre in meters (default the values in the mask file)
        @param ystart: initial guess for the distance of the beam centre from the detector centre vertically in metres (default the values in the mask file)
	@param tolerance: define the precision of the search. If the step is smaller than the tolerance, it will be considered stop searching the centre (default=1.251e-4 or 1.251um)
        @return: the best guess for the beam centre point
    """
    XSTEP = ReductionSingleton().inst.cen_find_step
    YSTEP = ReductionSingleton().inst.cen_find_step

    original = ReductionSingleton().get_instrument().cur_detector_position(ReductionSingleton().get_sample().get_wksp_name())

    if ReductionSingleton().instrument.lowAngDetSet:
        det_bank = 'rear'
    else:
        det_bank = 'front'

    if xstart or ystart:
        ReductionSingleton().set_beam_finder(
            sans_reduction_steps.BaseBeamFinder(
            float(xstart), float(ystart)),det_bank)

    beamcoords = ReductionSingleton().get_beam_center()
    XNEW = beamcoords[0]
    YNEW = beamcoords[1]
    xstart = beamcoords[0]
    ystart = beamcoords[1]
    

    #remove this if we know running the Reducer() doesn't change i.e. all execute() methods are const
    centre_reduction = copy.deepcopy(ReductionSingleton().reference())
    LimitsR(str(float(rlow)), str(float(rupp)), quiet=True, reducer=centre_reduction)

    centre = CentreFinder(original)
    centre.logger.notice("xstart,ystart="+str(XNEW*1000.)+" "+str(YNEW*1000.)) 
    centre.logger.notice("Starting centre finding routine ...")
    #this function moves the detector to the beam center positions defined above and returns an estimate of where the beam center is relative to the new center  
    resX_old, resY_old = centre.SeekCentre(centre_reduction, [XNEW, YNEW])
    centre_reduction = copy.deepcopy(ReductionSingleton().reference())
    LimitsR(str(float(rlow)), str(float(rupp)), quiet=True, reducer=centre_reduction)

    logger.notice(centre.status_str(0, resX_old, resY_old))
    
    # take first trial step
    XNEW = xstart + XSTEP
    YNEW = ystart + YSTEP
    graph_handle = None
    for i in range(1, MaxIter+1):
        it = i
        
        centre_reduction.set_beam_finder(
            sans_reduction_steps.BaseBeamFinder(XNEW, YNEW), det_bank)

        resX, resY = centre.SeekCentre(centre_reduction, [XNEW, YNEW])
        centre_reduction = copy.deepcopy(ReductionSingleton().reference())
        LimitsR(str(float(rlow)), str(float(rupp)), quiet=True, reducer=centre_reduction)

        centre.logger.notice(centre.status_str(it, resX, resY))
        
        try :
            if not graph_handle:
                #once we have a plot it will be updated automatically when the workspaces are updated
                graph_handle = mantidplot.plotSpectrum(centre.QUADS, 0)
            graph_handle.activeLayer().setTitle(
                        centre.status_str(it, resX, resY))
        except :
            #if plotting is not available it probably means we are running outside a GUI, in which case do everything but don't plot
            pass

        #have we stepped across the y-axis that goes through the beam center?  
        if resX > resX_old:
            # yes with stepped across the middle, reverse direction and half the step size 
            XSTEP = -XSTEP/2.
        if resY > resY_old:
            YSTEP = -YSTEP/2.
        if abs(XSTEP) < tolerance and abs(YSTEP) < tolerance :
            # this is the success criteria, we've close enough to the center
            centre.logger.notice("Converged - check if stuck in local minimum!")
            break
        
        resX_old = resX
        resY_old = resY
        XNEW += XSTEP
        YNEW += YSTEP
    
    if it == MaxIter:
        centre.logger.notice("Out of iterations, new coordinates may not be the best!")
        XNEW -= XSTEP
        YNEW -= YSTEP
    
    ReductionSingleton().set_beam_finder(
        sans_reduction_steps.BaseBeamFinder(XNEW, YNEW), det_bank)
    centre.logger.notice("Centre coordinates updated: [" + str(XNEW)+ ", "+ str(YNEW) + ']')
    
    return XNEW, YNEW

#this is like a #define I'd like to get rid of it because it seems meaningless here
DefaultTrans = 'True'
NewTrans = 'False'

_refresh_singleton()

if __name__ == '__main__':
    SetVerboseMode(True)
    SANS2D()
    MaskFile('MASKSANS2D_123T_4m_Xpress_8mm.txt')
    Set1D()
    AssignSample('SANS2D00002500.nxs')
    Gravity(True)
    wav1 = 2.0
    wav2 = wav1 + 2.0
    reduced = WavRangeReduction(wav1, wav2, DefaultTrans)<|MERGE_RESOLUTION|>--- conflicted
+++ resolved
@@ -330,33 +330,6 @@
     """
     return ReductionSingleton().instrument.get_marked_dets()
 
-<<<<<<< HEAD
-def _setUpPeriod(i):
-    # it first get the reference to the loaders, then it calls the AssignSample 
-    # (which get rid of the reducer objects (see clean_loaded_data())
-    # but because we still get the reference, we can use it to query the data file and method.
-    # ideally, we should not use this _setUpPeriod in the future.
-    
-    trans_samp = ReductionSingleton().samp_trans_load
-    can = ReductionSingleton().get_can()
-    trans_can = ReductionSingleton().can_trans_load
-    new_sample_workspaces = AssignSample(ReductionSingleton().get_sample().loader._data_file, period=i)[0]
-    if can:
-        #replace one thing that gets overwritten
-        AssignCan(can.loader._data_file, True, period=can.loader.getCorrospondingPeriod(i, ReductionSingleton()))
-    if trans_samp:
-        trans = trans_samp.trans
-        direct = trans_samp.direct
-        TransmissionSample(trans._data_file, direct._data_file, True, period_t=trans.getCorrospondingPeriod(i, ReductionSingleton()),period_d=direct.getCorrospondingPeriod(i, ReductionSingleton()))  
-    if trans_can:
-        trans = trans_can.trans
-        direct = trans_can.direct
-        TransmissionCan(trans._data_file, direct._data_file, True, period_t=trans.getCorrospondingPeriod(i, ReductionSingleton()),period_d=direct.getCorrospondingPeriod(i, ReductionSingleton()))  
-
-    return new_sample_workspaces
-
-=======
->>>>>>> bef39018
 def WavRangeReduction(wav_start=None, wav_end=None, full_trans_wav=None, name_suffix=None, combineDet=None, resetSetup=True, out_fit_settings = dict()):
     """
         Run reduction from loading the raw data to calculating Q. Its optional arguments allows specifics 
