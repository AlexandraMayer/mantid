--- conflicted
+++ resolved
@@ -69,11 +69,7 @@
         """
             Returns true if the instrument has simple and advanced views
         """
-<<<<<<< HEAD
-        return True
-=======
         return False
->>>>>>> e760a11f
     
     def is_cluster_enabled(self):
         """
