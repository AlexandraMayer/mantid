import refl_window
import refl_save
import refl_choose_col
import refl_options
import csv
import string
import os
import re
from operator import itemgetter
import itertools
from PyQt4 import QtCore, QtGui
from mantid.simpleapi import *
from isis_reflectometry.quick import *
from isis_reflectometry.convert_to_wavelength import ConvertToWavelength
from isis_reflectometry import load_live_runs
from isis_reflectometry.combineMulti import *
from mantid.api import Workspace, WorkspaceGroup, CatalogManager, AlgorithmManager

try:
    _fromUtf8 = QtCore.QString.fromUtf8
except AttributeError:
    _fromUtf8 = lambda s: s

canMantidPlot = True

try:
    from mantidplot import *
except ImportError:
    canMantidPlot = False



class ReflGui(QtGui.QMainWindow, refl_window.Ui_windowRefl):

    def __init__(self):
        """
        Initialise the interface
        """
        super(QtGui.QMainWindow, self).__init__()
        self.setupUi(self)
        self.loading = False
        self.clip = QtGui.QApplication.clipboard()
        self.shown_cols = {}
        self.mod_flag = False
        self.run_cols = [0,5,10]
        self.angle_cols = [1,6,11]
        self.scale_col = 16
        self.stitch_col = 17
        self.plot_col = 18

        self._last_trans = ""
        self.__icat_file_map = None

        self.__instrumentRuns = None

        self.__icat_download = False

            # Q Settings
        self.__generic_settings = "Mantid/ISISReflGui"
        self.__live_data_settings = "Mantid/ISISReflGui/LiveData"
        self.__search_settings = "Mantid/ISISReflGui/Search"
        self.__column_settings = "Mantid/ISISReflGui/Columns"
        self.__icat_download_key = "icat_download"
        self.__ads_use_key = "AlgUse"
        self.__live_data_frequency_key = "frequency"
        self.__live_data_method_key = "method"

        #Setup instrument options with defaults assigned.
        self.instrument_list = ['INTER', 'SURF', 'CRISP', 'POLREF']
        self.polarisation_instruments = ['CRISP', 'POLREF']
        self.polarisation_options = {'None' : PolarisationCorrection.NONE, '1-PNR' : PolarisationCorrection.PNR, '2-PA' : PolarisationCorrection.PA }

        #Set the live data settings, use default if none have been set before
        settings = QtCore.QSettings()
        settings.beginGroup(self.__live_data_settings)
        self.live_method = settings.value(self.__live_data_method_key, "", type=str)
        self.live_freq = settings.value(self.__live_data_frequency_key, 0, type=float)

        if not (self.live_freq):
            logger.information("No settings were found for Update frequency of loading live data, Loading default of 60 seconds")
            self.live_freq = float(60)
            settings.setValue(self.__live_data_frequency_key, self.live_freq)
        if not (self.live_method):
            logger.information("No settings were found for Accumulation Method of loading live data, Loading default of \"Add\"")
            self.live_method = "Add"
            settings.setValue(self.__live_data_method_key, self.live_method)
        settings.endGroup()

        settings.beginGroup(self.__generic_settings)
        
        self.alg_use = settings.value(self.__ads_use_key, False, type=bool)

        self.__icat_download = settings.value(self.__icat_download_key, False, type=bool)
        
        settings.setValue(self.__ads_use_key, self.alg_use)
        settings.setValue(self.__icat_download_key, self.__icat_download)


        settings.endGroup()

        del settings

    def __del__(self):
        """
        Save the contents of the table if the modified flag was still set
        """
        if self.mod_flag:
            self._save(true)

    def _save_check(self):
        """
        Show a standard message box asking if the user wants to save, or discard their changes or cancel back to the interface
        """
        msgBox = QtGui.QMessageBox()
        msgBox.setText("The table has been modified. Do you want to save your changes?")
        msgBox.setStandardButtons(QtGui.QMessageBox.Save | QtGui.QMessageBox.Discard | QtGui.QMessageBox.Cancel)
        msgBox.setIcon(QtGui.QMessageBox.Question)
        msgBox.setDefaultButton(QtGui.QMessageBox.Save)
        msgBox.setEscapeButton(QtGui.QMessageBox.Cancel)
        ret = msgBox.exec_()
        saved = None
        if ret == QtGui.QMessageBox.Save:
            saved = self._save()
        return ret, saved

    def closeEvent(self, event):
        """
        Close the window. but check if the user wants to save
        """
        self.buttonProcess.setFocus()
        if self.mod_flag:
            event.ignore()
            ret, saved = self._save_check()
            if ret == QtGui.QMessageBox.Save:
                if saved:
                    event.accept()
            elif ret == QtGui.QMessageBox.Discard:
                self.mod_flag = False
                event.accept()

    def _instrument_selected(self, instrument):
        """
        Change the default instrument to the selected one
        """
        config['default.instrument'] = self.instrument_list[instrument]
        logger.notice( "Instrument is now: " + str(config['default.instrument']))
        self.textRB.clear()
        self._populate_runs_list()
        self.current_instrument = self.instrument_list[instrument]
        self.comboPolarCorrect.setEnabled(self.current_instrument in self.polarisation_instruments) # Enable as appropriate
        self.comboPolarCorrect.setCurrentIndex(self.comboPolarCorrect.findText('None')) # Reset to None

    def _table_modified(self, row, column):
        """
        sets the modified flag when the table is altered
        """

        #Sometimes users enter leading or trailing whitespace into a cell.
        #Let's remove it for them automatically.
        item = self.tableMain.item(row, column)
        item.setData(0, str.strip(str(item.data(0))))

        if not self.loading:
            self.mod_flag = True
            plotbutton = self.tableMain.cellWidget(row, self.plot_col).children()[1]
            self.__reset_plot_button(plotbutton)

    def _plot_row(self):
        """
        handler for the plot buttons
        """
        plotbutton = self.sender()
        self._plot(plotbutton)

    def _polar_corr_selected(self):
        """
        Event handler for polarisation correction selection.
        """
        if self.current_instrument in self.polarisation_instruments:
            chosen_method = self.comboPolarCorrect.currentText()
            self.current_polarisation_method = self.polarisation_options[chosen_method]
        else:
            logger.notice("Polarisation correction is not supported on " + str(self.current_instrument))

    def setup_layout(self):
        """
        Do further setup layout that couldn't be done in the designer
        """
        self.comboInstrument.addItems(self.instrument_list)
        current_instrument = config['default.instrument'].upper()
        if current_instrument in self.instrument_list:
            self.comboInstrument.setCurrentIndex(self.instrument_list.index(current_instrument))
        else:
            self.comboInstrument.setCurrentIndex(0)
            config['default.instrument'] = 'INTER'
        self.current_instrument = config['default.instrument'].upper()

        #Setup polarisation options with default assigned
        self.comboPolarCorrect.clear()
        self.comboPolarCorrect.addItems(self.polarisation_options.keys())
        self.comboPolarCorrect.setCurrentIndex(self.comboPolarCorrect.findText('None'))
        self.current_polarisation_method = self.polarisation_options['None']
        self.comboPolarCorrect.setEnabled(self.current_instrument in self.polarisation_instruments)
        self.splitterList.setSizes([200, 800])
        self.labelStatus = QtGui.QLabel("Ready")
        self.statusMain.addWidget(self.labelStatus)
        self._initialise_table()
        self._populate_runs_list()
        self._connect_slots()
        return True

    def _reset_table(self):
        """
        Reset the plot buttons and stitch checkboxes back to thier defualt state
        """
        #switches from current to true, to false to make sure stateChanged fires
        self.checkTickAll.setCheckState(2)
        self.checkTickAll.setCheckState(0)
        for row in range(self.tableMain.rowCount()):
            plotbutton = self.tableMain.cellWidget(row, self.plot_col).children()[1]
            self.__reset_plot_button(plotbutton)

    def __reset_plot_button(self, plotbutton):
        """
        Reset the provided plot button to ti's default state: disabled and with no cache
        """
        plotbutton.setDisabled(True)
        plotbutton.setProperty('runno', None)
        plotbutton.setProperty('overlapLow', None)
        plotbutton.setProperty('overlapHigh', None)
        plotbutton.setProperty('wksp', None)

    def _initialise_table(self):
        """
        Initialise the table. Clearing all data and adding the checkboxes and plot buttons
        """
        #first check if the table has been changed before clearing it
        if self.mod_flag:
            ret, saved = self._save_check()
            if ret == QtGui.QMessageBox.Cancel:
                return
        self.current_table = None

        settings = QtCore.QSettings()
        settings.beginGroup(self.__column_settings)

        for column in range(self.tableMain.columnCount()):
            for row in range(self.tableMain.rowCount()):
                if (column in self.run_cols):
                    item = QtGui.QTableWidgetItem()
                    item.setText('')
                    item.setToolTip('Runs can be colon delimited to coadd them')
                    self.tableMain.setItem(row, column, item)
                elif (column in self.angle_cols):
                    item = QtGui.QTableWidgetItem()
                    item.setText('')
                    item.setToolTip('Angles are in degrees')
                    self.tableMain.setItem(row, column, item)
                elif column == self.stitch_col:
                    check = QtGui.QCheckBox()
                    check.setCheckState(False)
                    check.setToolTip('If checked, the runs in this row will be stitched together')
                    item = QtGui.QWidget()
                    layout = QtGui.QHBoxLayout(item)
                    layout.addWidget(check)
                    layout.setAlignment(QtCore.Qt.AlignCenter)
                    layout.setSpacing(0)
                    layout.setContentsMargins(0, 0, 0, 0)
                    item.setLayout(layout)
                    item.setContentsMargins(0, 0, 0, 0)
                    self.tableMain.setCellWidget(row, self.stitch_col, item)
                elif column == self.plot_col:
                    button = QtGui.QPushButton('Plot')
                    button.setProperty("row", row)
                    self.__reset_plot_button(button)
                    button.setToolTip('Plot the workspaces produced by processing this row.')
                    button.clicked.connect(self._plot_row)
                    item = QtGui.QWidget()
                    layout = QtGui.QHBoxLayout(item)
                    layout.addWidget(button)
                    layout.setAlignment(QtCore.Qt.AlignCenter)
                    layout.setSpacing(0)
                    layout.setContentsMargins(0, 0, 0, 0)
                    item.setLayout(layout)
                    item.setContentsMargins(0, 0, 0, 0)
                    self.tableMain.setCellWidget(row, self.plot_col, item)
                else:
                    item = QtGui.QTableWidgetItem()
                    item.setText('')
                    self.tableMain.setItem(row, column, item)
            vis_state = settings.value(str(column), True, type=bool)
            self.shown_cols[column] = vis_state
            if vis_state:
                self.tableMain.showColumn(column)
            else:
                self.tableMain.hideColumn(column)
        settings.endGroup()
        del settings
        self.tableMain.resizeColumnsToContents()
        self.mod_flag = False

    def _connect_slots(self):
        """
        Connect the signals to the corresponding methods
        """
        self.checkTickAll.stateChanged.connect(self._set_all_stitch)
        self.comboInstrument.activated[int].connect(self._instrument_selected)
        self.comboPolarCorrect.activated.connect(self._polar_corr_selected)
        self.textRB.returnPressed.connect(self._populate_runs_list)
        self.buttonAuto.clicked.connect(self._autofill)
        self.buttonSearch.clicked.connect(self._populate_runs_list)
        self.buttonClear.clicked.connect(self._initialise_table)
        self.buttonProcess.clicked.connect(self._process)
        self.buttonTransfer.clicked.connect(self._transfer)
        self.buttonColumns.clicked.connect(self._choose_columns)
        self.actionOpen_Table.triggered.connect(self._load_table)
        self.actionReload_from_Disk.triggered.connect(self._reload_table)
        self.actionSave.triggered.connect(self._save)
        self.actionSave_As.triggered.connect(self._save_as)
        self.actionSave_Workspaces.triggered.connect(self._save_workspaces)
        self.actionClose_Refl_Gui.triggered.connect(self.close)
        self.actionMantid_Help.triggered.connect(self._show_help)
        self.actionAutofill.triggered.connect(self._autofill)
        self.actionSearch_RB.triggered.connect(self._populate_runs_list)
        self.actionClear_Table.triggered.connect(self._initialise_table)
        self.actionProcess.triggered.connect(self._process)
        self.actionTransfer.triggered.connect(self._transfer)
        self.tableMain.cellChanged.connect(self._table_modified)
        self.actionClear.triggered.connect(self._clear_cells)
        self.actionPaste.triggered.connect(self._paste_cells)
        self.actionCut.triggered.connect(self._cut_cells)
        self.actionCopy.triggered.connect(self._copy_cells)
        self.actionChoose_Columns.triggered.connect(self._choose_columns)
        self.actionRefl_Gui_Options.triggered.connect(self._options_dialog)


    def __valid_rb(self):
        # Ensure that you cannot put zero in for an rb search
        rbSearchValidator = QtGui.QIntValidator(self)
        current_text = self.textRB.text()
        rbSearchValidator.setBottom(1)
        state = rbSearchValidator.validate(current_text, 0)[0]
        if state == QtGui.QValidator.Acceptable:
            return True
        else:
            self.textRB.clear()
            if current_text:
                logger.warning("RB search restricted to numbers > 0")
            return False


    def _populate_runs_list(self):
        """
        Populate the list at the right with names of runs and workspaces from the archives
        """
        # Clear existing
        self.listMain.clear()

        if self.__valid_rb():
            """
            Use ICAT for a journal search based on the RB number
            """
            active_session_id = None
            if CatalogManager.numberActiveSessions() == 0:
                # Execute the CatalogLoginDialog
                login_alg = CatalogLoginDialog()
                session_object = login_alg.getProperty("KeepAlive").value
                active_session_id = session_object.getPropertyValue("Session")

            # Fetch out an existing session id
            active_session_id = CatalogManager.getActiveSessions()[-1].getSessionId() # TODO. This might be another catalog session, but at present there is no way to tell.

            search_alg = AlgorithmManager.create('CatalogGetDataFiles')
            search_alg.initialize()
            search_alg.setChild(True) # Keeps the results table out of the ADS
            search_alg.setProperty('InvestigationId', str(self.textRB.text()))
            search_alg.setProperty('Session', active_session_id)
            search_alg.setPropertyValue('OutputWorkspace', '_dummy')
            search_alg.execute()
            search_results = search_alg.getProperty('OutputWorkspace').value

            self.__icat_file_map = {}
            self.statusMain.clearMessage()
            for row in search_results:
                file_name = row['Name']
                file_id = row['Id']
                description = row['Description']
                run_number = re.search('[1-9]\d+', file_name).group()

                if  bool(re.search('(raw)$', file_name, re.IGNORECASE)): # Filter to only display and map raw files.
                    title =  (run_number + ': ' + description).strip()
                    self.__icat_file_map[title] = (file_id, run_number, file_name)
                    self.listMain.addItem(title)
            self.listMain.sortItems()
            del search_results

    def _autofill(self):
        """
        copy the contents of the selected cells to the row below as long as the row below contains a run number in the first cell
        """
        col = 0
        # make sure all selected cells are in the same row
        sum = 0
        howMany = len(self.tableMain.selectedItems())
        for cell in self.tableMain.selectedItems():
            sum = sum + self.tableMain.row(cell)
        if (howMany):
            selectedrow = self.tableMain.row(self.tableMain.selectedItems()[0])
            if (sum / howMany == selectedrow):
                startrow = selectedrow + 1
                filled = 0
                for cell in self.tableMain.selectedItems():
                    row = startrow
                    txt = cell.text()
                    while (self.tableMain.item(row, 0).text() != ''):
                        item = QtGui.QTableWidgetItem()
                        item.setText(txt)
                        self.tableMain.setItem(row, self.tableMain.column(cell), item)
                        row = row + 1
                        filled = filled + 1
                if not filled:
                    QtGui.QMessageBox.critical(self.tableMain, 'Cannot perform Autofill',"No target cells to autofill. Rows to be filled should contain a run number in their first cell, and start from directly below the selected line.")
            else:
                QtGui.QMessageBox.critical(self.tableMain, 'Cannot perform Autofill',"Selected cells must all be in the same row.")
        else:
            QtGui.QMessageBox.critical(self.tableMain, 'Cannot perform Autofill',"There are no source cells selected.")

    def _create_workspace_display_name(self, candidate):
        """
        Create a display name from a workspace.
        """
        if isinstance(mtd[candidate], WorkspaceGroup):
            todisplay = candidate # No single run number for a group of workspaces.
        else:
            todisplay = groupGet(mtd[candidate], "samp", "run_number")
        return todisplay

    def _clear_cells(self):
        """
        Clear the selected area of data
        """
        cells = self.tableMain.selectedItems()
        for cell in cells:
            column = cell.column()
            if column < self.stitch_col:
                cell.setText('')

    def _cut_cells(self):
        """
        copy the selected cells then clear the area
        """
        self._copy_cells()
        self._clear_cells()

    def _copy_cells(self):
        """
        Copy the selected ranage of cells to the clipboard
        """
        cells = self.tableMain.selectedItems()
        if not cells:
            print 'nothing to copy'
            return
        #first discover the size of the selection and initialise a list
        mincol = cells[0].column()
        if mincol > self.scale_col:
            logger.error("Cannot copy, all cells out of range")
            return
        maxrow = -1
        maxcol = -1
        minrow = cells[0].row()
        for cell in reversed(range(len(cells))):
            col = cells[cell].column()
            if col < self.stitch_col:
                maxcol = col
                maxrow = cells[cell].row()
                break
        colsize = maxcol - mincol + 1
        rowsize = maxrow - minrow + 1
        selection = [['' for x in range(colsize)] for y in range(rowsize)]
        #now fill that list
        for cell in cells:
            row = cell.row()
            col = cell.column()
            if col < self.stitch_col:
                selection[row - minrow][col - mincol] = str(cell.text())
        tocopy = ''
        for y in range(rowsize):
            for x in range(colsize):
                if x > 0:
                    tocopy += '\t'
                tocopy += selection[y][x]
            if y < (rowsize - 1):
                tocopy += '\n'
        self.clip.setText(str(tocopy))

    def _paste_cells(self):
        """
        Paste the contents of the clipboard to the table at the selected position
        """
        pastedtext = self.clip.text()
        if not pastedtext:
            logger.warning("Nothing to Paste")
            return
        selected = self.tableMain.selectedItems()
        if not selected:
            logger.warning("Cannot paste, no editable cells selected")
            return
        pasted = pastedtext.splitlines()
        pastedcells = []
        for row in pasted:
            pastedcells.append(row.split('\t'))
        pastedcols = len(pastedcells[0])
        pastedrows = len(pastedcells)
        if len(selected) > 1:
            #discover the size of the selection
            mincol = selected[0].column()
            if mincol > self.scale_col:
                logger.error("Cannot copy, all cells out of range")
                return
            minrow = selected[0].row()
            #now fill that list
            for cell in selected:
                row = cell.row()
                col = cell.column()
                if col < self.stitch_col and (col - mincol) < pastedcols and (row - minrow) < pastedrows and len(pastedcells[row - minrow]):
                    cell.setText(pastedcells[row - minrow][col - mincol])
        elif selected:
            #when only a single cell is selected, paste all the copied item up until the table limits
            cell = selected[0]
            currow = cell.row()
            homecol = cell.column()
            tablerows = self.tableMain.rowCount()
            for row in pastedcells:
                if len(row):
                    curcol = homecol
                    if currow < tablerows:
                        for col in row:
                            if curcol < self.stitch_col:
                                curcell = self.tableMain.item(currow, curcol)
                                curcell.setText(col)
                                curcol += 1
                            else:
                                #the row has hit the end of the editable cells
                                break
                        currow += 1
                    else:
                        #it's dropped off the bottom of the table
                        break
        else:
            logger.warning("Cannot paste, no editable cells selected")

    def _transfer(self):

        """
        Transfer run numbers to the table
        """

        tup = ()
        for idx in self.listMain.selectedItems():
            split_title = re.split("th=|:", idx.text())
            if len(split_title) != 3:
                split_title = re.split(":", idx.text())
                if len(split_title) != 2:
                    logger.warning('cannot transfer ' +  idx.text() + ' title is not in the right form ')
                else:
                    theta = 0
                    split_title.append(theta) # Append a dummy theta value.
                    tup = tup + (split_title,)
            else:
                tup = tup + (split_title,) # Tuple of lists containing (run number, title, theta)

        tupsort=sorted(tup,key=itemgetter(1,2)) # now sorted by title then theta
        row = 0
        for key, group in itertools.groupby(tupsort, lambda x: x[1]): # now group by title
            col = 0
            run_angle_pairs_of_title = list() # for storing run_angle pairs all with the same title
            for object in group: # loop over all with equal title

                run_no = object[0]
                angle = object[-1]
                run_angle_pairs_of_title.append((run_no, angle))

            for angle_key, group in itertools.groupby(run_angle_pairs_of_title, lambda x: x[1]):
                runnumbers = "+".join(["%s" % pair[0] for pair in group])

                # set the runnumber
                item = QtGui.QTableWidgetItem()
                item.setText(str(runnumbers))
                self.tableMain.setItem(row, col, item)

                # Set the angle
                item = QtGui.QTableWidgetItem()
                item.setText(str(angle_key))
                self.tableMain.setItem(row, col + 1, item)

                # Set the transmission
                item = QtGui.QTableWidgetItem()
                item.setText(self.textRuns.text())
                self.tableMain.setItem(row, col + 2, item)

                col = col + 5
                if col >= 11:
                    col = 0

            row = row + 1

        if self.__icat_download:
            """
            If ICAT is being used for download, then files must be downloaded at the same time as they are transfered.
            """

            contents = str(idx.text()).strip()
            file_id, runnumber, file_name = self.__icat_file_map[contents]
            active_session_id = CatalogManager.getActiveSessions()[-1].getSessionId() # TODO. This might be another catalog session, but at present there is no way to tell.

            save_location = config['defaultsave.directory']

            CatalogDownloadDataFiles(file_id, FileNames=file_name, DownloadPath=save_location, Session=active_session_id)

            current_search_dirs= config.getDataSearchDirs()

            if not save_location in current_search_dirs:
                config.appendDataSearchDir(save_location)



    def _set_all_stitch(self,state):
        """
        Set the checkboxes in the Stitch? column to the same
        """
        for row in range(self.tableMain.rowCount()):
            self.tableMain.cellWidget(row, self.stitch_col).children()[1].setCheckState(state)


    def __checked_row_stiched(self, row):
        return self.tableMain.cellWidget(row, self.stitch_col).children()[1].checkState() > 0

    def _process(self):
        """
        Process has been pressed, check what has been selected then pass the selection (or whole table) to quick
        """
#--------- If "Process" button pressed, convert raw files to IvsLam and IvsQ and combine if checkbox ticked -------------
        try:
            willProcess = True
            rows = self.tableMain.selectionModel().selectedRows()
            rowIndexes=[]
            for idx in rows:
                rowIndexes.append(idx.row())
            if not len(rowIndexes):
                reply = QtGui.QMessageBox.question(self.tableMain, 'Process all rows?',"This will process all rows in the table. Continue?", QtGui.QMessageBox.Yes, QtGui.QMessageBox.No)
                if reply == QtGui.QMessageBox.No:
                    logger.notice("Cancelled!")
                    willProcess = False
                else:
                    rowIndexes = range(self.tableMain.rowCount())
            if willProcess:
                for row in rowIndexes:  # range(self.tableMain.rowCount()):
                    runno = []
                    loadedRuns = []
                    wksp = []
                    overlapLow = []
                    overlapHigh = []
                    theta = [0, 0, 0]
                    if (self.tableMain.item(row, 0).text() != ''):
                        self.statusMain.showMessage("Processing row: " + str(row + 1))
                        logger.debug("Processing row: " + str(row + 1))

                        for i in range(3):
                            run_entry = str(self.tableMain.item(row, i * 5).text())
                            if (run_entry != ''):
                                runno.append(run_entry)
                            ovLow = str(self.tableMain.item(row, (i * 5) + 3).text())
                            if (ovLow != ''):
                                overlapLow.append(float(ovLow))
                            ovHigh = str(self.tableMain.item(row, (i * 5) + 4).text())
                            if (ovHigh != ''):
                                overlapHigh.append(float(ovHigh))
                        # Determine resolution
                        if (self.tableMain.item(row, 15).text() == ''):
                            loadedRun = None
                            if load_live_runs.is_live_run(runno[0]):
                                loadedRun = load_live_runs.get_live_data(config['default.instrument'], frequency = self.live_freq, accumulation = self.live_method)
                            else:
                                Load(Filename=runno[0], OutputWorkspace="run")
                                loadedRun = mtd["run"]
                                angle_entry =  str(self.tableMain.item(row, 1).text()) # use the first angle entry
                            try:
                                dqq = CalculateResolution(Workspace=loadedRun, Theta=angle_entry)
                                item = QtGui.QTableWidgetItem()
                                item.setText(str(dqq))
                                self.tableMain.setItem(row, 15, item)
                                logger.notice("Calculated resolution: " + str(dqq))
                            except IndexError:
                                self.statusMain.clearMessage()
                                logger.error("Cannot calculate resolution owing to unknown log properties. dq/q will need to be manually entered.")
                                return
                        else:
                            dqq = float(self.tableMain.item(row, 15).text())
                        # Populate runlist
                        first_wq = None
                        for i in range(len(runno)):
                            theta, qmin, qmax, wlam, wq = self._do_run(runno[i], row, i)
                            if not first_wq:
                                first_wq = wq # Cache the first Q workspace
                            theta = round(theta, 3)
                            qmin = round(qmin, 3)
                            qmax = round(qmax, 3)
                            wksp.append(wq.name())
                            if (self.tableMain.item(row, i * 5 + 1).text() == ''):
                                item = QtGui.QTableWidgetItem()
                                item.setText(str(theta))
                                self.tableMain.setItem(row, i * 5 + 1, item)
                            if (self.tableMain.item(row, i * 5 + 3).text() == ''):
                                item = QtGui.QTableWidgetItem()
                                item.setText(str(qmin))
                                self.tableMain.setItem(row, i * 5 + 3, item)
                                overlapLow.append(qmin)
                            if (self.tableMain.item(row, i * 5 + 4).text() == ''):
                                item = QtGui.QTableWidgetItem()
                                if i == len(runno) - 1:
                                # allow full high q-range for last angle
                                    qmax = 4 * math.pi / ((4 * math.pi / qmax * math.sin(theta * math.pi / 180)) - 0.5) * math.sin(theta * math.pi / 180)
                                item.setText(str(qmax))
                                self.tableMain.setItem(row, i * 5 + 4, item)
                                overlapHigh.append(qmax)
                            if wksp[i].find(',') > 0 or wksp[i].find(':') > 0:
                                wksp[i] = first_wq.name()

                            #Scale each run
                            if self.tableMain.item(row, self.scale_col).text():
                                Scale(InputWorkspace=wksp[i], OutputWorkspace=wksp[i], Factor=1 / float(self.tableMain.item(row, self.scale_col).text()))
                                
                        if self.__checked_row_stiched(row):
                            if (len(runno) == 1):
                                logger.notice("Nothing to combine for processing row : " + str(row))
                            else:
                                w1 = getWorkspace(wksp[0])
                                w2 = getWorkspace(wksp[-1])
                                if (len(runno) == 2):
                                    outputwksp = runno[0] + '_' + runno[1][3:5]
                                else:
                                    outputwksp = runno[0] + '_' + runno[-1][3:5]
                                begoverlap = w2.readX(0)[0]
                                # get Qmax
                                if (self.tableMain.item(row, i * 5 + 4).text() == ''):
                                    overlapHigh = 0.3 * max(w1.readX(0))

                                Qmin = min(w1.readX(0))
                                Qmax = max(w2.readX(0))

                                wcomb = combineDataMulti(wksp, outputwksp, overlapLow, overlapHigh, Qmin, Qmax, -dqq, 1, keep=True)
                               
                                    
                        # Enable the plot button
                        plotbutton = self.tableMain.cellWidget(row, self.plot_col).children()[1]
                        plotbutton.setProperty('runno',runno)
                        plotbutton.setProperty('overlapLow', overlapLow)
                        plotbutton.setProperty('overlapHigh', overlapHigh)
                        plotbutton.setProperty('wksp', wksp)
                        plotbutton.setEnabled(True)
                        self.statusMain.clearMessage()
            self.accMethod = None
            self.statusMain.clearMessage()
        except:
            self.statusMain.clearMessage()
            raise

    def _plot(self, plotbutton):
        """
        Plot the row belonging to the selected button
        """
        if not isinstance(plotbutton, QtGui.QPushButton):
            logger.error("Problem accessing cached data: Wrong data type passed, expected QtGui.QPushbutton")
            return
        import unicodedata

        #make sure the required data can be retrieved properly
        try:
            runno_u = plotbutton.property('runno')
            runno = []
            for uni in runno_u:
                runno.append(unicodedata.normalize('NFKD', uni).encode('ascii','ignore'))
            wksp_u = plotbutton.property('wksp')
            wksp = []
            for uni in wksp_u:
                wksp.append(unicodedata.normalize('NFKD', uni).encode('ascii','ignore'))
            overlapLow = plotbutton.property('overlapLow')
            overlapHigh = plotbutton.property('overlapHigh')
            row = plotbutton.property('row')
            g = ['g1', 'g2', 'g3']
            wkspBinned = []
            w1 = getWorkspace(wksp[0])
            w2 = getWorkspace(wksp[len(wksp) - 1])
            dqq = float(self.tableMain.item(row, 15).text())
        except:
            logger.error("Unable to plot row, required data couldn't be retrieved")
            self.__reset_plot_button(plotbutton)
            return
        for i in range(len(runno)):
            ws_name_binned = wksp[i] + '_binned'
            ws = getWorkspace(wksp[i])
            if len(overlapLow):
                Qmin = overlapLow[0]
            else:
                Qmin = min(w1.readX(0))
            if len(overlapHigh):
                Qmax = overlapHigh[len(overlapHigh) - 1]
            else:
                Qmax = max(w2.readX(0))
            Rebin(InputWorkspace=str(wksp[i]), Params=str(overlapLow[i]) + ',' + str(-dqq) + ',' + str(overlapHigh[i]), OutputWorkspace=ws_name_binned)
            wkspBinned.append(ws_name_binned)
            wsb = getWorkspace(ws_name_binned)
            Imin = min(wsb.readY(0))
            Imax = max(wsb.readY(0))

            if canMantidPlot:
                g[i] = plotSpectrum(ws_name_binned, 0, True)
                titl = groupGet(ws_name_binned, 'samp', 'run_title')
                if (i > 0):
                    mergePlots(g[0], g[i])
                if (type(titl) == str):
                    g[0].activeLayer().setTitle(titl)
                g[0].activeLayer().setAxisScale(Layer.Left, Imin * 0.1, Imax * 10, Layer.Log10)
                g[0].activeLayer().setAxisScale(Layer.Bottom, Qmin * 0.9, Qmax * 1.1, Layer.Log10)
                g[0].activeLayer().setAutoScale()

        # Create and plot stitched outputs
        if self.__checked_row_stiched(row):
            if (len(runno) == 2):
                outputwksp = runno[0] + '_' + runno[1][3:5]
            else:
                outputwksp = runno[0] + '_' + runno[2][3:5]
            if not getWorkspace(outputwksp, report_error=False):
                # Stitching has not been done as part of processing, so we need to do it here.
                wcomb = combineDataMulti(wkspBinned, outputwksp, overlapLow, overlapHigh, Qmin, Qmax, -dqq, 1, keep=True)
                    
            Qmin = min(getWorkspace(outputwksp).readX(0))
            Qmax = max(getWorkspace(outputwksp).readX(0))
            if canMantidPlot:
                gcomb = plotSpectrum(outputwksp, 0, True)
                titl = groupGet(outputwksp, 'samp', 'run_title')
                gcomb.activeLayer().setTitle(titl)
                gcomb.activeLayer().setAxisScale(Layer.Left, 1e-8, 100.0, Layer.Log10)
                gcomb.activeLayer().setAxisScale(Layer.Bottom, Qmin * 0.9, Qmax * 1.1, Layer.Log10)


    def __name_trans(self, transrun):
        """
        From a comma or colon separated string of run numbers
        construct an output workspace name for the transmission workspace that fits the form
        TRANS_{trans_1}_{trans_2}
        """

        if bool(re.search("^(TRANS)", transrun)):
            # The user has deliberately tried to supply the transmission run directly
            return transrun
        else:
            split_trans = re.split(',|:', transrun)
            if len(split_trans) == 0:
                return None
            name = 'TRANS'
            for t in split_trans:
                name += '_' + str(t)
        return name



    def _do_run(self, runno, row, which):
        """
        Run quick on the given run and row
        """
        g = ['g1', 'g2', 'g3']
        transrun = str(self.tableMain.item(row, (which * 5) + 2).text())
        # Formulate a WS Name for the processed transmission run.
        transrun_named = self.__name_trans(transrun)
        # Look for existing transmission workspaces that match the name
        transmission_ws = None
        if mtd.doesExist(transrun_named) and mtd[transrun_named].getAxis(0).getUnit().unitID() == "Wavelength":
            logger.notice('Reusing transmission workspace ' + transrun_named)
            transmission_ws = mtd[transrun_named]

        angle = str(self.tableMain.item(row, which * 5 + 1).text())

        # Explicitly set the angle to None so that the workflow algorithm doesn't try to interpret it.
        if not angle:
            angle = None

        loadedRun = runno
        if load_live_runs.is_live_run(runno):
            load_live_runs.get_live_data(config['default.instrument'], frequency = self.live_freq, accumulation = self.live_method)
        wlam, wq, th = None, None, None

        # Only make a transmission workspace if we need one.
        if transrun and not transmission_ws:
            converter = ConvertToWavelength(transrun)
            trans_run_names = converter.get_name_list()
            size = converter.get_ws_list_size()
            out_ws_name = transrun_named
            if size == 1:
                trans1 = converter.get_workspace_from_list(0)

                transmission_ws = CreateTransmissionWorkspaceAuto(FirstTransmissionRun=trans1, OutputWorkspace=out_ws_name,Params=0.02, StartOverlap=10.0, EndOverlap=12.0 )
            elif size == 2:
                trans1 = converter.get_workspace_from_list(0)
                trans2 = converter.get_workspace_from_list(1)
                transmission_ws = CreateTransmissionWorkspaceAuto(FirstTransmissionRun=trans1, OutputWorkspace=out_ws_name, SecondTransmissionRun=trans2,Params=0.02, StartOverlap=10.0, EndOverlap=12.0 )
            else:
                raise RuntimeError("Up to 2 transmission runs can be specified. No more than that.")

        if self.alg_use:
            #Load the runs required ConvertToWavelength will deal with the transmission runs, while .to_workspace will deal with the run itself

            ws = ConvertToWavelength.to_workspace(loadedRun)

            wq, wlam, th = ReflectometryReductionOneAuto(InputWorkspace=ws, FirstTransmissionRun=transmission_ws, thetaIn=angle, OutputWorkspace=runno+'_IvsQ', OutputWorkspaceWavelength=runno+'_IvsLam',)

            cleanup()
        else:
            wlam, wq, th = quick(loadedRun, trans=transmission_ws, theta=angle)
        if ':' in runno:
            runno = runno.split(':')[0]
        if ',' in runno:
            runno = runno.split(',')[0]
        inst = groupGet(wq, 'inst')
        lmin = inst.getNumberParameter('LambdaMin')[0] + 1
        lmax = inst.getNumberParameter('LambdaMax')[0] - 2
        qmin = 4 * math.pi / lmax * math.sin(th * math.pi / 180)
        qmax = 4 * math.pi / lmin * math.sin(th * math.pi / 180)
        return th, qmin, qmax, wlam, wq

    def _save_table_contents(self, filename):
        """
        Save the contents of the table
        """
        try:
            writer = csv.writer(open(filename, "wb"))
            for row in range(self.tableMain.rowCount()):
                rowtext = []
                for column in range(self.tableMain.columnCount() - 2):
                    rowtext.append(self.tableMain.item(row, column).text())
                if (len(rowtext) > 0):
                    writer.writerow(rowtext)
            self.current_table = filename
            logger.notice("Saved file to " + filename)
            self.mod_flag = False
        except:
            return False
        self.mod_flag = False
        return True

    def _save(self, failsave = False):
        """
        Save the table, showing no interface if not necessary. This also provides the failing save functionality.
        """
        filename = ''
        if failsave:
            #this is an emergency autosave as the program is failing
            logger.error("The ISIS Reflectonomy GUI has encountered an error, it will now attempt to save a copy of your work.")
            msgBox = QtGui.QMessageBox()
            msgBox.setText("The ISIS Reflectonomy GUI has encountered an error, it will now attempt to save a copy of your work.\nPlease check the log for details.")
            msgBox.setStandardButtons(QtGui.QMessageBox.Ok)
            msgBox.setIcon(QtGui.QMessageBox.Critical)
            msgBox.setDefaultButton(QtGui.QMessageBox.Ok)
            msgBox.setEscapeButton(QtGui.QMessageBox.Ok)
            msgBox.exec_()
            import datetime
            failtime = datetime.datetime.today().strftime('%Y-%m-%d_%H-%M-%S')
            if self.current_table:
                filename = self.current_table.rsplit('.',1)[0] + "_recovered_" + failtime + ".tbl"
            else:
                mantidDefault = config['defaultsave.directory']
                if os.path.exists(mantidDefault):
                    filename = os.path.join(mantidDefault,"mantid_reflectometry_recovered_" + failtime + ".tbl")
                else:
                    import tempfile
                    tempDir = tempfile.gettempdir()
                    filename = os.path.join(tempDir,"mantid_reflectometry_recovered_" + failtime + ".tbl")
        else:
            #this is a save-on-quit or file->save
            if self.current_table:
                filename = self.current_table
            else:
                saveDialog = QtGui.QFileDialog(self.widgetMainRow.parent(), "Save Table")
                saveDialog.setFileMode(QtGui.QFileDialog.AnyFile)
                saveDialog.setNameFilter("Table Files (*.tbl);;All files (*.*)")
                saveDialog.setDefaultSuffix("tbl")
                saveDialog.setAcceptMode(QtGui.QFileDialog.AcceptSave)
                if saveDialog.exec_():
                    filename = saveDialog.selectedFiles()[0]
                else:
                    return False
        return self._save_table_contents(filename)

    def _save_as(self):
        """
        show the save as dialog and save to a .tbl file with that name
        """
        saveDialog = QtGui.QFileDialog(self.widgetMainRow.parent(), "Save Table")
        saveDialog.setFileMode(QtGui.QFileDialog.AnyFile)
        saveDialog.setNameFilter("Table Files (*.tbl);;All files (*.*)")
        saveDialog.setDefaultSuffix("tbl")
        saveDialog.setAcceptMode(QtGui.QFileDialog.AcceptSave)
        if saveDialog.exec_():
            filename = saveDialog.selectedFiles()[0]
            self._save_table_contents(filename)

    def _load_table(self):
        """
        Load a .tbl file from disk
        """
        self.loading = True
        loadDialog = QtGui.QFileDialog(self.widgetMainRow.parent(), "Open Table")
        loadDialog.setFileMode(QtGui.QFileDialog.ExistingFile)
        loadDialog.setNameFilter("Table Files (*.tbl);;All files (*.*)")
        if loadDialog.exec_():
            try:
                #before loading make sure you give them a chance to save
                if self.mod_flag:
                    ret, saved = self._save_check()
                    if ret == QtGui.QMessageBox.Cancel:
                        #if they hit cancel abort the load
                        self.loading = False
                        return
                self._reset_table()
                filename = loadDialog.selectedFiles()[0]
                self.current_table = filename
                reader = csv.reader(open(filename, "rb"))
                row = 0
                for line in reader:
                    if (row < 100):
                        for column in range(self.tableMain.columnCount() - 2):
                            item = QtGui.QTableWidgetItem()
                            item.setText(line[column])
                            self.tableMain.setItem(row, column, item)
                        row = row + 1
            except:
                logger.error('Could not load file: ' + str(filename) + '. File not found or unable to read from file.')
        self.loading = False
        self.mod_flag = False

    def _reload_table(self):
        """
        Reload the last loaded file from disk, replacing anything in the table already
        """
        self.loading = True
        filename = self.current_table
        if filename:
            if self.mod_flag:
                msgBox = QtGui.QMessageBox()
                msgBox.setText("The table has been modified. Are you sure you want to reload the table and lose your changes?")
                msgBox.setStandardButtons(QtGui.QMessageBox.Yes | QtGui.QMessageBox.No)
                msgBox.setIcon(QtGui.QMessageBox.Question)
                msgBox.setDefaultButton(QtGui.QMessageBox.Yes)
                msgBox.setEscapeButton(QtGui.QMessageBox.No)
                ret = msgBox.exec_()
                if ret == QtGui.QMessageBox.No:
                    #if they hit No abort the reload
                    self.loading = False
                    return
            try:
                self._reset_table()
                reader = csv.reader(open(filename, "rb"))
                row = 0
                for line in reader:
                    if (row < 100):
                        for column in range(self.tableMain.columnCount() - 2):
                            item = QtGui.QTableWidgetItem()
                            item.setText(line[column])
                            self.tableMain.setItem(row, column, item)
                        row = row + 1
                self.mod_flag = False
            except:
                logger.error('Could not load file: ' + str(filename) + '. File not found or unable to read from file.')
        else:
            logger.notice('No file in table to reload.')
        self.loading = False

    def _save_workspaces(self):
        """
        Shows the export dialog for saving workspaces to non mantid formats
        """
        try:
            Dialog = QtGui.QDialog()
            u = refl_save.Ui_SaveWindow()
            u.setupUi(Dialog)
            Dialog.exec_()
        except Exception as ex:
            logger.notice("Could not open save workspace dialog")
            logger.notice(str(ex))

    def _options_dialog(self):
        """
        Shows the dialog for setting options regarding live data
        """
        try:
            
            dialog_controller = refl_options.ReflOptions(def_method = self.live_method, def_freq = self.live_freq, 
                                                         def_alg_use = self.alg_use, def_icat_download=self.__icat_download)
            if dialog_controller.exec_():

                # Fetch the settings back off the controller
                self.live_freq = dialog_controller.frequency()
                self.live_method = dialog_controller.method()
                self.alg_use = dialog_controller.useAlg()
                self.__icat_download = dialog_controller.icatDownload()

                # Persist the settings
                settings = QtCore.QSettings()
                settings.beginGroup(self.__live_data_settings)
                settings.setValue(self.__live_data_frequency_key, self.live_freq)
                settings.setValue(self.__live_data_method_key, self.live_method)
                settings.endGroup()
                settings.beginGroup(self.__generic_settings)
                settings.setValue(self.__ads_use_key, self.alg_use)
                settings.setValue(self.__icat_download_key, self.__icat_download)
                settings.endGroup()
                del settings
        except Exception as ex:
            logger.notice("Problem opening options dialog or problem retrieving values from dialog")
            logger.notice(str(ex))

    def _choose_columns(self):
        """
        shows the choose columns dialog for hiding and revealing of columns
        """
        try:
            dialog = refl_choose_col.ReflChoose(self.shown_cols, self.tableMain)
            if dialog.exec_():
                settings = QtCore.QSettings()
                settings.beginGroup(self.__column_settings)
                for key, value in dialog.visiblestates.iteritems():
                    self.shown_cols[key] = value
                    settings.setValue(str(key), value)
                    if value:
                        self.tableMain.showColumn(key)
                    else:
                        self.tableMain.hideColumn(key)
                settings.endGroup()
                del settings
        except Exception as ex:
            logger.notice("Could not open choose columns dialog")
            logger.notice(str(ex))

    def _show_help(self):
        """
        Launches the wiki page for this interface
        """
        import webbrowser
        webbrowser.open('http://www.mantidproject.org/ISIS_Reflectometry_GUI')

<<<<<<< HEAD
=======
def get_representative_workspace(run):
    """
    Get a representative workspace from the input workspace.
    """
    if isinstance(run, WorkspaceGroup):
        run_number = groupGet(run[0], "samp", "run_number")
        _runno = Load(Filename=str(run_number))
    elif isinstance(run, Workspace):
        _runno = run
    elif isinstance(run, int):
        _runno = Load(Filename=run, OutputWorkspace=runno)
    elif isinstance(run, str) and mtd.doesExist(run):
        ws = mtd[run]
        if isinstance(ws, WorkspaceGroup):
            run_number = groupGet(ws[0], "samp", "run_number")
            _runno = Load(Filename=str(run_number))
    elif isinstance(run, str):
        _runno = Load(Filename=run.replace("raw", "nxs", 1), OutputWorkspace=runno)
    else:
        raise TypeError("Must be a workspace, int or str")
    return _runno

def calcRes(run, angle_entry=None):
    """
    Calculate the resolution from the slits.
    """
    runno = get_representative_workspace(run)
    # Get slits and detector angle theta from NeXuS
    th = angle_entry
    if not angle_entry:
        th = groupGet(runno, 'samp', 'THETA')

    #Sometimes we get passed theta as a string. Let's make sure it's a float.
    th = float(th)

    inst = groupGet(runno, 'inst')
    s1z = inst.getComponentByName('slit1').getPos().getZ() * 1000.0  # distance in mm
    s2z = inst.getComponentByName('slit2').getPos().getZ() * 1000.0  # distance in mm
    s1vg = inst.getComponentByName('slit1')
    s1vg = s1vg.getNumberParameter('vertical gap')[0]
    s2vg = inst.getComponentByName('slit2')
    s2vg = s2vg.getNumberParameter('vertical gap')[0]
    logger.notice( "s1vg=" + str(s1vg) + " s2vg=" + str(s2vg) + " theta=" + str(th))
    #1500.0 is the S1-S2 distance in mm for SURF!!!
    resolution = math.atan((s1vg + s2vg) / (2 * (s2z - s1z))) * 180 / math.pi / th
    logger.notice( "dq/q=" + str(resolution))

    DeleteWorkspace(runno)
    return resolution

>>>>>>> 3fa92493
def groupGet(wksp, whattoget, field=''):
    """
    returns information about instrument or sample details for a given workspace wksp,
    also if the workspace is a group (info from first group element)
    """
    if (whattoget == 'inst'):
        if isinstance(wksp, str):
            at = getattr(mtd[wksp],'size',None)
            if callable(at):
                return mtd[wksp][0].getInstrument()
            else:
                return mtd[wksp].getInstrument()
        elif isinstance(wksp, Workspace):
            at = getattr(wksp,'size',None)
            if callable(at):
                return wksp[0].getInstrument()
            else:
                return wksp.getInstrument()
        else:
            return 0
    elif (whattoget == 'samp' and field != ''):
        if isinstance(wksp, str):
            at = getattr(mtd[wksp],'size',None)
            if callable(at):
                try:
                    log = mtd[wksp][0].getRun().getLogData(field).value
                    if (type(log) is int or type(log) is str):
                        res = log
                    else:
                        res = log[-1]
                except RuntimeError:
                    res = 0
                    logger.error( "Block " + str(field) + " not found.")
            else:
                try:
                    log = mtd[wksp].getRun().getLogData(field).value
                    if (type(log) is int or type(log) is str):
                        res = log
                    else:
                        res = log[-1]
                except RuntimeError:
                    res = 0
                    logger.error( "Block " + str(field) + " not found.")
        elif isinstance(wksp, Workspace):
            at = getattr(wksp,'size',None)
            if callable(at):
                try:
                    log = wksp[0].getRun().getLogData(field).value
                    if (type(log) is int or type(log) is str):
                        res = log
                    else:
                        res = log[-1]
                except RuntimeError:
                    res = 0
                    logger.error( "Block " + str(field) + " not found.")
            else:
                try:
                    log = wksp.getRun().getLogData(field).value
                    if (type(log) is int or type(log) is str):
                        res = log
                    else:
                        res = log[-1]
                except RuntimeError:
                    res = 0
                    logger.error( "Block " + str(field) + " not found.")
        else:
            res = 0
        return res
    elif (whattoget == 'wksp'):
        if isinstance(wksp, str):
            at = getattr(mtd[wksp],'size',None)
            if callable(at):
                return mtd[wksp][0].getNumberHistograms()
            else:
                return mtd[wksp].getNumberHistograms()
        elif isinstance(wksp, Workspace):
            at = getattr(wksp,'size',None)
            if callable(at):
                return mtd[wksp][0].getNumberHistograms()
            else:
                return wksp.getNumberHistograms()
        else:
            return 0

def getWorkspace(wksp, report_error=True):
    """
    Gets the first workspace associated with the given string. Does not load.
    """
    if isinstance(wksp, Workspace):
        return wksp
    elif isinstance(wksp, str):
        exists = mtd.doesExist(wksp)
        if not exists:
            if report_error:
                logger.error( "Unable to get workspace: " + str(wksp))
                return exists # Doesn't exist
            else:
                return exists # Doesn't exist
        elif isinstance(mtd[wksp], WorkspaceGroup):
            wout = mtd[wksp][0]
        else:
            wout = mtd[wksp]
        return wout
<|MERGE_RESOLUTION|>--- conflicted
+++ resolved
@@ -1148,59 +1148,6 @@
         import webbrowser
         webbrowser.open('http://www.mantidproject.org/ISIS_Reflectometry_GUI')
 
-<<<<<<< HEAD
-=======
-def get_representative_workspace(run):
-    """
-    Get a representative workspace from the input workspace.
-    """
-    if isinstance(run, WorkspaceGroup):
-        run_number = groupGet(run[0], "samp", "run_number")
-        _runno = Load(Filename=str(run_number))
-    elif isinstance(run, Workspace):
-        _runno = run
-    elif isinstance(run, int):
-        _runno = Load(Filename=run, OutputWorkspace=runno)
-    elif isinstance(run, str) and mtd.doesExist(run):
-        ws = mtd[run]
-        if isinstance(ws, WorkspaceGroup):
-            run_number = groupGet(ws[0], "samp", "run_number")
-            _runno = Load(Filename=str(run_number))
-    elif isinstance(run, str):
-        _runno = Load(Filename=run.replace("raw", "nxs", 1), OutputWorkspace=runno)
-    else:
-        raise TypeError("Must be a workspace, int or str")
-    return _runno
-
-def calcRes(run, angle_entry=None):
-    """
-    Calculate the resolution from the slits.
-    """
-    runno = get_representative_workspace(run)
-    # Get slits and detector angle theta from NeXuS
-    th = angle_entry
-    if not angle_entry:
-        th = groupGet(runno, 'samp', 'THETA')
-
-    #Sometimes we get passed theta as a string. Let's make sure it's a float.
-    th = float(th)
-
-    inst = groupGet(runno, 'inst')
-    s1z = inst.getComponentByName('slit1').getPos().getZ() * 1000.0  # distance in mm
-    s2z = inst.getComponentByName('slit2').getPos().getZ() * 1000.0  # distance in mm
-    s1vg = inst.getComponentByName('slit1')
-    s1vg = s1vg.getNumberParameter('vertical gap')[0]
-    s2vg = inst.getComponentByName('slit2')
-    s2vg = s2vg.getNumberParameter('vertical gap')[0]
-    logger.notice( "s1vg=" + str(s1vg) + " s2vg=" + str(s2vg) + " theta=" + str(th))
-    #1500.0 is the S1-S2 distance in mm for SURF!!!
-    resolution = math.atan((s1vg + s2vg) / (2 * (s2z - s1z))) * 180 / math.pi / th
-    logger.notice( "dq/q=" + str(resolution))
-
-    DeleteWorkspace(runno)
-    return resolution
-
->>>>>>> 3fa92493
 def groupGet(wksp, whattoget, field=''):
     """
     returns information about instrument or sample details for a given workspace wksp,
