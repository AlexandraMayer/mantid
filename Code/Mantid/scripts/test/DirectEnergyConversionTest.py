import os, sys
#os.environ["PATH"] = r"c:/Mantid/Code/builds/br_master/bin/Release;"+os.environ["PATH"]
from mantid.simpleapi import *
from mantid import api
import unittest
import inspect
from Direct.DirectEnergyConversion import DirectEnergyConversion
from Direct.PropertyManager  import PropertyManager
import Direct.dgreduce as dgreduce


#-----------------------------------------------------------------------------------------------------------------------------------------
#-----------------------------------------------------------------------------------------------------------------------------------------
#-----------------------------------------------------------------------------------------------------------------------------------------
#-----------------------------------------------------------------------------------------------------------------------------------------
class DirectEnergyConversionTest(unittest.TestCase):
    def __init__(self, methodName):
        self.reducer = None
        return super(DirectEnergyConversionTest, self).__init__(methodName)

    def setUp(self):
        if self.reducer == None or type(self.reducer) != type(DirectEnergyConversion):
            self.reducer = DirectEnergyConversion("MAR")
    def tearDown(self):
        api.AnalysisDataService.clear()
        pass

   #def test_build_coupled_keys_dict_simple(self):
   #    params = ["]

    def test_init_reducer(self):
        tReducer = self.reducer
        self.assertFalse(tReducer.prop_man is None)

        prop_man = tReducer.prop_man
        self.assertEqual(prop_man.instr_name,"MARI")


    def test_save_formats(self):
        tReducer = self.reducer

        files = ['save_formats_test_file.spe','save_formats_test_file.nxspe'
                 'save_formats_test_file','save_formats_test_file.nxs']

        def clean_up(file_list):
            for file in file_list:
                file = FileFinder.getFullPath(file)
                if len(file) > 0:
                    os.remove(file)

        def verify_absent(file_list):
            for file in file_list:
                file = FileFinder.getFullPath(file)
                self.assertTrue(len(file)==0)

        def verify_present_and_delete(file_list):
            for file in file_list:
                file = FileFinder.getFullPath(file)
                self.assertTrue(len(file)>0)
                os.remove(file)

        clean_up(files)
        tReducer.prop_man.save_format=''

        tws =CreateSampleWorkspace(Function='Flat background', NumBanks=1, BankPixelWidth=1, NumEvents=10, XUnit='DeltaE', XMin=-10, XMax=10, BinWidth=0.1)


        self.assertTrue(len(tReducer.prop_man.save_format) ==0)
        # do nothing
        tReducer.save_results(tws,'save_formats_test_file')
        #
        verify_absent(files)



        # redefine test save methors to produce test ouptut

        tReducer.prop_man.save_format=['spe','nxspe','nxs']

        tReducer.save_results(tws,'save_formats_test_file.tt')

        files = ['save_formats_test_file.spe','save_formats_test_file.nxspe','save_formats_test_file.nxs']
        verify_present_and_delete(files)

        tReducer.prop_man.save_format=None
        # do nothing
        tReducer.save_results(tws,'save_formats_test_file.tt')
        file = FileFinder.getFullPath('save_formats_test_file.tt')
        self.assertTrue(len(file)==0)

        # save file with given extension on direct request:
        tReducer.save_results(tws,'save_formats_test_file.nxs')
        verify_present_and_delete(['save_formats_test_file.nxs'])

        tReducer.prop_man.save_format=[]
        # do nothing
        tReducer.save_results(tws,'save_formats_test_file')
        file = FileFinder.getFullPath('save_formats_test_file')
        self.assertTrue(len(file)==0)


        # save files with extensions on request
        tReducer.save_results(tws,'save_formats_test_file',['nxs','.nxspe'])
        verify_present_and_delete(['save_formats_test_file.nxspe','save_formats_test_file.nxs'])

        # this is strange feature.
        self.assertTrue(len(tReducer.prop_man.save_format) ==2)

    def test_diagnostics_wb(self):
        wb_ws = CreateSampleWorkspace(NumBanks=1, BankPixelWidth=4, NumEvents=10000)
        LoadInstrument(wb_ws,InstrumentName='MARI')

        tReducer = DirectEnergyConversion(wb_ws.getInstrument())


        mask_workspace=tReducer.diagnose(wb_ws)
        self.assertTrue(mask_workspace)

        api.AnalysisDataService.clear()


    def test_do_white_wb(self) :
        wb_ws = CreateSampleWorkspace(NumBanks=1, BankPixelWidth=4, NumEvents=10000)
        #LoadParameterFile(Workspace=wb_ws,ParameterXML = used_parameters)
        LoadInstrument(wb_ws,InstrumentName='MARI')

        tReducer = DirectEnergyConversion(wb_ws.getInstrument())

        white_ws = tReducer.do_white(wb_ws, None, None)
        self.assertTrue(white_ws)


    def test_get_set_attributes(self):
        tReducer = self.reducer

        # prohibit accessing non-existing property
        self.assertRaises(KeyError,getattr,tReducer,'non_existing_property')
        self.assertRaises(KeyError,setattr,tReducer,'non_existing_property',1000)
        self.assertRaises(KeyError,getattr,tReducer,'non_existing_property')

        # allow simple creation of a system property
        self.assertRaises(KeyError,getattr,tReducer,'_new_system_property')
        setattr(tReducer,'_new_system_property',True)
        self.assertTrue(tReducer._new_system_property)

        # direct and indirect access to prop_man properties
        tReducer.sample_run = None
        #sample run has not been defined
        self.assertTrue(getattr(tReducer,'sample_run') is None)
        prop_man = tReducer.prop_man
        self.assertTrue(getattr(prop_man ,'sample_run') is None)
        # define sample run
        tReducer.sample_run =10234
        self.assertEqual(tReducer.sample_run,10234)
        self.assertEqual(tReducer.prop_man.sample_run,10234)


    def test_get_abs_normalization_factor(self) :
        mono_ws = CreateSampleWorkspace(NumBanks=1, BankPixelWidth=4, NumEvents=10000,XUnit='DeltaE',XMin=-5,XMax=15,BinWidth=0.1,function='Flat background')
        LoadInstrument(mono_ws,InstrumentName='MARI')

        tReducer = DirectEnergyConversion(mono_ws.getInstrument())
        tReducer.prop_man.incident_energy = 5.
        tReducer.prop_man.monovan_integr_range=[-10,10]
        tReducer.wb_run = mono_ws

<<<<<<< HEAD
        (nf1,nf2,nf3,nf4) = tReducer.get_abs_normalization_factor(PropertyManager.wb_run,5.)        
=======
        (nf1,nf2,nf3,nf4) = tReducer.get_abs_normalization_factor(mono_ws.getName(),5.)
>>>>>>> 8a297a16
        self.assertAlmostEqual(nf1,0.58561121802167193,7)
        self.assertAlmostEqual(nf1,nf2)
        self.assertAlmostEqual(nf2,nf3)
        self.assertAlmostEqual(nf3,nf4)

        # check warning. WB spectra with 0 signal indicate troubles.
        mono_ws = CreateSampleWorkspace(NumBanks=1, BankPixelWidth=4, NumEvents=10000,XUnit='DeltaE',XMin=-5,XMax=15,BinWidth=0.1,function='Flat background')
        LoadInstrument(mono_ws,InstrumentName='MARI')
        sig = mono_ws.dataY(0)
        sig[:]=0

        tReducer.wb_run = mono_ws
        (nf1,nf2,nf3,nf4) = tReducer.get_abs_normalization_factor(PropertyManager.wb_run,5.)
        self.assertAlmostEqual(nf1,0.585611218022,7)
        self.assertAlmostEqual(nf1,nf2)
        self.assertAlmostEqual(nf2,nf3)
        self.assertAlmostEqual(nf3,nf4)


    def test_dgreduce_works(self):
        """ Test for old interface """
        run_ws = CreateSampleWorkspace( Function='Multiple Peaks', NumBanks=1, BankPixelWidth=4, NumEvents=10000)
        LoadInstrument(run_ws,InstrumentName='MARI')
        #mono_ws = CloneWorkspace(run_ws)
        wb_ws   = CloneWorkspace(run_ws)
        #wb_ws=CreateSampleWorkspace( Function='Multiple Peaks', NumBanks=1, BankPixelWidth=4, NumEvents=10000)




        dgreduce.setup('MAR')
        par = {}
        par['ei_mon_spectra']=[4,5]
        par['abs_units_van_range']=[-4000,8000]
        # overwrite parameters, which are necessary from command line, but we want them to have test values
        dgreduce.getReducer().map_file=None
        dgreduce.getReducer().monovan_mapfile=None
        dgreduce.getReducer().mono_correction_factor = 1
        #abs_units(wb_for_run,sample_run,monovan_run,wb_for_monovanadium,samp_rmm,samp_mass,ei_guess,rebin,map_file='default',monovan_mapfile='default',**kwargs):
        ws = dgreduce.abs_units(wb_ws,run_ws,None,wb_ws,10,100,8.8,[-10,0.1,7],None,None,**par)
        self.assertTrue(isinstance(ws,api.MatrixWorkspace))
<<<<<<< HEAD
    
  
=======


    ##def test_diag_call(self):
    ##    tReducer = self.reducer
    ##    # should do nothing as already initialized above, but if not will initiate the instrument
    ##    tReducer.initialise("MAP")
>>>>>>> 8a297a16

    ##    tReducet.di
    def test_energy_to_TOF_range(self):

        ws = Load(Filename='MAR11001.raw',LoadMonitors='Include')

        en_range = [0.8*13,13,1.2*13]
        detIDs=[1,2,3,10]
        red = DirectEnergyConversion()
        TRange = red.get_TOF_for_energies(ws,en_range,detIDs)
        for ind,detID in enumerate(detIDs):
            tof = TRange[ind]
            y = [1]*(len(tof)-1)
            ind = ws.getIndexFromSpectrumNumber(detID)
            ExtractSingleSpectrum(InputWorkspace=ws, OutputWorkspace='_ws_template', WorkspaceIndex=ind)
            CreateWorkspace(OutputWorkspace='TOF_WS',NSpec = 1,DataX=tof,DataY=y,UnitX='TOF',ParentWorkspace='_ws_template')
            EnWs=ConvertUnits(InputWorkspace='TOF_WS',Target='Energy',EMode='Elastic')

            eni = EnWs.dataX(0)
            for samp,rez in zip(eni,en_range): self.assertAlmostEqual(samp,rez)

        # Now Test shifted:
        ei,mon1_peak,mon1_index,tzero = GetEi(InputWorkspace=ws, Monitor1Spec=int(2), Monitor2Spec=int(3),EnergyEstimate=13)
        ScaleX(InputWorkspace='ws',OutputWorkspace='ws',Operation="Add",Factor=-mon1_peak,InstrumentParameter="DelayTime",Combine=True)
        ws = mtd['ws']

        mon1_det = ws.getDetector(1)
        mon1_pos = mon1_det.getPos()
        src_name = ws.getInstrument().getSource().getName()
        MoveInstrumentComponent(Workspace='ws',ComponentName= src_name, X=mon1_pos.getX(), Y=mon1_pos.getY(), Z=mon1_pos.getZ(), RelativePosition=False)

        # Does not work for monitor 2 as it has been moved to mon2 position and there all tof =0
        detIDs=[1,3,10]
        TRange1 = red.get_TOF_for_energies(ws,en_range,detIDs)

        for ind,detID in enumerate(detIDs):
            tof = TRange1[ind]
            y = [1]*(len(tof)-1)
            ind = ws.getIndexFromSpectrumNumber(detID)
            ExtractSingleSpectrum(InputWorkspace=ws, OutputWorkspace='_ws_template', WorkspaceIndex=ind)
            CreateWorkspace(OutputWorkspace='TOF_WS',NSpec = 1,DataX=tof,DataY=y,UnitX='TOF',ParentWorkspace='_ws_template')
            EnWs=ConvertUnits(InputWorkspace='TOF_WS',Target='Energy',EMode='Elastic')

            eni = EnWs.dataX(0)
            for samp,rez in zip(eni,en_range): self.assertAlmostEqual(samp,rez)

    def test_late_rebinning(self):
        run_monitors=CreateSampleWorkspace(Function='Multiple Peaks', NumBanks=4, BankPixelWidth=1, NumEvents=100000, XUnit='Energy',
                                                     XMin=3, XMax=200, BinWidth=0.1)
        LoadInstrument(run_monitors,InstrumentName='MARI')
        ConvertUnits(InputWorkspace='run_monitors', OutputWorkspace='run_monitors', Target='TOF')
        run_monitors = mtd['run_monitors']
        tof = run_monitors.dataX(3)
        tMin = tof[0]
        tMax = tof[-1]
        run = CreateSampleWorkspace( Function='Multiple Peaks',WorkspaceType='Event',NumBanks=8, BankPixelWidth=1, NumEvents=100000,
                                    XUnit='TOF',xMin=tMin,xMax=tMax)
        LoadInstrument(run,InstrumentName='MARI')
        wb_ws   = Rebin(run,Params=[tMin,1,tMax],PreserveEvents=False)

        # References used to test against ordinary reduction
        ref_ws = Rebin(run,Params=[tMin,1,tMax],PreserveEvents=False)
        ref_ws_monitors = CloneWorkspace('run_monitors')
        # just in case, wb should work without clone too.
        wb_clone = CloneWorkspace(wb_ws)

        # Run Mono
        tReducer = DirectEnergyConversion(run.getInstrument())
        tReducer.energy_bins =  [-20,0.2,60]
        ei_guess = 67.
        mono_s = tReducer.mono_sample(run, ei_guess,wb_ws)


        #
        mono_ref = tReducer.mono_sample(ref_ws, ei_guess,wb_clone)

        rez = CheckWorkspacesMatch(mono_s,mono_ref)
        self.assertEqual(rez,'Success!')


    def test_tof_range(self):

        run=CreateSampleWorkspace(Function='Multiple Peaks', NumBanks=6, BankPixelWidth=1, NumEvents=10, XUnit='DeltaE',
                                                     XMin=-20, XMax=65, BinWidth=0.2)
        LoadInstrument(run,InstrumentName='MARI')

        red = DirectEnergyConversion(run.getInstrument())

        red.prop_man.incident_energy = 67
        red.prop_man.energy_bins =  [-20,0.2,65]
        red.prop_man.multirep_tof_specta_list = [5,5]

        tof_range = red.find_tof_range_for_multirep(run)

        self.assertEqual(len(tof_range),3)

        run_tof = ConvertUnits(run,Target='TOF',EMode='Direct',EFixed=67.)
        x = run_tof.readX(4)
        dx=abs(x[1:]-x[:-1])
        xMin = min(x)
        xMax = max(x)
        dt   = min(dx)

        self.assertAlmostEqual(tof_range[0],xMin)
        self.assertAlmostEqual(tof_range[1],dt)
        self.assertAlmostEqual(tof_range[2],xMax)

        # check another working mode
        red.prop_man.multirep_tof_specta_list = 5
        tof_range1 = red.find_tof_range_for_multirep(run)

        self.assertAlmostEqual(tof_range[0],tof_range1[0])
        self.assertAlmostEqual(tof_range[1],tof_range1[1])
        self.assertAlmostEqual(tof_range[2],tof_range1[2])

    def test_multirep_mode(self):
        # create test workspace
        run_monitors=CreateSampleWorkspace(Function='Multiple Peaks', NumBanks=4, BankPixelWidth=1, NumEvents=100000, XUnit='Energy',
                                                     XMin=3, XMax=200, BinWidth=0.1)
        LoadInstrument(run_monitors,InstrumentName='MARI')
        ConvertUnits(InputWorkspace='run_monitors', OutputWorkspace='run_monitors', Target='TOF')
        run_monitors = mtd['run_monitors']
        tof = run_monitors.dataX(3)
        tMin = tof[0]
        tMax = tof[-1]
        run = CreateSampleWorkspace( Function='Multiple Peaks',WorkspaceType='Event',NumBanks=8, BankPixelWidth=1, NumEvents=100000,
                                    XUnit='TOF',xMin=tMin,xMax=tMax)
        LoadInstrument(run,InstrumentName='MARI')

        # do second
        run2 = CloneWorkspace(run)
        run2_monitors = CloneWorkspace(run_monitors)

        wb_ws   = Rebin(run,Params=[tMin,1,tMax],PreserveEvents=False)

        # Run multirep
        tReducer = DirectEnergyConversion(run.getInstrument())
        tReducer.prop_man.run_diagnostics=False
        tReducer.hard_mask_file=None
        tReducer.map_file=None
        tReducer.save_format=None

        result = tReducer.convert_to_energy(wb_ws,run,[67.,122.],[-2,0.02,0.8])

        self.assertEqual(len(result),2)

        ws1=result[0]
        self.assertEqual(ws1.getAxis(0).getUnit().unitID(),'DeltaE')
        x = ws1.readX(0)
        self.assertAlmostEqual(x[0],-2*67.)
        self.assertAlmostEqual(x[-1],0.8*67.)

        ws2=result[1]
        self.assertEqual(ws2.getAxis(0).getUnit().unitID(),'DeltaE')
        x = ws2.readX(0)
        self.assertAlmostEqual(x[0],-2*122.)
        self.assertAlmostEqual(x[-1],0.8*122.)

        # test another ws
        # rename samples from previous workspace to avoid deleting them on current run
        for ind,item in enumerate(result):
            result[ind]=RenameWorkspace(item,OutputWorkspace='SampleRez#'+str(ind))
        #
        result2 = tReducer.convert_to_energy(None,run2,[67.,122.],[-2,0.02,0.8])

        rez = CheckWorkspacesMatch(result[0],result2[0])
        self.assertEqual(rez,'Success!')
        rez = CheckWorkspacesMatch(result[1],result2[1])
        self.assertEqual(rez,'Success!')


    def test_multirep_abs_units_mode(self):
        # create test workspace
        run_monitors=CreateSampleWorkspace(Function='Multiple Peaks', NumBanks=4, BankPixelWidth=1, NumEvents=100000, XUnit='Energy',
                                                     XMin=3, XMax=200, BinWidth=0.1)
        LoadInstrument(run_monitors,InstrumentName='MARI')
        ConvertUnits(InputWorkspace='run_monitors', OutputWorkspace='run_monitors', Target='TOF')
        run_monitors = mtd['run_monitors']
        tof = run_monitors.dataX(3)
        tMin = tof[0]
        tMax = tof[-1]
        run = CreateSampleWorkspace( Function='Multiple Peaks',WorkspaceType='Event',NumBanks=8, BankPixelWidth=1, NumEvents=100000,
                                    XUnit='TOF',xMin=tMin,xMax=tMax)
        LoadInstrument(run,InstrumentName='MARI')

        # build "monovanadium"
        mono = CloneWorkspace(run)
        mono_monitors = CloneWorkspace(run_monitors)

        # build "White-beam"
        wb_ws   = Rebin(run,Params=[tMin,1,tMax],PreserveEvents=False)

        # build "second run" to ensure repeated execution
        run2 = CloneWorkspace(run)
        run2_monitors = CloneWorkspace(run_monitors)

        # Run multirep
        tReducer = DirectEnergyConversion(run.getInstrument())
        tReducer.prop_man.run_diagnostics=True 
        tReducer.hard_mask_file=None
        tReducer.map_file=None
        tReducer.prop_man.background_range=[0.99*tMax,tMax]
        tReducer.prop_man.monovan_mapfile=None
        tReducer.save_format=None
        tReducer.prop_man.normalise_method='monitor-1'
        tReducer.norm_mon_integration_range=[tMin,tMax]
        #tReducer.prop_man.

        result = tReducer.convert_to_energy(wb_ws,run,[67.,122.],[-2,0.02,0.8],None,mono)

        self.assertEqual(len(result),2)

        ws1=result[0]
        self.assertEqual(ws1.getAxis(0).getUnit().unitID(),'DeltaE')
        x = ws1.readX(0)
        self.assertAlmostEqual(x[0],-2*67.)
        self.assertAlmostEqual(x[-1],0.8*67.)

        ws2=result[1]
        self.assertEqual(ws2.getAxis(0).getUnit().unitID(),'DeltaE')
        x = ws2.readX(0)
        self.assertAlmostEqual(x[0],-2*122.)
        self.assertAlmostEqual(x[-1],0.8*122.)

        # test another ws
        # rename samples from previous workspace to avoid deleting them on current run
        for ind,item in enumerate(result):
            result[ind]=RenameWorkspace(item,OutputWorkspace='SampleRez#'+str(ind))
        #
        result2 = tReducer.convert_to_energy(None,run2)

        rez = CheckWorkspacesMatch(result[0],result2[0])
        self.assertEqual(rez,'Success!')
        rez = CheckWorkspacesMatch(result[1],result2[1])
        self.assertEqual(rez,'Success!')


<<<<<<< HEAD

=======
>>>>>>> 8a297a16
if __name__=="__main__":
    unittest.main()
<|MERGE_RESOLUTION|>--- conflicted
+++ resolved
@@ -1,5 +1,5 @@
 import os, sys
-#os.environ["PATH"] = r"c:/Mantid/Code/builds/br_master/bin/Release;"+os.environ["PATH"]
+os.environ["PATH"] = r"c:/Mantid/Code/builds/br_master/bin/Release;"+os.environ["PATH"]
 from mantid.simpleapi import *
 from mantid import api
 import unittest
@@ -7,7 +7,6 @@
 from Direct.DirectEnergyConversion import DirectEnergyConversion
 from Direct.PropertyManager  import PropertyManager
 import Direct.dgreduce as dgreduce
-
 
 #-----------------------------------------------------------------------------------------------------------------------------------------
 #-----------------------------------------------------------------------------------------------------------------------------------------
@@ -25,9 +24,6 @@
         api.AnalysisDataService.clear()
         pass
 
-   #def test_build_coupled_keys_dict_simple(self):
-   #    params = ["]
-
     def test_init_reducer(self):
         tReducer = self.reducer
         self.assertFalse(tReducer.prop_man is None)
@@ -73,10 +69,8 @@
 
 
 
-        # redefine test save methors to produce test ouptut
-
+        # redefine test save methods to produce test output
         tReducer.prop_man.save_format=['spe','nxspe','nxs']
-
         tReducer.save_results(tws,'save_formats_test_file.tt')
 
         files = ['save_formats_test_file.spe','save_formats_test_file.nxspe','save_formats_test_file.nxs']
@@ -164,11 +158,7 @@
         tReducer.prop_man.monovan_integr_range=[-10,10]
         tReducer.wb_run = mono_ws
 
-<<<<<<< HEAD
-        (nf1,nf2,nf3,nf4) = tReducer.get_abs_normalization_factor(PropertyManager.wb_run,5.)        
-=======
-        (nf1,nf2,nf3,nf4) = tReducer.get_abs_normalization_factor(mono_ws.getName(),5.)
->>>>>>> 8a297a16
+        (nf1,nf2,nf3,nf4) = tReducer.get_abs_normalization_factor(PropertyManager.wb_run,5.)
         self.assertAlmostEqual(nf1,0.58561121802167193,7)
         self.assertAlmostEqual(nf1,nf2)
         self.assertAlmostEqual(nf2,nf3)
@@ -210,17 +200,8 @@
         #abs_units(wb_for_run,sample_run,monovan_run,wb_for_monovanadium,samp_rmm,samp_mass,ei_guess,rebin,map_file='default',monovan_mapfile='default',**kwargs):
         ws = dgreduce.abs_units(wb_ws,run_ws,None,wb_ws,10,100,8.8,[-10,0.1,7],None,None,**par)
         self.assertTrue(isinstance(ws,api.MatrixWorkspace))
-<<<<<<< HEAD
-    
-  
-=======
-
-
-    ##def test_diag_call(self):
-    ##    tReducer = self.reducer
-    ##    # should do nothing as already initialized above, but if not will initiate the instrument
-    ##    tReducer.initialise("MAP")
->>>>>>> 8a297a16
+
+
 
     ##    tReducet.di
     def test_energy_to_TOF_range(self):
@@ -303,8 +284,8 @@
 
     def test_tof_range(self):
 
-        run=CreateSampleWorkspace(Function='Multiple Peaks', NumBanks=6, BankPixelWidth=1, NumEvents=10, XUnit='DeltaE',
-                                                     XMin=-20, XMax=65, BinWidth=0.2)
+        run=CreateSampleWorkspace(Function='Multiple Peaks', NumBanks=6, BankPixelWidth=1, NumEvents=10,\
+                                  XUnit='DeltaE', XMin=-20, XMax=65, BinWidth=0.2)
         LoadInstrument(run,InstrumentName='MARI')
 
         red = DirectEnergyConversion(run.getInstrument())
@@ -338,16 +319,16 @@
 
     def test_multirep_mode(self):
         # create test workspace
-        run_monitors=CreateSampleWorkspace(Function='Multiple Peaks', NumBanks=4, BankPixelWidth=1, NumEvents=100000, XUnit='Energy',
-                                                     XMin=3, XMax=200, BinWidth=0.1)
+        run_monitors=CreateSampleWorkspace(Function='Multiple Peaks', NumBanks=4, BankPixelWidth=1,\
+                                           NumEvents=100000, XMin=3, XMax=200, BinWidth=0.1)
         LoadInstrument(run_monitors,InstrumentName='MARI')
         ConvertUnits(InputWorkspace='run_monitors', OutputWorkspace='run_monitors', Target='TOF')
         run_monitors = mtd['run_monitors']
         tof = run_monitors.dataX(3)
         tMin = tof[0]
         tMax = tof[-1]
-        run = CreateSampleWorkspace( Function='Multiple Peaks',WorkspaceType='Event',NumBanks=8, BankPixelWidth=1, NumEvents=100000,
-                                    XUnit='TOF',xMin=tMin,xMax=tMax)
+        run = CreateSampleWorkspace( Function='Multiple Peaks',WorkspaceType='Event',NumBanks=8, BankPixelWidth=1,\
+                                     NumEvents=100000, XUnit='TOF',xMin=tMin,xMax=tMax)
         LoadInstrument(run,InstrumentName='MARI')
 
         # do second
@@ -394,16 +375,16 @@
 
     def test_multirep_abs_units_mode(self):
         # create test workspace
-        run_monitors=CreateSampleWorkspace(Function='Multiple Peaks', NumBanks=4, BankPixelWidth=1, NumEvents=100000, XUnit='Energy',
-                                                     XMin=3, XMax=200, BinWidth=0.1)
+        run_monitors=CreateSampleWorkspace(Function='Multiple Peaks', NumBanks=4, BankPixelWidth=1,\
+                                            NumEvents=100000, XUnit='Energy', XMin=3, XMax=200, BinWidth=0.1)
         LoadInstrument(run_monitors,InstrumentName='MARI')
         ConvertUnits(InputWorkspace='run_monitors', OutputWorkspace='run_monitors', Target='TOF')
         run_monitors = mtd['run_monitors']
         tof = run_monitors.dataX(3)
         tMin = tof[0]
         tMax = tof[-1]
-        run = CreateSampleWorkspace( Function='Multiple Peaks',WorkspaceType='Event',NumBanks=8, BankPixelWidth=1, NumEvents=100000,
-                                    XUnit='TOF',xMin=tMin,xMax=tMax)
+        run = CreateSampleWorkspace( Function='Multiple Peaks',WorkspaceType='Event',NumBanks=8, BankPixelWidth=1,\
+                                     NumEvents=100000, XUnit='TOF',xMin=tMin,xMax=tMax)
         LoadInstrument(run,InstrumentName='MARI')
 
         # build "monovanadium"
@@ -458,9 +439,5 @@
         self.assertEqual(rez,'Success!')
 
 
-<<<<<<< HEAD
-
-=======
->>>>>>> 8a297a16
 if __name__=="__main__":
-    unittest.main()
+   unittest.main()