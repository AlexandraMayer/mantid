--- conflicted
+++ resolved
@@ -34,14 +34,10 @@
 
 # Set fitting parameters
 eP = [57.5, 107.0, 156.5, 206.0, 255.5, 305.0, 354.5, 404.0, 453.5]
-<<<<<<< HEAD
-fitPar = TubeCalibFitParams( eP, 2000, 32 )
-=======
 ExpectedHeight = 2000.0 # Expected Height of Gaussian Peaks (initial value of fit parameter)
 ExpectedWidth = 32.0 # Expected width of Gaussian peaks in pixels  (initial value of fit parameter)
 
 fitPar = TubeCalibFitParams( eP, ExpectedHeight, ExpectedWidth )
->>>>>>> 86c543a0
 
 print "Created objects needed for calibration."
 
