--- conflicted
+++ resolved
@@ -51,19 +51,6 @@
     
     def getInstrument(self):
         return self.__instrument
-    
-<<<<<<< HEAD
-=======
-    def getCycles(self):
-        cached_cycle_keys = list(self.__cycleMap.keys())
-        if len(cached_cycle_keys) == 1:
-            journal_path, cycle_dir_path = self.__cycleMap[self.__most_recent_cycle]
-            parent_dir = os.path.abspath(os.path.join(cycle_dir_path,".."))
-            all_cycles_dirs = [d for d in os.listdir(parent_dir) if os.path.isdir(os.path.join(parent_dir, d))] 
-            return all_cycles_dirs
-        return cached_cycle_keys
-    
->>>>>>> 670b76df
     def __findCycleId(self, path):
         tree = xml.parse(path)    
         root = tree.getroot()
