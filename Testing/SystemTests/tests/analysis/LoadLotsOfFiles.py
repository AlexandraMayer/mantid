--- conflicted
+++ resolved
@@ -47,13 +47,10 @@
                 'MASK_SANS2D_REAR_Bottom_3_tubes_16May2014.xml',
                 'MASK_SANS2D_REAR_Edges_16Mar2015.xml',
                 'MASK_SANS2D_BOTH_Extras_24Mar2015.xml',
-<<<<<<< HEAD
                 'MASK_SANS2D_REAR_module2_tube12.xml',
                 'MASK_SANS2D_beam_stop_4m_x_100mm_2July2015_medium_beamstop.xml',
-=======
                 'MASK_Tube6.xml',
                 'MASK_squareBeamstop_6x8Beam_11-October-2016.xml',
->>>>>>> 9df67fb2
                 'MAP17269.raw', # Don't need to check multiple MAPS files
                 'MAP17589.raw',
                 'MER06399.raw', # Don't need to check multiple MERLIN files
@@ -94,11 +91,8 @@
                 'poldi2015n000977.hdf',
                 'USER_SANS2D_143ZC_2p4_4m_M4_Knowles_12mm.txt',
                 'USER_LARMOR_151B_LarmorTeam_80tubes_BenchRot1p4_M4_r3699.txt',
-<<<<<<< HEAD
                 'USER_SANS2D_154E_2p4_4m_M3_Xpress_8mm_SampleChanger.txt',
-=======
                 'USER_Larmor_163F_HePATest_r13038.txt',
->>>>>>> 9df67fb2
                 'Vesuvio_IP_file_test.par',
                 'IP0004_10.par']
 
