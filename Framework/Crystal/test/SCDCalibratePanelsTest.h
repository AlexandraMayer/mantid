--- conflicted
+++ resolved
@@ -55,15 +55,9 @@
     ITableWorkspace_sptr results =
         AnalysisDataService::Instance().retrieveWS<ITableWorkspace>("Result");
     TS_ASSERT_DELTA(-0.000561209, results->cell<double>(3, 1), .01);
-<<<<<<< HEAD
-    TS_ASSERT_DELTA(6.6194e-06, results->cell<double>(2, 1), .01);
-    TS_ASSERT_DELTA(-4.99864, results->cell<double>(9, 1), .10);
-    TS_ASSERT_DELTA(18.0745, results->cell<double>(8, 1), .10);
-=======
     TS_ASSERT_DELTA(-0.0099, results->cell<double>(2, 1), .01);
     TS_ASSERT_DELTA(0, results->cell<double>(9, 1), .01);
     TS_ASSERT_DELTA(17.7186, results->cell<double>(8, 1), .01);
->>>>>>> 7df701a7
   }
 };
 
