/*
 *
 * OptimizeCrystalPlacement.cpp
 *
 *  Created on: Jan 26, 2013
 *      Author: ruth
 */
#include "MantidCrystal/OptimizeCrystalPlacement.h"

#include "MantidAPI/WorkspaceFactory.h"
#include "MantidKernel/ArrayProperty.h"
#include "MantidKernel/EnabledWhenProperty.h"
#include "MantidGeometry/Crystal/IPeak.h"
#include "MantidGeometry/Crystal/IndexingUtils.h"
#include "MantidCrystal/PeakHKLErrors.h"
#include "MantidCrystal/SCDCalibratePanels.h"

#include <cstdarg>

using namespace Mantid::API;
using namespace Mantid::DataObjects;
using namespace Mantid::Kernel;
using Mantid::Geometry::IndexingUtils;
using Mantid::Geometry::Instrument;
using Mantid::Geometry::Instrument_const_sptr;
using Mantid::Geometry::ParameterMap;
using namespace Mantid::Geometry;

namespace Mantid {

namespace Crystal {

DECLARE_ALGORITHM(OptimizeCrystalPlacement)

class OrEnabledWhenProperties : public Kernel::IPropertySettings {
public:
  OrEnabledWhenProperties(std::string prop1Name, ePropertyCriterion prop1Crit,
                          std::string prop1Value, std::string prop2Name,
                          ePropertyCriterion prop2Crit, std::string prop2Value)
      : IPropertySettings(), propName1(prop1Name), propName2(prop2Name),
        Criteria1(prop1Crit), Criteria2(prop2Crit), value1(prop1Value),
        value2(prop2Value)

  {
    Prop1 = new Kernel::EnabledWhenProperty(propName1, Criteria1, value1);
    Prop2 = new Kernel::EnabledWhenProperty(propName2, Criteria2, value2);
  }
  ~OrEnabledWhenProperties() override // responsible for deleting all supplied
                                      // EnabledWhenProperites
  {
    delete Prop1;
    delete Prop2;
  }

  IPropertySettings *clone() override {
    return new OrEnabledWhenProperties(propName1, Criteria1, value1, propName2,
                                       Criteria2, value2);
  }

  bool isEnabled(const IPropertyManager *algo) const override {
    return Prop1->isEnabled(algo) && Prop2->isEnabled(algo);
  }

private:
  std::string propName1, propName2;
  ePropertyCriterion Criteria1, Criteria2;
  std::string value1, value2;
  Kernel::EnabledWhenProperty *Prop1, *Prop2;
};

OptimizeCrystalPlacement::OptimizeCrystalPlacement() : Algorithm() {}
OptimizeCrystalPlacement::~OptimizeCrystalPlacement() {}

void OptimizeCrystalPlacement::init() {
  declareProperty(make_unique<WorkspaceProperty<PeaksWorkspace>>(
                      "PeaksWorkspace", "", Direction::Input),
                  "Workspace of Peaks with UB loaded");
  declareProperty(Kernel::make_unique<ArrayProperty<int>>(
                      std::string("KeepGoniometerFixedfor"), Direction::Input),
                  "List of run Numbers for which the goniometer settings will "
                  "NOT be changed");

  declareProperty(
      make_unique<WorkspaceProperty<PeaksWorkspace>>("ModifiedPeaksWorkspace",
                                                     "", Direction::Output),
      "Output Workspace of Peaks with optimized sample Orientations");

  declareProperty(make_unique<WorkspaceProperty<ITableWorkspace>>(
                      "FitInfoTable", "FitInfoTable", Direction::Output),
                  "Workspace of Results");

  declareProperty("AdjustSampleOffsets", false,
                  "If true sample offsets will be adjusted to give better "
                  "fits, otherwise they will be fixed as zero(def=true)");

  declareProperty(
      "OptimizeGoniometerTilt", false,
      "Set true if main error is due to a tilted Goniometer(def=false)");

  declareProperty("Chi2overDoF", -1.0, "chi squared over dof",
                  Direction::Output);
  declareProperty("nPeaks", -1, "Number of Peaks Used", Direction::Output);
  declareProperty("nParams", -1, "Number of Parameters fit", Direction::Output);
  declareProperty(
      "nIndexed", -1,
      "Number of new Peaks that WOULD be indexed at 'MaxIndexingError'",
      Direction::Output);

  declareProperty("MaxAngularChange", 5.0,
                  "Max offset in degrees from current settings(def=5)");

  declareProperty("MaxIndexingError", .25, "Use only peaks whose fractional "
                                           "hkl values are below this "
                                           "tolerance(def=.25)");

  declareProperty("MaxHKLPeaks2Use", -1.0, "If less than 0 all peaks are used, "
                                           "otherwise only peaks whose h,k, "
                                           "and l values are below the level "
                                           "are used(def=-1)");
  declareProperty("MaxSamplePositionChangeMeters", .0005,
                  "Maximum Change in Sample position in meters(def=.0005)");

  setPropertyGroup("MaxAngularChange", "Tolerance settings");

  setPropertyGroup("MaxSamplePositionChangeMeters", "Tolerance settings");
  setPropertyGroup("MaxHKLPeaks2Use", "Tolerance settings");
  setPropertyGroup("MaxIndexingError", "Tolerance settings");

  setPropertySettings("MaxSamplePositionChangeMeters",
                      make_unique<EnabledWhenProperty>(
                          "AdjustSampleOffsets", Kernel::IS_EQUAL_TO, "1"));

  setPropertySettings("KeepGoniometerFixedfor",
                      make_unique<OrEnabledWhenProperties>(
                          "AdjustSampleOffsets", Kernel::IS_EQUAL_TO, "0",
                          "OptimizeGoniometerTilt", Kernel::IS_EQUAL_TO, "0"));
}

/**
 * Execute algorithm. Steps:
 * a) Get property values
 * b) Set up data for call to PeakHKLErrors fitting function
 * c) execute and get results
 * d) Convert results to output information
 *
 */
void OptimizeCrystalPlacement::exec() {
  PeaksWorkspace_sptr Peaks = getProperty("PeaksWorkspace");
  PeaksWorkspace_sptr OutPeaks = getProperty("ModifiedPeaksWorkspace");

  if (Peaks != OutPeaks) {
    OutPeaks = Peaks->clone();
  }

  std::vector<int> NOoptimizeRuns = getProperty("KeepGoniometerFixedfor");

  const DblMatrix X = Peaks->sample().getOrientedLattice().getUB();
  Matrix<double> UBinv(X);
  UBinv.Invert();

  //--------------------------------- Set up data for call to PeakHKLErrors
  // fitting function  ----------
  //              ---- Setting up workspace supplied to PeakHKLErrors
  //              ---------------
  std::vector<int> RunNumList;
  std::vector<V3D> ChiPhiOmega;
  Mantid::MantidVec xRef;

  int nPeaksUsed = 0;
  double HKLintOffsetMax = getProperty("MaxIndexingError");
  double HKLMax = getProperty("MaxHKLPeaks2Use");
  for (int i = 0; i < Peaks->getNumberPeaks(); i++) {
    IPeak &peak = Peaks->getPeak(i);
    int runNum = peak.getRunNumber();
    auto it = RunNumList.begin();
    for (; it != RunNumList.end() && *it != runNum; ++it) {
    }

    V3D hkl = UBinv * (peak.getQSampleFrame()) / (2.0 * M_PI);
    bool use =
        IndexingUtils::ValidIndex(hkl, HKLintOffsetMax); // use this peak???

    if (use && HKLMax > 0)
      for (int k = 0; k < 3; k++) {
        if (fabs(hkl[k]) > HKLMax)
          use = false;
      }

    if (it == RunNumList.end() &&
        use) // add to list of unique run numbers in workspace
    {
      RunNumList.push_back(runNum);

      Geometry::Goniometer Gon(peak.getGoniometerMatrix());
      std::vector<double> phichiOmega = Gon.getEulerAngles("YZY");
      ChiPhiOmega.push_back(
          V3D(phichiOmega[1], phichiOmega[2], phichiOmega[0]));
    }

    if (use) // add to lists for workspace
    {
      nPeaksUsed++;
      xRef.push_back(static_cast<double>(i));
      xRef.push_back(static_cast<double>(i));
      xRef.push_back(static_cast<double>(i));
    }
  }

  g_log.notice() << "Number initially indexed = " << nPeaksUsed
<<<<<<< HEAD
                 << " at tolerance = " << HKLintOffsetMax << std::endl;
=======
                 << " at tolerance = " << HKLintOffsetMax << '\n';
  MatrixWorkspace_sptr mwkspc;
>>>>>>> ec7bc5cb

  if (nPeaksUsed < 1) {
    g_log.error() << "Error in UB too large. 0 peaks indexed at "
                  << HKLintOffsetMax << '\n';
    throw std::invalid_argument("Error in UB too large. 0 peaks indexed ");
  }

  int N = 3 * nPeaksUsed; // Peaks->getNumberPeaks();
  auto mwkspc = createWorkspace<Workspace2D>(1, N, N);
  mwkspc->setPoints(0, xRef);
  mwkspc->setCounts(0, N, 0.0);
  mwkspc->setCountStandardDeviations(0, N, 1.0);

  std::string FuncArg = "name=PeakHKLErrors,PeakWorkspaceName=" +
                        getPropertyValue("PeaksWorkspace") + "";

  std::string OptRunNums;

  //--------- Setting Function and Constraint argumens to PeakHKLErrors
  //---------------
  std::vector<std::string> ChRunNumList;
  std::string predChar = "";
  for (auto runNum : RunNumList) {
    auto it1 = NOoptimizeRuns.begin();
    for (; it1 != NOoptimizeRuns.end() && *it1 != runNum; ++it1) {
    }

    if (it1 == NOoptimizeRuns.end()) {
      std::string runNumStr = std::to_string(runNum);
      OptRunNums += predChar + runNumStr;
      predChar = "/";
      ChRunNumList.push_back(runNumStr);
    }
  }

  bool omitRuns = (bool)getProperty("AdjustSampleOffsets") ||
                  (bool)getProperty("OptimizeGoniometerTilt");
  if (omitRuns) {
    NOoptimizeRuns = RunNumList;
    OptRunNums = "";
    std::string message = "No Goniometer Angles ";
    if ((bool)getProperty("OptimizeGoniometerTilt"))
      message += "relative to the tilted Goniometer ";
    message += "will be 'changed'";
    g_log.notice(message);
  }
  if (OptRunNums.size() > 0 && !omitRuns)
    FuncArg += ",OptRuns=" + OptRunNums;

  //------------- Add initial parameter values to FuncArg -----------

  std::ostringstream oss(std::ostringstream::out);
  oss.precision(3);
  std::ostringstream oss1(std::ostringstream::out); // constraints
  oss1.precision(3);

  int nParams = 3;
  double DegreeTol = getProperty("MaxAngularChange");
  std::string startConstraint = "";

  for (size_t i = 0; i < RunNumList.size(); i++) {
    int runNum = RunNumList[i];

    size_t k = 0;
    for (; k < NOoptimizeRuns.size(); k++) {
      if (NOoptimizeRuns[k] == runNum)
        break;
    }
    if (k >= NOoptimizeRuns.size()) {
      V3D chiphiomega = ChiPhiOmega[i];
      oss << ",chi" << runNum << "=" << chiphiomega[0] << ",phi" << runNum
          << "=" << chiphiomega[1] << ",omega" << runNum << "="
          << chiphiomega[2];

      oss1 << startConstraint << chiphiomega[0] - DegreeTol << "<chi" << runNum
           << "<" << chiphiomega[0] + DegreeTol;
      oss1 << "," << chiphiomega[1] - DegreeTol << "<phi" << runNum << "<"
           << chiphiomega[1] + DegreeTol;

      oss1 << "," << chiphiomega[2] - DegreeTol << "<omega" << runNum << "<"
           << chiphiomega[2] + DegreeTol;
      startConstraint = ",";
      nParams += 3;
    }
  }

  Instrument_const_sptr instr = Peaks->getPeak(0).getInstrument();
  V3D sampPos = instr->getSample()->getPos();

  oss << ",SampleXOffset=" << sampPos.X() << ",SampleYOffset=" << sampPos.Y()
      << ",SampleZOffset=" << sampPos.Z();
  oss << ",GonRotx=0.0,GonRoty=0.0,GonRotz=0.0";

  double maxSampshift = getProperty("MaxSamplePositionChangeMeters");
  oss1 << startConstraint << sampPos.X() - maxSampshift << "<SampleXOffset<"
       << sampPos.X() + maxSampshift << "," << sampPos.Y() - maxSampshift
       << "<SampleYOffset<" << sampPos.Y() + maxSampshift << ","
       << sampPos.Z() - maxSampshift << "<SampleZOffset<"
       << sampPos.Z() + maxSampshift;

  oss1 << "," << -DegreeTol << "<GonRotx<" << DegreeTol << "," << -DegreeTol
       << "<GonRoty<" << DegreeTol << "," << -DegreeTol << "<GonRotz<"
       << DegreeTol;

  FuncArg += oss.str();
  std::string Constr = oss1.str();

  g_log.debug() << "Function argument=" << FuncArg << '\n';
  g_log.debug() << "Constraint argument=" << Constr << '\n';

  //--------------------- set up Fit algorithm call-----------------

  boost::shared_ptr<Algorithm> fit_alg =
      createChildAlgorithm("Fit", .1, .93, true);

  fit_alg->setProperty("Function", FuncArg);

  fit_alg->setProperty("MaxIterations", 60);

  fit_alg->setProperty("Constraints", Constr);

  fit_alg->setProperty("InputWorkspace", mwkspc);

  fit_alg->setProperty("CreateOutput", true);

  std::string Ties = "";

  if (!(bool)getProperty("AdjustSampleOffsets")) {
    std::ostringstream oss3(std::ostringstream::out);
    oss3.precision(3);

    oss3 << "SampleXOffset=" << sampPos.X() << ",SampleYOffset=" << sampPos.Y()
         << ",SampleZOffset=" << sampPos.Z();
    Ties = oss3.str();
  }

  if (!(bool)getProperty("OptimizeGoniometerTilt")) {
    if (!Ties.empty())
      Ties += ",";

    Ties += "GonRotx=0.0,GonRoty=0.0,GonRotz=0.0";
  }

  if (!Ties.empty())
    fit_alg->setProperty("Ties", Ties);

  fit_alg->setProperty("Output", "out");

  fit_alg->executeAsChildAlg();

  //------------------------- Get/Report  Results ------------------

  double chisq = fit_alg->getProperty("OutputChi2overDoF");
  std::cout << "Fit finished. Status="
            << (std::string)fit_alg->getProperty("OutputStatus") << '\n';

  setProperty("Chi2overDoF", chisq);

  setProperty("nPeaks", nPeaksUsed);
  setProperty("nParams", nParams);

  g_log.debug() << "Chi2overDof=" << chisq << "    # Peaks used=" << nPeaksUsed
                << "# fitting parameters =" << nParams
                << "   dof=" << (nPeaksUsed - nParams) << '\n';

  ITableWorkspace_sptr RRes = fit_alg->getProperty("OutputParameters");

  double sigma = sqrt(chisq);

  std::string OutputStatus = fit_alg->getProperty("OutputStatus");
  g_log.notice() << "Output Status=" << OutputStatus << '\n';

  //------------------ Fix up Covariance output --------------------
  declareProperty(make_unique<WorkspaceProperty<ITableWorkspace>>(
                      "OutputNormalisedCovarianceMatrixOptX", "CovarianceInfo",
                      Direction::Output),
                  "The name of the TableWorkspace in which to store the final "
                  "covariance matrix");

  ITableWorkspace_sptr NormCov =
      fit_alg->getProperty("OutputNormalisedCovarianceMatrix");
  setProperty("OutputNormalisedCovarianceMatrixOptX",
              NormCov); // What if 2 instances are run

  if (chisq < 0 || chisq != chisq)
    sigma = -1;

  //------------- Fix up Result workspace values ----------------------------
  std::map<std::string, double> Results;
  for (int prm = 0; prm < static_cast<int>(RRes->rowCount()); ++prm) {
    std::string namee = RRes->getRef<std::string>("Name", prm);

    std::string start = namee.substr(0, 3);
    if (start != "chi" && start != "phi" && start != "ome" && start != "Sam" &&
        start != "Gon")
      continue;

    double value = RRes->getRef<double>("Value", prm);
    Results[namee] = value;

    // Set sigma==1 in optimization. A better estimate is sqrt(Chi2overDoF)
    double v = sigma * RRes->getRef<double>("Error", prm);
    RRes->getRef<double>("Error", prm) = v;
  }

  //-----------Fix up Resultant workspace return info -------------------

  setProperty("FitInfoTable", RRes);

  //----------- update instrument -------------------------

  IPeak &peak = Peaks->getPeak(0);
  boost::shared_ptr<const Instrument> OldInstrument = peak.getInstrument();
  boost::shared_ptr<const ParameterMap> pmap_old =
      OldInstrument->getParameterMap();
  auto pmap_new = boost::make_shared<ParameterMap>();

  PeakHKLErrors::cLone(pmap_new, OldInstrument, pmap_old);

  double L0 = peak.getL1();
  V3D newSampPos(Results["SampleXOffset"], Results["SampleYOffset"],
                 Results["SampleZOffset"]);

  boost::shared_ptr<const Instrument> Inst = OldInstrument;

  if (OldInstrument->isParametrized())
    Inst = OldInstrument->baseInstrument();

  auto NewInstrument = boost::make_shared<Geometry::Instrument>(Inst, pmap_new);

  SCDCalibratePanels::FixUpSourceParameterMap(NewInstrument, L0, newSampPos,
                                              pmap_old);

  for (int i = 0; i < OutPeaks->getNumberPeaks(); i++)
    OutPeaks->getPeak(i).setInstrument(NewInstrument);

  OutPeaks->setInstrument(NewInstrument);

  Matrix<double> GonTilt =
      PeakHKLErrors::RotationMatrixAboutRegAxis(Results["GonRotx"], 'x') *
      PeakHKLErrors::RotationMatrixAboutRegAxis(Results["GonRoty"], 'y') *
      PeakHKLErrors::RotationMatrixAboutRegAxis(Results["GonRotz"], 'z');

  int prevRunNum = -1;
  std::map<int, Matrix<double>> MapRunNum2GonMat;
  std::string OptRun2 = "/" + OptRunNums + "/";

  int nIndexed = 0;
  UBinv = OutPeaks->sample().getOrientedLattice().getUB();
  UBinv.Invert();
  UBinv /= (2 * M_PI);
  for (int i = 0; i < OutPeaks->getNumberPeaks(); ++i) {

    int RunNum = OutPeaks->getPeak(i).getRunNumber();
    std::string RunNumStr = std::to_string(RunNum);
    Matrix<double> GonMatrix;
    if (RunNum == prevRunNum ||
        MapRunNum2GonMat.find(RunNum) != MapRunNum2GonMat.end())
      GonMatrix = MapRunNum2GonMat[RunNum];
    else if (OptRun2.find("/" + RunNumStr + "/") < OptRun2.size() - 2) {

      double chi = Results["chi" + RunNumStr];
      double phi = Results["phi" + RunNumStr];
      double omega = Results["omega" + RunNumStr];

      Mantid::Geometry::Goniometer uniGonio;
      uniGonio.makeUniversalGoniometer();

      uniGonio.setRotationAngle("phi", phi);
      uniGonio.setRotationAngle("chi", chi);
      uniGonio.setRotationAngle("omega", omega);

      GonMatrix = GonTilt * uniGonio.getR();
      MapRunNum2GonMat[RunNum] = GonMatrix;
    } else {
      GonMatrix = GonTilt * OutPeaks->getPeak(i).getGoniometerMatrix();
      MapRunNum2GonMat[RunNum] = GonMatrix;
    }

    OutPeaks->getPeak(i).setGoniometerMatrix(GonMatrix);
    V3D hkl = UBinv * OutPeaks->getPeak(i).getQSampleFrame();
    if (Geometry::IndexingUtils::ValidIndex(hkl, HKLintOffsetMax))
      nIndexed++;

    prevRunNum = RunNum;
  }

  if (MapRunNum2GonMat.size() == 1) // Only one RunNumber in this PeaksWorkspace
  {
    Matrix<double> GonMatrix =
        MapRunNum2GonMat[OutPeaks->getPeak(0).getRunNumber()];
    Geometry::Goniometer Gon(GonMatrix);
    OutPeaks->mutableRun().setGoniometer(Gon, false);
  }

  setProperty("ModifiedPeaksWorkspace", OutPeaks);
  setProperty("nIndexed", nIndexed);
  g_log.notice() << "Number indexed after optimization= " << nIndexed
                 << " at tolerance = " << HKLintOffsetMax << '\n';

} // exec

} // namespace Crystal

} // namespace Mantid<|MERGE_RESOLUTION|>--- conflicted
+++ resolved
@@ -207,12 +207,7 @@
   }
 
   g_log.notice() << "Number initially indexed = " << nPeaksUsed
-<<<<<<< HEAD
-                 << " at tolerance = " << HKLintOffsetMax << std::endl;
-=======
                  << " at tolerance = " << HKLintOffsetMax << '\n';
-  MatrixWorkspace_sptr mwkspc;
->>>>>>> ec7bc5cb
 
   if (nPeaksUsed < 1) {
     g_log.error() << "Error in UB too large. 0 peaks indexed at "
