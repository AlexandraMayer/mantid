--- conflicted
+++ resolved
@@ -166,11 +166,7 @@
              "  CenterY   CenterZ    BaseX    BaseY    BaseZ      UpX      UpY "
              "     UpZ" << std::endl;
       // Here would save each detector...
-<<<<<<< HEAD
-      for (auto it = uniqueBanks.begin(); it != uniqueBanks.end(); ++it) {
-=======
       for (const auto bank : uniqueBanks) {
->>>>>>> a038867d
         // Build up the bank name
         std::ostringstream mess;
         if (bankPart == "bank")
