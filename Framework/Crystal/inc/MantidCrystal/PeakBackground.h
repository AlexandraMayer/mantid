--- conflicted
+++ resolved
@@ -71,12 +71,6 @@
   /// Virutal constructor
   PeakBackground *clone() const override;
 
-  /// Destructor
-<<<<<<< HEAD
-  virtual ~PeakBackground() = default;
-=======
-  ~PeakBackground() override;
->>>>>>> fa8a40d8
 };
 
 } // namespace Crystal
