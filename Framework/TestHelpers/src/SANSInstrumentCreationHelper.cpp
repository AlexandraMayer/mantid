/*********************************************************************************
 *  PLEASE READ THIS!!!!!!!
 *
 *  This collection of functions MAY NOT be used in any test from a package
 *below
 *  the level of DataHandling (e.g. Kernel, Geometry, API, DataObjects).
 *  I.e. It can only be used by plugin/algorithm-level packages (e.g.
 *DataHandling)
 *********************************************************************************/
#include "MantidTestHelpers/SANSInstrumentCreationHelper.h"
#include "MantidTestHelpers/WorkspaceCreationHelper.h"
#include "MantidAPI/AnalysisDataService.h"
#include "MantidAPI/Axis.h"
#include "MantidDataHandling/LoadInstrument.h"
#include "MantidGeometry/Instrument.h"
#include "MantidKernel/UnitFactory.h"

/*****************************************************
 * SANS instrument helper class
 *****************************************************/

using Mantid::detid_t;
using Mantid::specnum_t;
using namespace Mantid::Geometry;
using namespace Mantid::API;
using Mantid::DataObjects::Workspace2D_sptr;

// Number of detector pixels in each dimension
const int SANSInstrumentCreationHelper::nBins = 30;
// The test instrument has 2 monitors
const int SANSInstrumentCreationHelper::nMonitors = 2;

/*
 * Generate a SANS test workspace, with instrument geometry.
 * The geometry is the SANSTEST geometry, with a 30x30 pixel 2D detector.
 *
 * @param workspace: name of the workspace to be created.
 */
Workspace2D_sptr SANSInstrumentCreationHelper::createSANSInstrumentWorkspace(
    std::string workspace) {
  // Create a test workspace with test data with a well defined peak
  // The test instrument has two monitor channels
  Workspace2D_sptr ws = WorkspaceCreationHelper::Create2DWorkspace123(
      nBins * nBins + nMonitors, 1, 1);
  AnalysisDataService::Instance().addOrReplace(workspace, ws);
  ws->getAxis(0)->unit() =
      Mantid::Kernel::UnitFactory::Instance().create("Wavelength");
  ws->setYUnit("");

  // Load instrument geometry
  runLoadInstrument("SANSTEST", ws);
  runLoadMappingTable(ws, nBins, nBins);

  return ws;
}

/** Run the Child Algorithm LoadInstrument (as for LoadRaw)
 * @param inst_name :: The name written in the Nexus file
 * @param workspace :: The workspace to insert the instrument into
 */
void SANSInstrumentCreationHelper::runLoadInstrument(
    const std::string &inst_name,
    Mantid::DataObjects::Workspace2D_sptr workspace) {
  // Determine the search directory for XML instrument definition files (IDFs)
  // std::string directoryName =
  // Mantid::Kernel::ConfigService::Instance().getInstrumentDirectory();

  // For Nexus Mantid processed, Instrument XML file name is read from nexus
  std::string instrumentID = inst_name;
  // force ID to upper case
  std::transform(instrumentID.begin(), instrumentID.end(), instrumentID.begin(),
                 toupper);

  Mantid::DataHandling::LoadInstrument loadInst;
  loadInst.initialize();
  // Now execute the Child Algorithm. Catch and log any error, but don't stop.
  loadInst.setPropertyValue("Filename", "IDFs_for_UNIT_TESTING/" +
                                            instrumentID + "_Definition.xml");
  loadInst.setProperty<MatrixWorkspace_sptr>("Workspace", workspace);
  loadInst.setProperty("RewriteSpectraMap",
                       Mantid::Kernel::OptionalBool(false));
  loadInst.execute();
}

/**
 * Populate spectra mapping to detector IDs
 *
 * @param workspace: Workspace2D object
 * @param nxbins: number of bins in X
 * @param nybins: number of bins in Y
 */
void SANSInstrumentCreationHelper::runLoadMappingTable(
    Mantid::DataObjects::Workspace2D_sptr workspace, int nxbins, int nybins) {
  // Get the number of monitor channels
  size_t nMonitors(0);
  size_t nXbins, nYbins;
  boost::shared_ptr<const Instrument> instrument = workspace->getInstrument();
  std::vector<detid_t> monitors = instrument->getMonitors();
  nMonitors = monitors.size();

  // Number of monitors should be consistent with data file format
  if (nMonitors != 2) {
    std::stringstream error;
    error << "Geometry error for " << instrument->getName()
          << ": Spice data format defines 2 monitors, " << nMonitors
          << " were/was found";
    throw std::runtime_error(error.str());
  }
  if (nxbins >= 0) {
    nXbins = size_t(nxbins);
  } else {
    throw std::invalid_argument("number of x-bins < 0");
  }
  if (nybins >= 0) {
    nYbins = size_t(nybins);
  } else {
    throw std::invalid_argument("number of y-bins < 0");
  }

  // Generate mapping of detector/channel IDs to spectrum No

  // Detector/channel counter
  size_t wi = 0;

  // Monitor: IDs start at 1 and increment by 1
  for (size_t i = 0; i < nMonitors; i++) {
<<<<<<< HEAD
    // std::cout << "SANS instrument monitor number " << i << std::endl;
    workspace->getSpectrum(wi).setSpectrumNo(specnum_t(wi));
    workspace->getSpectrum(wi).setDetectorID(detid_t(wi + 1));
=======
    // std::cout << "SANS instrument monitor number " << i << '\n';
    workspace->getSpectrum(wi)->setSpectrumNo(specnum_t(wi));
    workspace->getSpectrum(wi)->setDetectorID(detid_t(wi + 1));
>>>>>>> cc84f29a
    wi++;
  }

  // Detector pixels
  for (size_t ix = 0; ix < nXbins; ix++) {
    for (size_t iy = 0; iy < nYbins; iy++) {
      workspace->getSpectrum(wi).setSpectrumNo(specnum_t(wi));
      workspace->getSpectrum(wi)
          .setDetectorID(detid_t(1000000 + iy * 1000 + ix));
      wi++;
    }
  }
}<|MERGE_RESOLUTION|>--- conflicted
+++ resolved
@@ -124,15 +124,9 @@
 
   // Monitor: IDs start at 1 and increment by 1
   for (size_t i = 0; i < nMonitors; i++) {
-<<<<<<< HEAD
-    // std::cout << "SANS instrument monitor number " << i << std::endl;
+    // std::cout << "SANS instrument monitor number " << i << '\n';
     workspace->getSpectrum(wi).setSpectrumNo(specnum_t(wi));
     workspace->getSpectrum(wi).setDetectorID(detid_t(wi + 1));
-=======
-    // std::cout << "SANS instrument monitor number " << i << '\n';
-    workspace->getSpectrum(wi)->setSpectrumNo(specnum_t(wi));
-    workspace->getSpectrum(wi)->setDetectorID(detid_t(wi + 1));
->>>>>>> cc84f29a
     wi++;
   }
 
