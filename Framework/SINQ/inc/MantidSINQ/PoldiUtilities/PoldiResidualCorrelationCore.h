--- conflicted
+++ resolved
@@ -43,12 +43,6 @@
     : public PoldiAutoCorrelationCore {
 public:
   PoldiResidualCorrelationCore(Kernel::Logger &g_log, double weight = 0.0);
-<<<<<<< HEAD
-  virtual ~PoldiResidualCorrelationCore() = default;
-=======
-  ~PoldiResidualCorrelationCore() override {}
->>>>>>> fa8a40d8
-
   double getWeight() const;
   void setWeight(double newWeight);
 
