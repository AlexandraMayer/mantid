#ifndef MANTID_DATAHANDLING_GETEI_H_
#define MANTID_DATAHANDLING_GETEI_H_

//----------------------------------------------------------------------
// Includes
//----------------------------------------------------------------------
#include "MantidAPI/Algorithm.h"
#include "MantidKernel/cow_ptr.h"
#include "MantidGeometry/IDTypes.h"

namespace Mantid {
namespace Algorithms {
/** Requires an estimate for the initial neutron energy which it uses to
  search for monitor peaks and from these calculate an accurate energy

    Required Properties:
    <UL>
    <LI>InputWorkspace - The X units of this workspace must be time of flight
  with times in micro-seconds</LI>
    <LI>Monitor1ID - The detector ID of the first monitor</LI>
    <LI>Monitor2ID - The detector ID of the second monitor</LI>
    <LI>EnergyEstimate - An approximate value for the typical incident energy,
  energy of neutrons leaving the source (meV)</LI>
    <LI>IncidentEnergy - The calculated energy</LI>
    </UL>

    @author Steve Williams ISIS Rutherford Appleton Laboratory & NScD Oak Ridge
  National Laboratory
    @date 27/07/2009

    Copyright &copy; 2008-2010 ISIS Rutherford Appleton Laboratory, NScD Oak
  Ridge National Laboratory & European Spallation Source

    This file is part of Mantid.

    Mantid is free software; you can redistribute it and/or modify
    it under the terms of the GNU General Public License as published by
    the Free Software Foundation; either version 3 of the License, or
    (at your option) any later version.

    Mantid is distributed in the hope that it will be useful,
    but WITHOUT ANY WARRANTY; without even the implied warranty of
    MERCHANTABILITY or FITNESS FOR A PARTICULAR PURPOSE.  See the
    GNU General Public License for more details.

    You should have received a copy of the GNU General Public License
    along with this program.  If not, see <http://www.gnu.org/licenses/>.

    File change history is stored at: <https://github.com/mantidproject/mantid>.
    Code Documentation is available at: <http://doxygen.mantidproject.org>
*/
class DLLExport GetEi : public API::Algorithm {
public:
  GetEi();

  /// Algorithm's name for identification overriding a virtual method
  const std::string name() const override { return "GetEi"; }
  /// Summary of algorithms purpose
  const std::string summary() const override {
    return "Calculates the kinetic energy of neutrons leaving the source based "
           "on the time it takes for them to travel between two monitors.";
  }

  /// Algorithm's version for identification overriding a virtual method
  int version() const override { return 1; }
  /// Algorithm's category for identification overriding a virtual method
  const std::string category() const override { return "Inelastic\\Ei"; }

private:
  /// name of the tempory workspace that we create and use
  API::MatrixWorkspace_sptr m_tempWS;
  /// An estimate of the percentage of the algorithm runtimes that has been
  /// completed
  double m_fracCompl;
  /// used by the function findHalfLoc to indicate whether to search left or
  /// right
  enum direction {
    GO_LEFT = -1, ///< flag value to serch left
    GO_RIGHT = 1  ///< flag value to search right
  };

  // Implement abstract Algorithm methods
  void init() override;
  void exec() override;

  void getGeometry(API::MatrixWorkspace_const_sptr WS, specnum_t mon0Spec,
                   specnum_t mon1Spec, double &monitor0Dist,
                   double &monitor1Dist) const;
<<<<<<< HEAD
  std::vector<size_t> getMonitorSpecIndexs(API::MatrixWorkspace_const_sptr WS,
                                           specnum_t specNum1,
                                           specnum_t specNum2) const;
=======
  std::vector<size_t> getMonitorWsIndexs(API::MatrixWorkspace_const_sptr WS,
                                         specnum_t specNum1,
                                         specnum_t specNum2) const;
>>>>>>> a038867d
  double timeToFly(double s, double E_KE) const;
  double getPeakCentre(API::MatrixWorkspace_const_sptr WS,
                       const int64_t monitIn, const double peakTime);
  void extractSpec(int64_t wsInd, double start, double end);
  void getPeakEstimates(double &height, int64_t &centreInd,
                        double &background) const;
  double findHalfLoc(MantidVec::size_type startInd, const double height,
                     const double noise, const direction go) const;
  double neutron_E_At(double speed) const;
  void advanceProgress(double toAdd);

  /// the range of TOF X-values over which the peak will be searched is double
  /// this value, i.e. from the estimate of the peak position the search will go
  /// forward by this fraction and back by this fraction
  static const double HALF_WINDOW;
  /// ignore an peaks that are less than this factor of the background
  static const double PEAK_THRESH_H;
  /// ignore peaks where the half width times the ratio of the peak height to
  /// the background is less this
  static const double PEAK_THRESH_A;
  /// for peaks where the distance to the half heigth is less than this number
  /// of bins in either direction e.g. the FWHM is less than twice this number
  static const int64_t PEAK_THRESH_W;

  // for estimating algorithm progress
  static const double
      CROP; ///< fraction of algorithm time taken up with running CropWorkspace
  static const double GET_COUNT_RATE; ///< fraction of algorithm taken by a
  /// single call to ConvertToDistribution
  static const double FIT_PEAK; ///< fraction required to find a peak
};

} // namespace Algorithms
} // namespace Mantid

#endif /*MANTID_DATAHANDLING_GETEI_H_*/<|MERGE_RESOLUTION|>--- conflicted
+++ resolved
@@ -86,15 +86,9 @@
   void getGeometry(API::MatrixWorkspace_const_sptr WS, specnum_t mon0Spec,
                    specnum_t mon1Spec, double &monitor0Dist,
                    double &monitor1Dist) const;
-<<<<<<< HEAD
-  std::vector<size_t> getMonitorSpecIndexs(API::MatrixWorkspace_const_sptr WS,
-                                           specnum_t specNum1,
-                                           specnum_t specNum2) const;
-=======
   std::vector<size_t> getMonitorWsIndexs(API::MatrixWorkspace_const_sptr WS,
                                          specnum_t specNum1,
                                          specnum_t specNum2) const;
->>>>>>> a038867d
   double timeToFly(double s, double E_KE) const;
   double getPeakCentre(API::MatrixWorkspace_const_sptr WS,
                        const int64_t monitIn, const double peakTime);
