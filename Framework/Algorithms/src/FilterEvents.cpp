--- conflicted
+++ resolved
@@ -783,14 +783,7 @@
               << detids.size() << " detectors.";
         throw runtime_error(errss.str());
       }
-<<<<<<< HEAD
-      detid_t detid = 0;
-      for (auto detit = detids.begin(); detit != detids.end(); ++detit)
-        detid = *detit;
-      vecDetIDs[i] = detid;
-=======
       vecDetIDs[i] = *detids.begin();
->>>>>>> a038867d
     }
 
     // Map correction map to list
@@ -1022,11 +1015,7 @@
  */
 Kernel::TimeSplitterType FilterEvents::generateSplitters(int wsindex) {
   Kernel::TimeSplitterType splitters;
-<<<<<<< HEAD
-  for (auto splitter : m_splitters) {
-=======
   for (const auto &splitter : m_splitters) {
->>>>>>> a038867d
     int index = splitter.index();
     if (index == wsindex) {
       splitters.push_back(splitter);
