#include "MantidAlgorithms/LorentzCorrection.h"
#include "MantidAPI/MatrixWorkspace.h"
#include "MantidAPI/Progress.h"
#include "MantidAPI/SpectrumInfo.h"
#include "MantidAPI/WorkspaceUnitValidator.h"
#include "MantidKernel/MultiThreaded.h"
#include <boost/make_shared.hpp>
#include <boost/shared_ptr.hpp>
#include <cmath>

namespace Mantid {
namespace Algorithms {
using namespace Mantid::Kernel;
using namespace Mantid::API;
using namespace Mantid::Geometry;
using namespace Mantid::Kernel;
using Mantid::API::WorkspaceProperty;

// Register the algorithm into the AlgorithmFactory
DECLARE_ALGORITHM(LorentzCorrection)

/// Algorithm's version for identification. @see Algorithm::version
int LorentzCorrection::version() const { return 1; }

/// Algorithm's category for identification. @see Algorithm::category
const std::string LorentzCorrection::category() const {
  return "Crystal\\Corrections";
}

/// Algorithm's summary for use in the GUI and help. @see Algorithm::summary
const std::string LorentzCorrection::summary() const {
  return "Performs a white beam Lorentz Correction";
}

const std::string LorentzCorrection::name() const {
  return "LorentzCorrection";
}

/** Initialize the algorithm's properties.
 */
void LorentzCorrection::init() {

  declareProperty(make_unique<WorkspaceProperty<MatrixWorkspace>>(
                      "InputWorkspace", "", Direction::Input,
                      PropertyMode::Mandatory,
                      boost::make_shared<WorkspaceUnitValidator>("Wavelength")),
                  "Input workspace to correct in Wavelength.");
  declareProperty(make_unique<WorkspaceProperty<MatrixWorkspace>>(
                      "OutputWorkspace", "", Direction::Output),
                  "An output workspace.");
}

/** Execute the algorithm.
 */
void LorentzCorrection::exec() {
  MatrixWorkspace_sptr inWS = this->getProperty("InputWorkspace");

  auto cloneAlg = this->createChildAlgorithm("CloneWorkspace", 0, 0.1);
  cloneAlg->initialize();
  cloneAlg->setProperty("InputWorkspace", inWS);
  cloneAlg->execute();
  Workspace_sptr temp = cloneAlg->getProperty("OutputWorkspace");
  MatrixWorkspace_sptr outWS =
      boost::dynamic_pointer_cast<MatrixWorkspace>(temp);

  const auto numHistos = inWS->getNumberHistograms();
  const auto &spectrumInfo = inWS->spectrumInfo();
  Progress prog(this, 0, 1, numHistos);

  PARALLEL_FOR1(inWS)
  for (int64_t i = 0; i < int64_t(numHistos); ++i) {
    PARALLEL_START_INTERUPT_REGION

<<<<<<< HEAD
    const MantidVec &inY = inWS->readY(i);

    MantidVec &outY = outWS->dataY(i);
    MantidVec &outE = outWS->dataE(i);

    if (!spectrumInfo.hasDetectors(i))
=======
    IDetector_const_sptr detector;
    try {
      detector = inWS->getDetector(i);
    } catch (Exception::NotFoundError &) {
      // Catch if no detector. Next line tests whether this happened - test
      // placed
      // outside here because Mac Intel compiler doesn't like 'continue' in a
      // catch
      // in an openmp block.
    }
    // If no detector found, skip onto the next spectrum
    if (!detector)
>>>>>>> 389bb140
      continue;

    const double twoTheta = spectrumInfo.twoTheta(i);
    const double sinTheta = std::sin(twoTheta / 2);
    double sinThetaSq = sinTheta * sinTheta;

    auto &inY = inWS->y(i);
    auto &outY = outWS->mutableY(i);
    auto &outE = outWS->mutableE(i);
    const auto points = inWS->points(i);
    const auto pos = std::find(cbegin(points), cend(points), 0.0);
    if (pos != cend(points)) {
      std::stringstream buffer;
      buffer << "Cannot have zero values Wavelength. At workspace index: "
             << pos - cbegin(points);
      throw std::runtime_error(buffer.str());
    }
    for (size_t j = 0; j < inY.size(); ++j) {
      double weight =
          sinThetaSq / (points[j] * points[j] * points[j] * points[j]);
      outY[j] *= weight;
      outE[j] *= weight;
    }

    prog.report();

    PARALLEL_END_INTERUPT_REGION
  }
  PARALLEL_CHECK_INTERUPT_REGION

  this->setProperty("OutputWorkspace", outWS);
}

} // namespace Algorithms
} // namespace Mantid<|MERGE_RESOLUTION|>--- conflicted
+++ resolved
@@ -71,27 +71,7 @@
   for (int64_t i = 0; i < int64_t(numHistos); ++i) {
     PARALLEL_START_INTERUPT_REGION
 
-<<<<<<< HEAD
-    const MantidVec &inY = inWS->readY(i);
-
-    MantidVec &outY = outWS->dataY(i);
-    MantidVec &outE = outWS->dataE(i);
-
     if (!spectrumInfo.hasDetectors(i))
-=======
-    IDetector_const_sptr detector;
-    try {
-      detector = inWS->getDetector(i);
-    } catch (Exception::NotFoundError &) {
-      // Catch if no detector. Next line tests whether this happened - test
-      // placed
-      // outside here because Mac Intel compiler doesn't like 'continue' in a
-      // catch
-      // in an openmp block.
-    }
-    // If no detector found, skip onto the next spectrum
-    if (!detector)
->>>>>>> 389bb140
       continue;
 
     const double twoTheta = spectrumInfo.twoTheta(i);
