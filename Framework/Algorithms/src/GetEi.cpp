--- conflicted
+++ resolved
@@ -208,11 +208,7 @@
 *  @throw NotFoundError if one of the requested spectrum numbers was not found
 * in the workspace
 */
-<<<<<<< HEAD
-std::vector<size_t> GetEi::getMonitorSpecIndexs(
-=======
 std::vector<size_t> GetEi::getMonitorWsIndexs(
->>>>>>> a038867d
     API::MatrixWorkspace_const_sptr WS, specnum_t specNum1,
     specnum_t specNum2) const { // getting spectra numbers from detector IDs is
                                 // hard because the map works the other way,
