--- conflicted
+++ resolved
@@ -168,17 +168,9 @@
 
 /** The method deletes all units converter allocated*/
 void BackgroundHelper::deleteUnitsConverters() {
-<<<<<<< HEAD
-  for (size_t i = 0; i < m_WSUnit.size(); i++) {
-    if (m_WSUnit[i]) {
-      delete m_WSUnit[i];
-      m_WSUnit[i] = nullptr;
-    }
-=======
   for (auto &unit : m_WSUnit) {
     delete unit;
     unit = nullptr;
->>>>>>> 2f5d648d
   }
 }
 
