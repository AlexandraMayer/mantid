/*WIKI*
 Facade over [[CreateTransmissionWorkspace]]. Pull numeric parameters out of the
 instrument parameters where possible. You can override any of these
 automatically
 applied defaults by providing your own value for the input.

 See [[CreateTransmissionWorkspace]] for more information on the wrapped
 algorithm.
 *WIKI*/

#include "MantidAlgorithms/BoostOptionalToAlgorithmProperty.h"
#include "MantidAlgorithms/CreateTransmissionWorkspaceAuto.h"
#include "MantidAPI/WorkspaceUnitValidator.h"
#include "MantidKernel/ArrayProperty.h"
#include "MantidKernel/ListValidator.h"
#include "MantidKernel/RebinParamsValidator.h"

using namespace Mantid::Kernel;
using namespace Mantid::API;

namespace Mantid {
namespace Algorithms {

// Register the algorithm into the AlgorithmFactory
DECLARE_ALGORITHM(CreateTransmissionWorkspaceAuto)

//----------------------------------------------------------------------------------------------
/** Constructor
 */
CreateTransmissionWorkspaceAuto::CreateTransmissionWorkspaceAuto() {}

//----------------------------------------------------------------------------------------------
/** Destructor
 */
CreateTransmissionWorkspaceAuto::~CreateTransmissionWorkspaceAuto() {}

//----------------------------------------------------------------------------------------------
/// Sets documentation strings for this algorithm
const std::string CreateTransmissionWorkspaceAuto::summary() const {
  return "Creates a transmission run workspace in Wavelength from input TOF "
         "workspaces.";
}

//----------------------------------------------------------------------------------------------
/** Initialize the algorithm's properties.
 */
void CreateTransmissionWorkspaceAuto::init() {

  std::vector<std::string> analysis_modes{"PointDetectorAnalysis",
                                          "MultiDetectorAnalysis"};
  declareProperty("AnalysisMode", analysis_modes.at(0),
                  boost::make_shared<StringListValidator>(analysis_modes),
                  "Analysis Mode to Choose", Direction::Input);

  declareProperty(make_unique<WorkspaceProperty<MatrixWorkspace>>(
                      "FirstTransmissionRun", "", Direction::Input,
                      boost::make_shared<WorkspaceUnitValidator>("TOF")),
                  "Input workspace.");
  declareProperty(make_unique<WorkspaceProperty<MatrixWorkspace>>(
                      "SecondTransmissionRun", "", Direction::Input,
                      PropertyMode::Optional,
                      boost::make_shared<WorkspaceUnitValidator>("TOF")),
                  "Second transmission run workspace in TOF.");
  declareProperty(make_unique<WorkspaceProperty<MatrixWorkspace>>(
                      "OutputWorkspace", "", Direction::Output),
                  "Output transmission workspace in wavelength.");

  declareProperty(
      make_unique<ArrayProperty<double>>(
          "Params", boost::make_shared<RebinParamsValidator>(true)),
      "A comma separated list of first bin boundary, width, last bin boundary. "
      "These parameters are used for stitching together transmission runs. "
      "Values are in wavelength (angstroms). This input is only needed if a "
      "SecondTransmission run is provided.");

  declareProperty(make_unique<PropertyWithValue<double>>(
                      "StartOverlap", Mantid::EMPTY_DBL(), Direction::Input),
                  "Start wavelength for stitching transmission runs together");

  declareProperty(
      make_unique<PropertyWithValue<double>>("EndOverlap", Mantid::EMPTY_DBL(),
                                             Direction::Input),
      "End wavelength (angstroms) for stitching transmission runs together");

<<<<<<< HEAD
  auto boundedIndex = boost::make_shared<BoundedValidator<int>>();
  boundedIndex->setLower(0);

  declareProperty(make_unique<PropertyWithValue<int>>(
                      "I0MonitorIndex", Mantid::EMPTY_INT(), boundedIndex),
                  "I0 monitor index");
=======
  declareProperty(
      new PropertyWithValue<int>("I0MonitorIndex", Mantid::EMPTY_INT()),
      "I0 monitor index. Optional.");
>>>>>>> 02b3e5ff

  declareProperty(make_unique<PropertyWithValue<std::string>>(
                      "ProcessingInstructions", "", Direction::Input),
                  "Grouping pattern on workspace indexes to yield only "
                  "the detectors of interest. See GroupDetectors for details.");

  declareProperty("WavelengthMin", Mantid::EMPTY_DBL(),
                  "Wavelength Min in angstroms", Direction::Input);
  declareProperty("WavelengthMax", Mantid::EMPTY_DBL(),
                  "Wavelength Max in angstroms", Direction::Input);
  declareProperty("WavelengthStep", Mantid::EMPTY_DBL(),
                  "Wavelength step in angstroms", Direction::Input);
  declareProperty(
      new PropertyWithValue<double>("MonitorBackgroundWavelengthMin",
                                    Mantid::EMPTY_DBL(), Direction::Input),
      "Monitor wavelength background min in angstroms");
  declareProperty(
      new PropertyWithValue<double>("MonitorBackgroundWavelengthMax",
                                    Mantid::EMPTY_DBL(), Direction::Input),
      "Monitor wavelength background max in angstroms");
  declareProperty(
      new PropertyWithValue<double>("MonitorIntegrationWavelengthMin",
                                    Mantid::EMPTY_DBL(), Direction::Input),
      "Monitor integral min in angstroms");
  declareProperty(
      new PropertyWithValue<double>("MonitorIntegrationWavelengthMax",
                                    Mantid::EMPTY_DBL(), Direction::InOut),
      "Monitor integral max in angstroms");
}

//----------------------------------------------------------------------------------------------
/** Execute the algorithm.
 */
void CreateTransmissionWorkspaceAuto::exec() {
  // auto firstWS =
  // AnalysisDataService::Instance().retrieveWS<MatrixWorkspace>(this->getPointerToProperty("FirstTransmissionRun")->value());
  MatrixWorkspace_sptr firstWS = this->getProperty("FirstTransmissionRun");
  auto instrument = firstWS->getInstrument();

  // Get all the inputs.

  std::string outputWorkspaceName = this->getPropertyValue("OutputWorkspace");
  std::string analysis_mode = this->getPropertyValue("AnalysisMode");

  MatrixWorkspace_sptr secondWS = this->getProperty("SecondTransmissionRun");

  auto start_overlap = isSet<double>("StartOverlap");
  auto end_overlap = isSet<double>("EndOverlap");
  auto params = isSet<std::vector<double>>("Params");
  auto i0_monitor_index = checkForOptionalInstrumentDefault<int>(
      this, "I0MonitorIndex", instrument, "I0MonitorIndex");

  std::string processing_commands;
  if (this->getPointerToProperty("ProcessingInstructions")->isDefault()) {
    if (analysis_mode == "PointDetectorAnalysis") {
      const int start = static_cast<int>(
          instrument->getNumberParameter("PointDetectorStart")[0]);
      const int stop = static_cast<int>(
          instrument->getNumberParameter("PointDetectorStop")[0]);
      if (start == stop) {
        processing_commands = boost::lexical_cast<std::string>(start);
      } else {
        processing_commands = boost::lexical_cast<std::string>(start) + "," +
                              boost::lexical_cast<std::string>(stop);
      }
    } else {
      processing_commands =
          boost::lexical_cast<std::string>(static_cast<int>(
              instrument->getNumberParameter("MultiDetectorStart")[0])) +
          "," +
          boost::lexical_cast<std::string>(firstWS->getNumberHistograms() - 1);
    }
  } else {
    std::string processing_commands_temp =
        this->getProperty("ProcessingInstructions");
    processing_commands = processing_commands_temp;
  }

  double wavelength_min = checkForMandatoryInstrumentDefault<double>(
      this, "WavelengthMin", instrument, "LambdaMin");
  double wavelength_max = checkForMandatoryInstrumentDefault<double>(
      this, "WavelengthMax", instrument, "LambdaMax");
  auto wavelength_step = isSet<double>("WavelengthStep");
  auto wavelength_back_min = checkForOptionalInstrumentDefault<double>(
      this, "MonitorBackgroundWavelengthMin", instrument,
      "MonitorBackgroundMin");
  auto wavelength_back_max = checkForOptionalInstrumentDefault<double>(
      this, "MonitorBackgroundWavelengthMax", instrument,
      "MonitorBackgroundMax");
  auto wavelength_integration_min = checkForOptionalInstrumentDefault<double>(
      this, "MonitorIntegrationWavelengthMin", instrument,
      "MonitorIntegralMin");
  auto wavelength_integration_max = checkForOptionalInstrumentDefault<double>(
      this, "MonitorIntegrationWavelengthMax", instrument,
      "MonitorIntegralMax");

  // construct the algorithm

  IAlgorithm_sptr algCreateTransWS =
      createChildAlgorithm("CreateTransmissionWorkspace");
  algCreateTransWS->setRethrows(true);
  algCreateTransWS->initialize();

  if (algCreateTransWS->isInitialized()) {

    algCreateTransWS->setProperty("FirstTransmissionRun", firstWS);

    if (secondWS) {
      algCreateTransWS->setProperty("SecondTransmissionRun", secondWS);
    }

    algCreateTransWS->setProperty("OutputWorkspace", outputWorkspaceName);

    if (start_overlap.is_initialized()) {
      algCreateTransWS->setProperty("StartOverlap", start_overlap.get());
    }
    if (end_overlap.is_initialized()) {
      algCreateTransWS->setProperty("EndOverlap", end_overlap.get());
    }
    if (params.is_initialized()) {
      algCreateTransWS->setProperty("Params", params.get());
    }
    if (i0_monitor_index.is_initialized()) {
      algCreateTransWS->setProperty("I0MonitorIndex", i0_monitor_index.get());
    } else {
      algCreateTransWS->setProperty("I0MonitorIndex", Mantid::EMPTY_INT());
    }
    algCreateTransWS->setProperty("ProcessingInstructions",
                                  processing_commands);
    algCreateTransWS->setProperty("WavelengthMin", wavelength_min);

    if (wavelength_step.is_initialized()) {
      algCreateTransWS->setProperty("WavelengthStep", wavelength_step.get());
    }

    algCreateTransWS->setProperty("WavelengthMax", wavelength_max);
    if (wavelength_back_min.is_initialized()) {
      algCreateTransWS->setProperty("MonitorBackgroundWavelengthMin",
                                    wavelength_back_min.get());
    }
    if (wavelength_back_max.is_initialized()) {
      algCreateTransWS->setProperty("MonitorBackgroundWavelengthMax",
                                    wavelength_back_max.get());
    }
    if (wavelength_integration_min.is_initialized()) {
      algCreateTransWS->setProperty("MonitorIntegrationWavelengthMin",
                                    wavelength_integration_min.get());
    }
    if (wavelength_integration_max.is_initialized()) {
      algCreateTransWS->setProperty("MonitorIntegrationWavelengthMax",
                                    wavelength_integration_max.get());
    }

    algCreateTransWS->execute();
    if (!algCreateTransWS->isExecuted()) {
      throw std::runtime_error(
          "CreateTransmissionWorkspace did not execute sucessfully");
    } else {
      MatrixWorkspace_sptr outWS =
          algCreateTransWS->getProperty("OutputWorkspace");
      setProperty("OutputWorkspace", outWS);
    }
  } else {
    throw std::runtime_error(
        "CreateTransmissionWorkspace could not be initialised");
  }
}

template <typename T>
boost::optional<T>
CreateTransmissionWorkspaceAuto::isSet(std::string propName) const {
  auto algProperty = this->getPointerToProperty(propName);
  if (algProperty->isDefault()) {
    return boost::optional<T>();
  } else {
    T value = this->getProperty(propName);
    return boost::optional<T>(value);
  }
}

} // namespace Algorithms
} // namespace Mantid<|MERGE_RESOLUTION|>--- conflicted
+++ resolved
@@ -46,8 +46,9 @@
  */
 void CreateTransmissionWorkspaceAuto::init() {
 
-  std::vector<std::string> analysis_modes{"PointDetectorAnalysis",
-                                          "MultiDetectorAnalysis"};
+  std::vector<std::string> analysis_modes;
+  analysis_modes.push_back("PointDetectorAnalysis");
+  analysis_modes.push_back("MultiDetectorAnalysis");
   declareProperty("AnalysisMode", analysis_modes.at(0),
                   boost::make_shared<StringListValidator>(analysis_modes),
                   "Analysis Mode to Choose", Direction::Input);
@@ -82,18 +83,9 @@
                                              Direction::Input),
       "End wavelength (angstroms) for stitching transmission runs together");
 
-<<<<<<< HEAD
-  auto boundedIndex = boost::make_shared<BoundedValidator<int>>();
-  boundedIndex->setLower(0);
-
-  declareProperty(make_unique<PropertyWithValue<int>>(
-                      "I0MonitorIndex", Mantid::EMPTY_INT(), boundedIndex),
-                  "I0 monitor index");
-=======
-  declareProperty(
-      new PropertyWithValue<int>("I0MonitorIndex", Mantid::EMPTY_INT()),
-      "I0 monitor index. Optional.");
->>>>>>> 02b3e5ff
+  declareProperty(make_unique<PropertyWithValue<int>>("I0MonitorIndex",
+                                                      Mantid::EMPTY_INT()),
+                  "I0 monitor index. Optional.");
 
   declareProperty(make_unique<PropertyWithValue<std::string>>(
                       "ProcessingInstructions", "", Direction::Input),
@@ -106,22 +98,22 @@
                   "Wavelength Max in angstroms", Direction::Input);
   declareProperty("WavelengthStep", Mantid::EMPTY_DBL(),
                   "Wavelength step in angstroms", Direction::Input);
-  declareProperty(
-      new PropertyWithValue<double>("MonitorBackgroundWavelengthMin",
-                                    Mantid::EMPTY_DBL(), Direction::Input),
-      "Monitor wavelength background min in angstroms");
-  declareProperty(
-      new PropertyWithValue<double>("MonitorBackgroundWavelengthMax",
-                                    Mantid::EMPTY_DBL(), Direction::Input),
-      "Monitor wavelength background max in angstroms");
-  declareProperty(
-      new PropertyWithValue<double>("MonitorIntegrationWavelengthMin",
-                                    Mantid::EMPTY_DBL(), Direction::Input),
-      "Monitor integral min in angstroms");
-  declareProperty(
-      new PropertyWithValue<double>("MonitorIntegrationWavelengthMax",
-                                    Mantid::EMPTY_DBL(), Direction::InOut),
-      "Monitor integral max in angstroms");
+  declareProperty(make_unique<PropertyWithValue<double>>(
+                      "MonitorBackgroundWavelengthMin", Mantid::EMPTY_DBL(),
+                      Direction::Input),
+                  "Monitor wavelength background min in angstroms");
+  declareProperty(make_unique<PropertyWithValue<double>>(
+                      "MonitorBackgroundWavelengthMax", Mantid::EMPTY_DBL(),
+                      Direction::Input),
+                  "Monitor wavelength background max in angstroms");
+  declareProperty(make_unique<PropertyWithValue<double>>(
+                      "MonitorIntegrationWavelengthMin", Mantid::EMPTY_DBL(),
+                      Direction::Input),
+                  "Monitor integral min in angstroms");
+  declareProperty(make_unique<PropertyWithValue<double>>(
+                      "MonitorIntegrationWavelengthMax", Mantid::EMPTY_DBL(),
+                      Direction::InOut),
+                  "Monitor integral max in angstroms");
 }
 
 //----------------------------------------------------------------------------------------------
