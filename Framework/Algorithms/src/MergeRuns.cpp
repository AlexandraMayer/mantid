#include "MantidAlgorithms/MergeRuns.h"

#include "MantidAPI/ADSValidator.h"
#include "MantidAPI/AlgorithmManager.h"
#include "MantidAPI/Axis.h"
#include "MantidAPI/AlgorithmManager.h"
#include "MantidAPI/WorkspaceFactory.h"
#include "MantidAPI/WorkspaceGroup.h"
#include "MantidGeometry/Instrument.h"
#include "MantidKernel/ArrayProperty.h"
#include "MantidKernel/make_unique.h"
#include "MantidAPI/ADSValidator.h"
#include "MantidAlgorithms/MergeRuns/SampleLogsBehaviour.h"

using Mantid::HistogramData::HistogramX;

namespace Mantid {
namespace Algorithms {

// Register with the algorithm factory
DECLARE_ALGORITHM(MergeRuns)

using namespace Kernel;
using namespace API;
using namespace Geometry;
using namespace DataObjects;

/// Initialisation method
void MergeRuns::init() {
  // declare arbitrary number of input workspaces as a list of strings at the
  // moment
  declareProperty(
      Kernel::make_unique<ArrayProperty<std::string>>(
          "InputWorkspaces", boost::make_shared<ADSValidator>()),
      "The names of the input workspaces as a list. You may "
      "also group workspaces using the GUI or [[GroupWorkspaces]], and specify "
      "the name of the group instead.");
  declareProperty(make_unique<WorkspaceProperty<Workspace>>(
                      "OutputWorkspace", "", Direction::Output),
                  "Name of the output workspace");
  declareProperty("SampleLogsTimeSeries", "",
                  "A comma separated list of the sample logs to merge into a "
                  "time series. The initial times are taken as the start times "
                  "for the run, and the merged sample log is suffixed with "
                  "\"_time_series\". Sample logs must be numeric.");
  declareProperty("SampleLogsList", "",
                  "A comma separated list of the sample logs to merge into a "
                  "list. The merged sample log is suffixed with \"_list\". ");
  declareProperty("SampleLogsWarn", "", "A comma separated list of the sample "
                                        "logs to generate a warning if "
                                        "different when merging.");
  declareProperty("SampleLogsWarnTolerances", "",
                  "The tolerances for warning if sample logs are different. "
                  "Can either be empty for a comparison of the strings, a "
                  "single value for all warn sample logs, or a comma "
                  "separated list of values (must be the same length as "
                  "SampleLogsWarn).");
  declareProperty("SampleLogsFail", "", "The sample logs to fail if different "
                                        "when merging. If there is a "
                                        "difference the run is skipped.");
  declareProperty("SampleLogsFailTolerances", "",
                  "The tolerances for failing if sample logs are different. "
                  "Can either be empty for a comparison of the strings, a "
                  "single value for all fail sample logs, or a comma "
                  "separated list of values (must be the same length as "
                  "SampleLogsFail).");
}

// @return the name of the property used to supply in input workspace(s).
std::string MergeRuns::fetchInputPropertyName() const {
  return "InputWorkspaces";
}

// @returns true since "InputWorkspaces" is a non-workspace array property taken
// to be the input.
bool MergeRuns::useCustomInputPropertyName() const { return true; }

/** Executes the algorithm
 *  @throw Exception::NotFoundError If an input workspace doesn't exist
 *  @throw std::invalid_argument If the input workspaces are not compatible
 */
void MergeRuns::exec() {
  // Check that all input workspaces exist and match in certain important ways
  const std::vector<std::string> inputs_orig = getProperty("InputWorkspaces");

  const std::string sampleLogsTimeSeries = getProperty("SampleLogsTimeSeries");
  const std::string sampleLogsList = getProperty("SampleLogsList");
  const std::string sampleLogsWarn = getProperty("SampleLogsWarn");
  const std::string sampleLogsWarnTolerances =
      getProperty("SampleLogsWarnTolerances");
  const std::string sampleLogsFail = getProperty("SampleLogsFail");
  const std::string sampleLogsFailTolerances =
      getProperty("SampleLogsFailTolerances");

  // This will hold the inputs, with the groups separated off
  std::vector<std::string> inputs;
  for (const auto &input : inputs_orig) {
    WorkspaceGroup_sptr wsgroup =
        AnalysisDataService::Instance().retrieveWS<WorkspaceGroup>(input);
    if (wsgroup) { // Workspace group
      std::vector<std::string> group = wsgroup->getNames();
      inputs.insert(inputs.end(), group.begin(), group.end());
    } else {
      // Single workspace
      inputs.push_back(input);
    }
  }

  if (inputs.size() == 1) {
    g_log.error("Only one input workspace specified");
    throw std::invalid_argument("Only one input workspace specified");
  }

  // First, try as event workspaces
  if (this->validateInputsForEventWorkspaces(inputs)) {
    // Yes, they are all event workspaces! ---------------------
    this->execEvent();
  } else {
    // At least one is not event workspace ----------------

    // This gets the list of workspaces
    m_inMatrixWS = this->validateInputs(inputs);

    // Iterate over the collection of input workspaces
    auto it = m_inMatrixWS.begin();

    size_t numberOfWSs = m_inMatrixWS.size();

    // Take the first input workspace as the first argument to the addition
<<<<<<< HEAD
    MatrixWorkspace_sptr outWS = m_inMatrixWS.front();
    int64_t n = m_inMatrixWS.size() - 1;
    m_progress = Kernel::make_unique<Progress>(this, 0.0, 1.0, n);
=======
    MatrixWorkspace_sptr outWS(m_inMatrixWS.front()->clone());
    Algorithms::SampleLogsBehaviour sampleLogsBehaviour = SampleLogsBehaviour(
        *outWS, g_log, sampleLogsTimeSeries, sampleLogsList, sampleLogsWarn,
        sampleLogsWarnTolerances, sampleLogsFail, sampleLogsFailTolerances);

    m_progress = new Progress(this, 0.0, 1.0, numberOfWSs - 1);
>>>>>>> ac897314
    // Note that the iterator is incremented before first pass so that 1st
    // workspace isn't added to itself
    for (++it; it != m_inMatrixWS.end(); ++it) {
      MatrixWorkspace_sptr addee;
      // Only do a rebinning if the bins don't already match - otherwise can
      // just add (see the 'else')
      if (!WorkspaceHelpers::matchingBins(outWS, *it, true)) {
        std::vector<double> rebinParams;
        this->calculateRebinParams(outWS, *it, rebinParams);

        // Rebin the two workspaces in turn to the same set of bins
        outWS = this->rebinInput(outWS, rebinParams);
        addee = this->rebinInput(*it, rebinParams);
      } else {
        addee = *it;
      }

      // Add the current workspace to the total
      // Update the sample logs
      try {
        sampleLogsBehaviour.mergeSampleLogs(**it, *outWS);
        outWS = outWS + addee;
        sampleLogsBehaviour.setUpdatedSampleLogs(*outWS);
      } catch (std::invalid_argument &e) {
        g_log.error()
            << "Could not merge run: " << it->get()->name() << ". Reason: \""
            << e.what()
            << "\". MergeRuns will continue but this run will be skipped.";
        sampleLogsBehaviour.resetSampleLogs(*outWS);
      }

      m_progress->report();
    }

    // Set the final workspace to the output property
    setProperty("OutputWorkspace", outWS);
  }
}

/** Build up addition tables for merging eventlists together.
 * Throws an error if there is any incompatibility.
 */
void MergeRuns::buildAdditionTables() {
  if (m_inEventWS.empty())
    throw std::invalid_argument("MergeRuns: No workspaces found to merge.");

  // This'll hold the addition tables.
  m_tables.clear();

  // This is the workspace against which everything will be added
  EventWorkspace_sptr lhs = m_inEventWS[0];
  int lhs_nhist = static_cast<int>(lhs->getNumberHistograms());

  detid2index_map lhs_det_to_wi;
  try {
    lhs_det_to_wi = lhs->getDetectorIDToWorkspaceIndexMap(true);
  } catch (std::runtime_error &) {
    // If it fails, then there are some grouped detector IDs, and the map cannot
    // exist
  }

  m_outputSize = m_inEventWS[0]->getNumberHistograms();

  for (size_t workspaceNum = 1; workspaceNum < m_inEventWS.size();
       workspaceNum++) {
    // Get the workspace
    EventWorkspace_sptr ews = m_inEventWS[workspaceNum];

    // An addition table is a list of pairs:
    //  First int = workspace index in the EW being added
    //  Second int = workspace index to which it will be added in the OUTPUT EW.
    //  -1 if it should add a new entry at the end.
    AdditionTable table;

    // Loop through the input workspace indices
    std::size_t nhist = ews->getNumberHistograms();
    table.reserve(nhist);
    for (int inWI = 0; inWI < static_cast<int>(nhist); inWI++) {
      // Get the set of detectors in the output
      auto &inDets = ews->getSpectrum(inWI).getDetectorIDs();

      bool done = false;

      // First off, try to match the workspace indices. Most times, this will be
      // ok right away.
      int outWI = inWI;
      if (outWI < lhs_nhist) // don't go out of bounds
      {
        auto &outDets = lhs->getSpectrum(outWI).getDetectorIDs();

        // Checks that inDets is a subset of outDets
        if (std::includes(outDets.begin(), outDets.end(), inDets.begin(),
                          inDets.end())) {
          // We found the workspace index right away. No need to keep looking
          table.emplace_back(inWI, outWI);
          done = true;
        }
      }

      if (!done && !lhs_det_to_wi.empty() && (inDets.size() == 1)) {
        // Didn't find it. Try to use the LHS map.

        // First, we have to get the (single) detector ID of the RHS
        auto inDets_it = inDets.begin();
        detid_t rhs_detector_ID = *inDets_it;

        // Now we use the LHS map to find it. This only works if both the lhs
        // and rhs have 1 detector per pixel
        detid2index_map::const_iterator map_it =
            lhs_det_to_wi.find(rhs_detector_ID);
        if (map_it != lhs_det_to_wi.cend()) {
          outWI = static_cast<int>(map_it->second); // This is the workspace
                                                    // index in the LHS that
                                                    // matched rhs_detector_ID
        } else {
          // Did not find it!
          outWI = -1; // Marker to mean its not in the LHS.
          ++m_outputSize;
        }
        table.emplace_back(inWI, outWI);
        done = true; // Great, we did it.
      }

      if (!done) {
        // Didn't find it? Now we need to iterate through the output workspace
        // to
        //  match the detector ID.
        // NOTE: This can be SUPER SLOW!
        for (outWI = 0; outWI < lhs_nhist; outWI++) {
          std::set<detid_t> &outDets2 =
              lhs->getSpectrum(outWI).getDetectorIDs();
          // Another subset check
          if (std::includes(outDets2.begin(), outDets2.end(), inDets.begin(),
                            inDets.end())) {
            // This one is right. Now we can stop looking.
            table.emplace_back(inWI, outWI);
            done = true;
            continue;
          }
        }
      }

      if (!done) {
        // If we reach here, not a single match was found for this set of
        // inDets.

        // TODO: should we check that none of the output ones are subsets of
        // this one?

        // So we need to add it as a new workspace index
        table.emplace_back(inWI, -1);
        ++m_outputSize;
      }
    }

    // Add this table to the list
    m_tables.push_back(table);

  } // each of the workspaces being added

  if (m_tables.size() != m_inEventWS.size() - 1)
    throw std::runtime_error("MergeRuns::buildAdditionTables: Mismatch between "
                             "the number of addition tables and the number of "
                             "workspaces");
}

//------------------------------------------------------------------------------------------------
/** Executes the algorithm for EventWorkspaces
 */
void MergeRuns::execEvent() {
  g_log.information() << "Creating an output EventWorkspace\n";

  // Make the addition tables, or throw an error if there was a problem.
  this->buildAdditionTables();

  // Create a new output event workspace, by copying the first WS in the list
  EventWorkspace_sptr inputWS = m_inEventWS[0];
  auto outWS = createWorkspace<EventWorkspace>(
      m_outputSize, inputWS->x(0).size(), inputWS->y(0).size());
  WorkspaceFactory::Instance().initializeFromParent(inputWS, outWS, false);
  const auto inputSize = inputWS->getNumberHistograms();
  for (size_t i = 0; i < inputSize; ++i)
    outWS->getSpectrum(i) = inputWS->getSpectrum(i);

  int64_t n = m_inEventWS.size() - 1;
  m_progress = Kernel::make_unique<Progress>(this, 0.0, 1.0, n);

  // Note that we start at 1, since we already have the 0th workspace
  auto current = inputSize;
  for (size_t workspaceNum = 1; workspaceNum < m_inEventWS.size();
       workspaceNum++) {
    const auto &addee = *m_inEventWS[workspaceNum];
    const auto &table = m_tables[workspaceNum - 1];

    // Add all the event lists together as the table says to do
    for (auto &WI : table) {
      int64_t inWI = WI.first;
      int64_t outWI = WI.second;
      if (outWI >= 0) {
        outWS->getSpectrum(outWI) += addee.getSpectrum(inWI);
      } else {
        outWS->getSpectrum(current) = addee.getSpectrum(inWI);
        ++current;
      }
    }

    // Now we add up the runs
    outWS->mutableRun() += addee.run();

    m_progress->report();
  }

  // Set the final workspace to the output property
  setProperty("OutputWorkspace",
              boost::dynamic_pointer_cast<MatrixWorkspace>(outWS));
}

//------------------------------------------------------------------------------------------------
/// @cond
// Local function used within validateInputs() below in a call to
// std::list::sort(compare)
// to order the input workspaces by the start of their frame (i.e. the first X
// value).
static bool compare(MatrixWorkspace_sptr first, MatrixWorkspace_sptr second) {
  return (first->x(0).front() < second->x(0).front());
}
/// @endcond

/**
Test a workspace for compatibility with others on the basis of the arguments
provided.
@param ws : Workspace to test
@param xUnitID : Unit id for the x axis
@param YUnit : Y Unit
@param dist : flag indicating that the workspace should be a distribution
@param instrument : name of the instrument
@throws an invalid argument if a full match is not acheived.
*/
void MergeRuns::testCompatibility(MatrixWorkspace_const_sptr ws,
                                  const std::string &xUnitID,
                                  const std::string &YUnit, const bool dist,
                                  const std::string instrument) const {
  std::string errors;
  if (ws->getAxis(0)->unit()->unitID() != xUnitID)
    errors += "different X units; ";
  if (ws->YUnit() != YUnit)
    errors += "different Y units; ";
  if (ws->isDistribution() != dist)
    errors += "not all distribution or all histogram type; ";
  if (ws->getInstrument()->getName() != instrument)
    errors += "different instrument names; ";
  if (errors.length() > 0) {
    g_log.error("Input workspaces are not compatible: " + errors);
    throw std::invalid_argument("Input workspaces are not compatible: " +
                                errors);
  }
}

//------------------------------------------------------------------------------------------------
/** Validate the input event workspaces
 *
 *  @param  inputWorkspaces The names of the input workspaces
 *  @throw invalid_argument if there is an incompatibility.
 *  @return true if all workspaces are event workspaces and valid. False if any
 *are not found,
 */
bool MergeRuns::validateInputsForEventWorkspaces(
    const std::vector<std::string> &inputWorkspaces) {
  std::string xUnitID;
  std::string YUnit;
  bool dist(false);

  m_inEventWS.clear();

  // Going to check that name of instrument matches - think that's the best
  // possible at the moment
  //   because if instrument is created from raw file it'll be a different
  //   object
  std::string instrument;

  for (size_t i = 0; i < inputWorkspaces.size(); ++i) {
    // Fetch the next input workspace as an - throw an error if it's not there
    EventWorkspace_sptr ws =
        AnalysisDataService::Instance().retrieveWS<EventWorkspace>(
            inputWorkspaces[i]);

    if (!ws) { // Either it is not found, or it is not an EventWorkspace
      return false;
    }
    m_inEventWS.push_back(ws);

    // Check a few things are the same for all input workspaces
    if (i == 0) {
      xUnitID = ws->getAxis(0)->unit()->unitID();
      YUnit = ws->YUnit();
      dist = ws->isDistribution();
      instrument = ws->getInstrument()->getName();
    } else {
      testCompatibility(ws, xUnitID, YUnit, dist, instrument);
    }
  } // for each input WS name

  // We got here: all are event workspaces
  return true;
}

//------------------------------------------------------------------------------------------------
/** Checks that the input workspace all exist, that they are the same size, have
 * the same units
 *  and the same instrument name. Will throw if they don't.
 *  @param  inputWorkspaces The names of the input workspaces
 *  @return A list of pointers to the input workspace, ordered by increasing
 * frame starting point
 *  @throw  Exception::NotFoundError If an input workspace doesn't exist
 *  @throw  std::invalid_argument    If the input workspaces are not compatible
 */
std::list<API::MatrixWorkspace_sptr>
MergeRuns::validateInputs(const std::vector<std::string> &inputWorkspaces) {
  std::list<MatrixWorkspace_sptr> inWS;

  std::string xUnitID;
  std::string YUnit;
  bool dist(false);
  // Going to check that name of instrument matches - think that's the best
  // possible at the moment
  //   because if instrument is created from raw file it'll be a different
  //   object
  std::string instrument;

  for (size_t i = 0; i < inputWorkspaces.size(); ++i) {
    MatrixWorkspace_sptr ws;
    // Fetch the next input workspace - throw an error if it's not there
    try {
      ws = AnalysisDataService::Instance().retrieveWS<MatrixWorkspace>(
          inputWorkspaces[i]);
      if (!ws) {
        g_log.error() << "Input workspace " << inputWorkspaces[i]
                      << " not found.\n";
        throw Kernel::Exception::NotFoundError("Data Object",
                                               inputWorkspaces[i]);
      }
      inWS.push_back(ws);
    } catch (Exception::NotFoundError &) {
      g_log.error() << "Input workspace " << inputWorkspaces[i]
                    << " not found.\n";
      throw;
    }
    // Check that it has common binning
    if (!WorkspaceHelpers::commonBoundaries(inWS.back())) {
      g_log.error("Input workspaces must have common binning for all spectra");
      throw std::invalid_argument(
          "Input workspaces must have common binning for all spectra");
    }
    // Check a few things are the same for all input workspaces
    if (i == 0) {
      xUnitID = ws->getAxis(0)->unit()->unitID();
      YUnit = ws->YUnit();
      dist = ws->isDistribution();
      instrument = ws->getInstrument()->getName();
    } else {
      testCompatibility(ws, xUnitID, YUnit, dist, instrument);
    }
  }

  // Order the workspaces by ascending frame (X) starting point
  inWS.sort(compare);

  return inWS;
}

//------------------------------------------------------------------------------------------------
/** Calculates the parameters to hand to the Rebin algorithm. Specifies the new
 * binning, bin-by-bin,
 *  to cover the full range covered by the two input workspaces. In regions of
 * overlap, the bins from
 *  the workspace having the wider bins are taken. Note that because the list of
 * input workspaces
 *  is sorted, ws1 will always start before (or at the same point as) ws2.
 *  @param ws1 ::    The first input workspace. Will start before ws2.
 *  @param ws2 ::    The second input workspace.
 *  @param params :: A reference to the vector of rebinning parameters
 */
void MergeRuns::calculateRebinParams(const API::MatrixWorkspace_const_sptr &ws1,
                                     const API::MatrixWorkspace_const_sptr &ws2,
                                     std::vector<double> &params) const {
  auto &X1 = ws1->x(0);
  auto &X2 = ws2->x(0);
  const double end1 = X1.back();
  const double start2 = X2.front();
  const double end2 = X2.back();

  if (end1 <= start2) {
    // First case is if there's no overlap between the workspaces
    this->noOverlapParams(X1, X2, params);
  } else {
    // Add the bins from the first workspace up to the start of the overlap
    params.push_back(X1[0]);
    int64_t i;
    for (i = 1; X1[i] <= start2; ++i) {
      params.push_back(X1[i] - X1[i - 1]);
      params.push_back(X1[i]);
    }
    // If the range of workspace2 is completely within that of workspace1, then
    // call the
    // 'inclusion' routine. Otherwise call the standard 'intersection' one.
    if (end1 < end2) {
      this->intersectionParams(X1, i, X2, params);
    } else {
      this->inclusionParams(X1, i, X2, params);
    }
  }
}

//------------------------------------------------------------------------------------------------
/** Calculates the rebin paramters in the case where the two input workspaces do
 * not overlap at all.
 *  @param X1 ::     The bin boundaries from the first workspace
 *  @param X2 ::     The bin boundaries from the second workspace
 *  @param params :: A reference to the vector of rebinning parameters
 */
void MergeRuns::noOverlapParams(const HistogramX &X1, const HistogramX &X2,
                                std::vector<double> &params) const {
  // Add all the bins from the first workspace
  for (size_t i = 1; i < X1.size(); ++i) {
    params.push_back(X1[i - 1]);
    params.push_back(X1[i] - X1[i - 1]);
  }
  // Put a single bin in the 'gap' (but check first the 'gap' isn't zero)
  if (X1.back() < X2.front()) {
    params.push_back(X1.back());
    params.push_back(X2.front() - X1.back());
  }
  // Now add all the bins from the second workspace
  for (size_t j = 1; j < X2.size(); ++j) {
    params.push_back(X2[j - 1]);
    params.push_back(X2[j] - X2[j - 1]);
  }
  params.push_back(X2.back());
}

//------------------------------------------------------------------------------------------------
/** Calculates the rebin parameters in the case where the bins of the two
 * workspaces intersect.
 *  'Intersect' is used in the sense of two intersecting sets.
 *  @param X1 ::     The bin boundaries from the first workspace
 *  @param i ::      Indicates the index in X1 immediately before the overlap
 * region starts
 *  @param X2 ::     The bin boundaries from the second workspace
 *  @param params :: A reference to the vector of rebinning parameters
 */
void MergeRuns::intersectionParams(const HistogramX &X1, int64_t &i,
                                   const HistogramX &X2,
                                   std::vector<double> &params) const {
  // First calculate the number of bins in each workspace that are in the
  // overlap region
  int64_t overlapbins1, overlapbins2;
  overlapbins1 = X1.size() - i;
  for (overlapbins2 = 0; X2[overlapbins2] < X1.back(); ++overlapbins2) {
  }

  // We want to use whichever one has the larger bins (on average)
  if (overlapbins1 < overlapbins2) {
    // In this case we want the rest of the bins from the first workspace.....
    for (; i < static_cast<int64_t>(X1.size()); ++i) {
      params.push_back(X1[i] - X1[i - 1]);
      params.push_back(X1[i]);
    }
    // Now remove the last bin & boundary
    params.pop_back();
    params.pop_back();
    // ....and then the non-overlap ones from the second workspace
    for (size_t j = overlapbins2; j < X2.size(); ++j) {
      params.push_back(X2[j] - params.back());
      params.push_back(X2[j]);
    }
  } else {
    // In this case we just have to add all the bins from the second workspace
    for (size_t j = 1; j < X2.size(); ++j) {
      params.push_back(X2[j] - params.back());
      params.push_back(X2[j]);
    }
  }
}

//------------------------------------------------------------------------------------------------
/** Calculates the rebin parameters in the case where the range of the second
 * workspace is
 *  entirely within that of the first workspace.
 *  'Inclusion' is used in the sense of a set being included in anothre.
 *  @param X1 ::     The bin boundaries from the first workspace
 *  @param i ::      Indicates the index in X1 immediately before the overlap
 * region starts
 *  @param X2 ::     The bin boundaries from the second workspace
 *  @param params :: A reference to the vector of rebinning parameters
 */
void MergeRuns::inclusionParams(const HistogramX &X1, int64_t &i,
                                const HistogramX &X2,
                                std::vector<double> &params) const {
  // First calculate the number of bins in each workspace that are in the
  // overlap region
  int64_t overlapbins1, overlapbins2;
  for (overlapbins1 = 1; X1[i + overlapbins1] < X2.back(); ++overlapbins1) {
  }
  //++overlapbins1;
  overlapbins2 = X2.size() - 1;

  // In the overlap region, we want to use whichever one has the larger bins (on
  // average)
  if (overlapbins1 + 1 <= overlapbins2) {
    // In the case where the first workspace has larger bins it's easy
    // - just add the rest of X1's bins
    for (; i < static_cast<int64_t>(X1.size()); ++i) {
      params.push_back(X1[i] - X1[i - 1]);
      params.push_back(X1[i]);
    }
  } else {
    // In this case we want all of X2's bins first (without the first and last
    // boundaries)
    for (size_t j = 1; j < X2.size() - 1; ++j) {
      params.push_back(X2[j] - params.back());
      params.push_back(X2[j]);
    }
    // And now those from X1 that lie above the overlap region
    i += overlapbins1;
    for (; i < static_cast<int64_t>(X1.size()); ++i) {
      params.push_back(X1[i] - params.back());
      params.push_back(X1[i]);
    }
  }
}

//------------------------------------------------------------------------------------------------
/** Calls the Rebin algorithm as a ChildAlgorithm.
 *  @param  workspace The workspace to use as input to the Rebin algorithms
 *  @param  params    The rebin parameters
 *  @return A shared pointer to the output (rebinned) workspace
 *  @throw  std::runtime_error If the Rebin algorithm fails
 */
API::MatrixWorkspace_sptr
MergeRuns::rebinInput(const API::MatrixWorkspace_sptr &workspace,
                      const std::vector<double> &params) {
  // Create a Rebin child algorithm
  IAlgorithm_sptr rebin = createChildAlgorithm("Rebin");
  rebin->setProperty("InputWorkspace", workspace);
  rebin->setProperty("Params", params);
  rebin->executeAsChildAlg();
  return rebin->getProperty("OutputWorkspace");
}

/** Overriden fillHistory method to correctly store history from merged
 * workspaces.
 */
void MergeRuns::fillHistory() {
  // check if we were merging event or matrix workspaces
  if (!m_inEventWS.empty()) {
    copyHistoryFromInputWorkspaces<std::vector<EventWorkspace_sptr>>(
        m_inEventWS);
  } else {
    copyHistoryFromInputWorkspaces<std::list<MatrixWorkspace_sptr>>(
        m_inMatrixWS);
  }
}

} // namespace Algorithm
} // namespace Mantid<|MERGE_RESOLUTION|>--- conflicted
+++ resolved
@@ -127,18 +127,12 @@
     size_t numberOfWSs = m_inMatrixWS.size();
 
     // Take the first input workspace as the first argument to the addition
-<<<<<<< HEAD
-    MatrixWorkspace_sptr outWS = m_inMatrixWS.front();
-    int64_t n = m_inMatrixWS.size() - 1;
-    m_progress = Kernel::make_unique<Progress>(this, 0.0, 1.0, n);
-=======
     MatrixWorkspace_sptr outWS(m_inMatrixWS.front()->clone());
     Algorithms::SampleLogsBehaviour sampleLogsBehaviour = SampleLogsBehaviour(
         *outWS, g_log, sampleLogsTimeSeries, sampleLogsList, sampleLogsWarn,
         sampleLogsWarnTolerances, sampleLogsFail, sampleLogsFailTolerances);
 
-    m_progress = new Progress(this, 0.0, 1.0, numberOfWSs - 1);
->>>>>>> ac897314
+    m_progress = Kernel::make_unique<Progress>(this, 0.0, 1.0, numberOfWSs - 1);
     // Note that the iterator is incremented before first pass so that 1st
     // workspace isn't added to itself
     for (++it; it != m_inMatrixWS.end(); ++it) {
