--- conflicted
+++ resolved
@@ -30,17 +30,10 @@
     TS_ASSERT_EQUALS(nparams, profile->nParams());
 
     // Test names as they are used in scripts
-<<<<<<< HEAD
-    if (profile->nAttributes() > 0) {
-      std::unordered_set<std::string> expectedAttrSet(expectedAttrs,
-                                                      expectedAttrs + nattrs);
-      std::vector<std::string> actualNames = profile->getAttributeNames();
-=======
     if (profile->nParams() > 0) {
       std::unordered_set<std::string> expectedParamStr(
           expectedParams, expectedParams + nparams);
       std::vector<std::string> actualNames = profile->getParameterNames();
->>>>>>> a038867d
 
       for (size_t i = 0; i < nparams; ++i) {
         const std::string &name = actualNames[i];
