#ifndef MANTID_CURVEFITTING_GRAMCHARLIERCOMPTONPROFILETEST_H_
#define MANTID_CURVEFITTING_GRAMCHARLIERCOMPTONPROFILETEST_H_

#include <cxxtest/TestSuite.h>
#include "MantidCurveFitting/Functions/GramCharlierComptonProfile.h"

#include "ComptonProfileTestHelpers.h"

using Mantid::CurveFitting::Functions::ComptonProfile;
using Mantid::CurveFitting::Functions::GramCharlierComptonProfile;

class GramCharlierComptonProfileTest : public CxxTest::TestSuite {
public:
  // This pair of boilerplate methods prevent the suite being created statically
  // This means the constructor isn't called when running other tests
  static GramCharlierComptonProfileTest *createSuite() {
    return new GramCharlierComptonProfileTest();
  }
  static void destroySuite(GramCharlierComptonProfileTest *suite) {
    delete suite;
  }

  void test_Name_Is_As_Expected() {
    // These are used in scripts so should not change!
    Mantid::API::IFunction_sptr profile = createFunction();
    TS_ASSERT_EQUALS("GramCharlierComptonProfile", profile->name());
  }

  void test_initialized_object_has_expected_attributes() {
    Mantid::API::IFunction_sptr profile = createFunction();
    checkDefaultAttrsExist(*profile);
  }

  void
  test_Default_Initialized_Function_Has_Expected_Parameters_In_Right_Order() {
    Mantid::API::IFunction_sptr profile = createFunction();
    checkDefaultAttrsExist(*profile);
  }

  void test_Setting_HermiteCoefficients_Attribute_Adds_Expected_Parameters() {
    Mantid::API::IFunction_sptr profile = createFunction();
    profile->setAttributeValue("HermiteCoeffs", "1 0 1"); // turn on C_0 & C_4

    checkDefaultAttrsExist(*profile);
    checkDefaultParametersExist(*profile);

    static const size_t npars(5);
    TS_ASSERT_EQUALS(npars, profile->nParams());

    if (npars == profile->nParams()) {
      TSM_ASSERT_THROWS_NOTHING("Function should have a C_0 parameter",
                                profile->getParameter("C_0"));
      TSM_ASSERT_THROWS("Function should not have a C_2 parameter",
                        profile->getParameter("C_2"), std::invalid_argument);
      TSM_ASSERT_THROWS_NOTHING("Function should have a C_4 parameter",
                                profile->getParameter("C_4"));
    }
  }

  void
  test_Function_Returns_Same_Number_Intensity_Coefficents_As_Active_Hermite_Coefficients_If_KFSE_Is_Fixed() {
    boost::shared_ptr<ComptonProfile> profile = createFunction();
    profile->setAttributeValue("HermiteCoeffs", "1 0 1"); // turn on C_0 & C_4
    profile->fix(profile->parameterIndex("FSECoeff"));

    auto intensityIndices = profile->intensityParameterIndices();
    TS_ASSERT_EQUALS(2, intensityIndices.size());
  }

  void
  test_Function_Returns_Same_Number_Intensity_Coefficents_As_Active_Hermite_Coefficients_Plus_One_If_KFSE_Is_Free() {
    boost::shared_ptr<ComptonProfile> profile = createFunction();
    profile->setAttributeValue("HermiteCoeffs", "1 0 1"); // turn on C_0 & C_4

    auto intensityIndices = profile->intensityParameterIndices();
    TS_ASSERT_EQUALS(3, intensityIndices.size());
  }

  void test_Expected_Results_Returned_Given_Data() {
    using namespace Mantid::API;

    auto func = createFunctionWithParamsSet();
    double x0(165.0), x1(166.0),
        dx(0.5); // chosen to give put us near the peak for this mass & spectrum
    auto testWS = ComptonProfileTestHelpers::createTestWorkspace(1, x0, x1, dx);
    auto &dataX = testWS->dataX(0);
    std::transform(
        dataX.begin(), dataX.end(), dataX.begin(),
        std::bind2nd(std::multiplies<double>(), 1e-06)); // to seconds
    func->setMatrixWorkspace(testWS, 0, dataX.front(), dataX.back());
    FunctionDomain1DView domain(dataX.data(), dataX.size());
    FunctionValues values(domain);

    TS_ASSERT_THROWS_NOTHING(func->function(domain, values));

    const double tol(1e-10);
    TS_ASSERT_DELTA(0.0027169802, values.getCalculated(0), tol);
    TS_ASSERT_DELTA(0.0027279881, values.getCalculated(1), tol);
    TS_ASSERT_DELTA(0.0027315600, values.getCalculated(2), tol);
  }

private:
  Mantid::API::IFunction_sptr createFunctionWithParamsSet() {
    auto func = createFunction();
    // must be before C_0 C_4 parameter calls as they are created by this
    // attribute
    func->setAttributeValue("HermiteCoeffs", "1 0 1");

    func->setParameter("Mass", 1.0);
    func->setParameter("C_0", 21.0);
    func->setParameter("C_4", 33.0);
    func->setParameter("FSECoeff", 0.82);
    func->setParameter("Width", 5.0);
    func->setUpForFit();
    return func;
  }

  boost::shared_ptr<GramCharlierComptonProfile> createFunction() {
    auto profile = boost::make_shared<GramCharlierComptonProfile>();
    profile->initialize();
    return profile;
  }

  void checkDefaultAttrsExist(const Mantid::API::IFunction &profile) {
    static const size_t nattrs = 1;
    TS_ASSERT_LESS_THAN_EQUALS(nattrs, profile.nAttributes()); // at least
                                                               // nattrs

    // Test names as they are used in scripts
    if (nattrs <= profile.nAttributes()) {
<<<<<<< HEAD
      const char *attrAarr[nattrs] = {"Mass", "HermiteCoeffs"};
=======
      const char *attrAarr[nattrs] = {"HermiteCoeffs"};
>>>>>>> a038867d
      std::unordered_set<std::string> expectedAttrs(attrAarr,
                                                    attrAarr + nattrs);
      std::vector<std::string> actualNames = profile.getAttributeNames();

      for (size_t i = 0; i < nattrs; ++i) {
        const std::string &name = actualNames[i];
        size_t keyCount = expectedAttrs.count(name);
        TSM_ASSERT_EQUALS("Attribute" + name + " was found but not expected.",
                          1, keyCount);
      }
    }
  }

  void checkDefaultParametersExist(const Mantid::API::IFunction &profile) {
    static const size_t nparams(3);
    const char *expectedParams[nparams] = {"Mass", "Width", "FSECoeff"};

    auto currentNames = profile.getParameterNames();
    const size_t nnames = currentNames.size();
    TS_ASSERT_LESS_THAN_EQUALS(nparams, nnames);
    if (nnames <= nparams) {
      for (size_t i = 0; i < nnames; ++i) {
        TS_ASSERT_EQUALS(expectedParams[i], currentNames[i]);
      }
    }
  }
};

#endif /* MANTID_CURVEFITTING_GRAMCHARLIERCOMPTONPROFILETEST_H_ */<|MERGE_RESOLUTION|>--- conflicted
+++ resolved
@@ -128,11 +128,7 @@
 
     // Test names as they are used in scripts
     if (nattrs <= profile.nAttributes()) {
-<<<<<<< HEAD
-      const char *attrAarr[nattrs] = {"Mass", "HermiteCoeffs"};
-=======
       const char *attrAarr[nattrs] = {"HermiteCoeffs"};
->>>>>>> a038867d
       std::unordered_set<std::string> expectedAttrs(attrAarr,
                                                     attrAarr + nattrs);
       std::vector<std::string> actualNames = profile.getAttributeNames();
