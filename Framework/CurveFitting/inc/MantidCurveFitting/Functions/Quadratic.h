#ifndef MANTID_CURVEFITTING_QUADRATIC_H_
#define MANTID_CURVEFITTING_QUADRATIC_H_

//----------------------------------------------------------------------
// Includes
//----------------------------------------------------------------------
#include "MantidCurveFitting/Functions/BackgroundFunction.h"

namespace Mantid {
namespace CurveFitting {
namespace Functions {
/**
Provide quadratic function interface to IFunction.
I.e. the function: A0+A1*x+A2*x^2

Quadratic parameters:
<UL>
<LI> A0 - coefficient for constant term (default 0.0)</LI>
<LI> A1 - coefficient for linear term (default 0.0)</LI>
<LI> A2 - coefficient for quadratic term (default 0.0)</LI>
</UL>

@author Anders Markvardsen, ISIS, RAL
@date 20/10/2009

Copyright &copy; 2007-8 ISIS Rutherford Appleton Laboratory, NScD Oak Ridge
National Laboratory & European Spallation Source

This file is part of Mantid.

Mantid is free software; you can redistribute it and/or modify
it under the terms of the GNU General Public License as published by
the Free Software Foundation; either version 3 of the License, or
(at your option) any later version.

Mantid is distributed in the hope that it will be useful,
but WITHOUT ANY WARRANTY; without even the implied warranty of
MERCHANTABILITY or FITNESS FOR A PARTICULAR PURPOSE.  See the
GNU General Public License for more details.

You should have received a copy of the GNU General Public License
along with this program.  If not, see <http://www.gnu.org/licenses/>.

File change history is stored at: <https://github.com/mantidproject/mantid>
Code Documentation is available at: <http://doxygen.mantidproject.org>
*/
class DLLExport Quadratic : public BackgroundFunction {
public:
  /// Destructor
<<<<<<< HEAD
  virtual ~Quadratic() = default;
  ;
=======
  ~Quadratic() override{};
>>>>>>> fa8a40d8

  /// overwrite IFunction base class methods
  std::string name() const override { return "Quadratic"; }
  void function1D(double *out, const double *xValues,
                  const size_t nData) const override;
  void functionDeriv1D(API::Jacobian *out, const double *xValues,
                       const size_t nData) override;

protected:
  /// overwrite IFunction base class method, which declare function parameters
  void init() override;
};

} // namespace Functions
} // namespace CurveFitting
} // namespace Mantid

#endif /*MANTID_CURVEFITTING_QUADRATIC_H_*/<|MERGE_RESOLUTION|>--- conflicted
+++ resolved
@@ -46,14 +46,6 @@
 */
 class DLLExport Quadratic : public BackgroundFunction {
 public:
-  /// Destructor
-<<<<<<< HEAD
-  virtual ~Quadratic() = default;
-  ;
-=======
-  ~Quadratic() override{};
->>>>>>> fa8a40d8
-
   /// overwrite IFunction base class methods
   std::string name() const override { return "Quadratic"; }
   void function1D(double *out, const double *xValues,
