--- conflicted
+++ resolved
@@ -49,11 +49,6 @@
 */
 class DLLExport PseudoVoigt : public API::IPeakFunction {
 public:
-<<<<<<< HEAD
-  virtual ~PseudoVoigt() = default;
-=======
-  ~PseudoVoigt() override {}
->>>>>>> fa8a40d8
 
   double centre() const override { return getParameter("PeakCentre"); }
   double height() const override { return getParameter("Height"); }
