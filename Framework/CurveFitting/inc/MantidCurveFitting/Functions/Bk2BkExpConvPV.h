#ifndef MANTID_CURVEFITTING_BK2BKEXPCONVPV_H_
#define MANTID_CURVEFITTING_BK2BKEXPCONVPV_H_

#include "MantidKernel/System.h"
#include "MantidAPI/IPeakFunction.h"
#include "MantidAPI/IFunctionMW.h"
#include <complex>

namespace Mantid {
namespace CurveFitting {
namespace Functions {

/** Bk2BkExpConvPV : Peak profile as tback-to-back exponential convoluted with
  pseudo-Voigt.
  It is peak profile No. 10 in Fullprof.

  @date 2012-06-06

  Copyright &copy; 2012 ISIS Rutherford Appleton Laboratory, NScD Oak Ridge
  National Laboratory & European Spallation Source

  This file is part of Mantid.

  Mantid is free software; you can redistribute it and/or modify
  it under the terms of the GNU General Public License as published by
  the Free Software Foundation; either version 3 of the License, or
  (at your option) any later version.

  Mantid is distributed in the hope that it will be useful,
  but WITHOUT ANY WARRANTY; without even the implied warranty of
  MERCHANTABILITY or FITNESS FOR A PARTICULAR PURPOSE.  See the
  GNU General Public License for more details.

  You should have received a copy of the GNU General Public License
  along with this program.  If not, see <http://www.gnu.org/licenses/>.

  File change history is stored at: <https://github.com/mantidproject/mantid>
  Code Documentation is available at: <http://doxygen.mantidproject.org>
*/
class DLLExport Bk2BkExpConvPV : virtual public API::IPeakFunction,
                                 virtual public API::IFunctionMW {
public:
  Bk2BkExpConvPV();
<<<<<<< HEAD
  virtual ~Bk2BkExpConvPV() = default;
=======
  ~Bk2BkExpConvPV() override;
>>>>>>> fa8a40d8

  /// overwrite IPeakFunction base class methods
  double centre() const override;
  double height() const override;
  double fwhm() const override;
  void setCentre(const double c) override;
  void setHeight(const double h) override;
  void setFwhm(const double w) override;

  /// overwrite IFunction base class methods
  std::string name() const override { return "Bk2BkExpConvPV"; }
  const std::string category() const override { return "Peak"; }

  /// Set up the range of peak calculation for higher efficiency
  // void setCalculationRange(double tof_low, double tof_upper);
  /// Calculate peak
  void geneatePeak(double *out, const double *xValues, const size_t nData);
  ///
  void resetFWHM();

protected:
  void functionLocal(double *out, const double *xValues,
                     const size_t nData) const override;
  void functionDerivLocal(API::Jacobian *out, const double *xValues,
                          const size_t nData) override;
  void functionDeriv(const API::FunctionDomain &domain,
                     API::Jacobian &jacobian) override;

  /// overwrite IFunction base class method, which declare function parameters
  void init() override;

private:
  /// container for storing wavelength values for each data point
  mutable std::vector<double> m_dtt1;

  double calOmega(double x, double eta, double N, double alpha, double beta,
                  double H, double sigma2, double invert_sqrt2sigma) const;

  std::complex<double> E1(std::complex<double> z) const;

  void calHandEta(double sigma2, double gamma, double &H, double &eta) const;

  mutable double mFWHM;
  mutable double mLowTOF;
  mutable double mUpperTOF;
};

// typedef boost::shared_ptr<TableWorkspace> TableWorkspace_sptr;

typedef boost::shared_ptr<Bk2BkExpConvPV> Bk2BkExpConvPV_sptr;

} // namespace Functions
} // namespace CurveFitting
} // namespace Mantid

#endif /* MANTID_CURVEFITTING_BK2BKEXPCONVPV_H_ */<|MERGE_RESOLUTION|>--- conflicted
+++ resolved
@@ -41,11 +41,6 @@
                                  virtual public API::IFunctionMW {
 public:
   Bk2BkExpConvPV();
-<<<<<<< HEAD
-  virtual ~Bk2BkExpConvPV() = default;
-=======
-  ~Bk2BkExpConvPV() override;
->>>>>>> fa8a40d8
 
   /// overwrite IPeakFunction base class methods
   double centre() const override;
