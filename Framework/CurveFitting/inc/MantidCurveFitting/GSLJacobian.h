#ifndef MANTID_CURVEFITTING_GSLJACOBIAN_H_
#define MANTID_CURVEFITTING_GSLJACOBIAN_H_

#include "MantidAPI/Jacobian.h"
#include "MantidAPI/IFunction.h"
#include "MantidCurveFitting/GSLMatrix.h"

#include <vector>
#include <stdexcept>

namespace Mantid {
namespace CurveFitting {
/**
An implementation of Jacobian using gsl_matrix.

@author Anders Markvardsen, ISIS, RAL
@date 14/05/2010

Copyright &copy; 2010 ISIS Rutherford Appleton Laboratory, NScD Oak Ridge
National Laboratory & European Spallation Source

This file is part of Mantid.

Mantid is free software; you can redistribute it and/or modify
it under the terms of the GNU General Public License as published by
the Free Software Foundation; either version 3 of the License, or
(at your option) any later version.

Mantid is distributed in the hope that it will be useful,
but WITHOUT ANY WARRANTY; without even the implied warranty of
MERCHANTABILITY or FITNESS FOR A PARTICULAR PURPOSE.  See the
GNU General Public License for more details.

You should have received a copy of the GNU General Public License
along with this program.  If not, see <http://www.gnu.org/licenses/>.

File change history is stored at: <https://github.com/mantidproject/mantid>
Code Documentation is available at: <http://doxygen.mantidproject.org>
*/
class GSLJacobian : public API::Jacobian {
  /// The pointer to the GSL's internal jacobian matrix
  GSLMatrix m_J;
  /// Maps declared indeces to active. For fixed (tied) parameters holds -1
  std::vector<int> m_index;

public:
  /// Constructor
  /// @param fun :: Function which derivatives to be stored in this Jacobian.
  /// @param ny :: Size of the fitting data.
  GSLJacobian(API::IFunction_const_sptr fun, const size_t ny) {
    m_index.resize(fun->nParams(), -1);
    size_t np = 0; // number of active parameters
    for (size_t i = 0; i < fun->nParams(); ++i) {
      m_index[i] = static_cast<int>(np);
      if (fun->isActive(i))
        ++np;
    }
    m_J.resize(ny, np);
  }

  /// Destructor.
<<<<<<< HEAD
  ~GSLJacobian() = default;
=======
  ~GSLJacobian() override {}
>>>>>>> fa8a40d8

  GSLMatrix &matrix() { return m_J; }

  /// Get the pointer to the GSL's jacobian
  gsl_matrix *getJ() { return m_J.gsl(); }

  /// overwrite base method
  /// @param value :: the value
  /// @param iActiveP :: the index of the parameter
  ///  @throw runtime_error Thrown if column of Jacobian to add number to does
  ///  not exist
  void addNumberToColumn(const double &value, const size_t &iActiveP) override {
    if (iActiveP < m_J.size2()) {
      // add penalty to first and last point and every 10th point in between
      m_J.gsl()->data[iActiveP] += value;
      m_J.gsl()->data[(m_J.size1() - 1) * m_J.size2() + iActiveP] += value;
      for (size_t iY = 9; iY < m_J.size1() - 1; iY += 10)
        m_J.gsl()->data[iY * m_J.size2() + iActiveP] += value;
    } else {
      throw std::runtime_error("Try to add number to column of Jacobian matrix "
                               "which does not exist.");
    }
  }
  /// overwrite base method
  void set(size_t iY, size_t iP, double value) override {
    int j = m_index[iP];
    if (j >= 0)
      m_J.set(iY, j, value);
  }
  /// overwrite base method
  double get(size_t iY, size_t iP) override {
    int j = m_index[iP];
    if (j >= 0)
      return m_J.get(iY, j);
    return 0.0;
  }
};

} // namespace CurveFitting
} // namespace Mantid

#endif /*MANTID_CURVEFITTING_GSLJACOBIAN_H_*/<|MERGE_RESOLUTION|>--- conflicted
+++ resolved
@@ -58,13 +58,6 @@
     m_J.resize(ny, np);
   }
 
-  /// Destructor.
-<<<<<<< HEAD
-  ~GSLJacobian() = default;
-=======
-  ~GSLJacobian() override {}
->>>>>>> fa8a40d8
-
   GSLMatrix &matrix() { return m_J; }
 
   /// Get the pointer to the GSL's jacobian
