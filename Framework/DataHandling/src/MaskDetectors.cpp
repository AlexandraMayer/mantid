--- conflicted
+++ resolved
@@ -38,11 +38,7 @@
                                                 Direction::InOut),
       "The name of the input and output workspace on which to perform the "
       "algorithm.");
-<<<<<<< HEAD
-  declareProperty(new ArrayProperty<specnum_t>("SpectraList"),
-=======
   declareProperty(make_unique<ArrayProperty<specnum_t>>("SpectraList"),
->>>>>>> a038867d
                   "An ArrayProperty containing a list of spectra to mask");
   declareProperty(
       make_unique<ArrayProperty<detid_t>>("DetectorList"),
