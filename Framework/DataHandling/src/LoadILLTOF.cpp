//---------------------------------------------------
// Includes
//---------------------------------------------------
#include "MantidDataHandling/LoadILLTOF.h"

#include "MantidAPI/Axis.h"
#include "MantidAPI/FileProperty.h"
#include "MantidAPI/MatrixWorkspace.h"
#include "MantidAPI/RegisterFileLoader.h"
#include "MantidAPI/WorkspaceFactory.h"
#include "MantidGeometry/Instrument.h"
#include "MantidKernel/UnitFactory.h"

namespace Mantid {
namespace DataHandling {

using namespace Kernel;
using namespace API;
using namespace NeXus;

DECLARE_NEXUS_FILELOADER_ALGORITHM(LoadILLTOF)

//---------------------------------------------------
// Private member functions
//---------------------------------------------------

/**
 * Return the confidence with with this algorithm can load the file
 * @param descriptor A descriptor for the file
 * @returns An integer specifying the confidence level. 0 indicates it will not
 * be used
 */
int LoadILLTOF::confidence(Kernel::NexusDescriptor &descriptor) const {

  // fields existent only at the ILL
  if (descriptor.pathExists("/entry0/wavelength") &&
      descriptor.pathExists("/entry0/experiment_identifier") &&
      descriptor.pathExists("/entry0/mode") &&
      !descriptor.pathExists(
          "/entry0/dataSD") // This one is for LoadILLIndirect
      &&
      !descriptor.pathExists(
          "/entry0/instrument/VirtualChopper") // This one is for
                                               // LoadILLReflectometry
      ) {
    return 80;
  } else {
    return 0;
  }
}

LoadILLTOF::LoadILLTOF() : API::IFileLoader<Kernel::NexusDescriptor>() {
  m_instrumentName = "";
  m_wavelength = 0;
  m_channelWidth = 0;
  m_numberOfChannels = 0;
  m_numberOfHistograms = 0;
  m_numberOfTubes = 0;
  m_numberOfPixelsPerTube = 0;
  m_monitorElasticPeakPosition = 0;
  m_l1 = 0;
  m_l2 = 0;
  m_supportedInstruments.emplace_back("IN4");
  m_supportedInstruments.emplace_back("IN5");
  m_supportedInstruments.emplace_back("IN6");
}

/**
 * Initialise the algorithm
 */
void LoadILLTOF::init() {
  declareProperty(
      make_unique<FileProperty>("Filename", "", FileProperty::Load, ".nxs"),
      "File path of the Data file to load");

  declareProperty(make_unique<FileProperty>("FilenameVanadium", "",
                                            FileProperty::OptionalLoad, ".nxs"),
                  "File path of the Vanadium file to load (Optional)");

  declareProperty(
      make_unique<WorkspaceProperty<API::MatrixWorkspace>>(
          "WorkspaceVanadium", "", Direction::Input, PropertyMode::Optional),
      "Vanadium Workspace file to load (Optional)");

  declareProperty(make_unique<WorkspaceProperty<>>("OutputWorkspace", "",
                                                   Direction::Output),
                  "The name to use for the output workspace");
}

/**
 * Execute the algorithm
 */
void LoadILLTOF::exec() {
  // Retrieve filename
  std::string filenameData = getPropertyValue("Filename");
  std::string filenameVanadium = getPropertyValue("FilenameVanadium");
  MatrixWorkspace_sptr vanaWS = getProperty("WorkspaceVanadium");

  // open the root node
  NeXus::NXRoot dataRoot(filenameData);
  NXEntry dataFirstEntry = dataRoot.openFirstEntry();

  loadInstrumentDetails(dataFirstEntry);
  loadTimeDetails(dataFirstEntry);

  std::vector<std::vector<int>> monitors = getMonitorInfo(dataFirstEntry);

  initWorkSpace(dataFirstEntry, monitors);

  addAllNexusFieldsAsProperties(filenameData);

  runLoadInstrument(); // just to get IDF contents
  initInstrumentSpecific();

  int calculatedDetectorElasticPeakPosition =
      getEPPFromVanadium(filenameVanadium, vanaWS);

  loadDataIntoTheWorkSpace(dataFirstEntry, monitors,
                           calculatedDetectorElasticPeakPosition);

  addEnergyToRun();
  addPulseInterval();

  // load the instrument from the IDF if it exists
  runLoadInstrument();

  // Set the output workspace property
  setProperty("OutputWorkspace", m_localWorkspace);
}

/**
 * Loads Monitor data into an vector of monitor data
 * @return : list of monitor data
 */
std::vector<std::vector<int>>
LoadILLTOF::getMonitorInfo(NeXus::NXEntry &firstEntry) {

  std::vector<std::vector<int>> monitorList;

  for (std::vector<NXClassInfo>::const_iterator it =
           firstEntry.groups().begin();
       it != firstEntry.groups().end(); ++it) {

    if (it->nxclass == "NXmonitor" ||
        boost::starts_with(it->nxname, "monitor")) {

      g_log.debug() << "Load monitor data from " + it->nxname;

      NXData dataGroup = firstEntry.openNXData(it->nxname + "/data");
      NXInt data = dataGroup.openIntData();
      // load the counts from the file into memory
      data.load();

      std::vector<int> thisMonitor(data(), data() + data.size());
      monitorList.push_back(thisMonitor);
    }
  }
  return monitorList;
}

/**
 * Get the elastic peak position (EPP) from a Vanadium Workspace
 * or filename.
 * @return the EPP
 */
int LoadILLTOF::getEPPFromVanadium(const std::string &filenameVanadium,
                                   MatrixWorkspace_sptr vanaWS) {
  int calculatedDetectorElasticPeakPosition = -1;

  if (vanaWS != nullptr) {

    // Check if it has been store on the run object for this workspace
    if (vanaWS->run().hasProperty("EPP")) {
      Kernel::Property *prop = vanaWS->run().getProperty("EPP");
      calculatedDetectorElasticPeakPosition =
          boost::lexical_cast<int>(prop->value());
      g_log.information() << "Using EPP from Vanadium WorkSpace : value =  "
                          << calculatedDetectorElasticPeakPosition << "\n";
    } else {
      g_log.error("No EPP Property in the Vanadium Workspace. Following "
                  "regular procedure...");
    }
  }
  if (calculatedDetectorElasticPeakPosition == -1 && filenameVanadium != "") {
    g_log.information()
        << "Calculating the elastic peak position from the Vanadium.\n";
    calculatedDetectorElasticPeakPosition = validateVanadium(filenameVanadium);
  }
  return calculatedDetectorElasticPeakPosition;
}

/**
 * Set the instrument name along with its path on the nexus file
 */
void LoadILLTOF::loadInstrumentDetails(NeXus::NXEntry &firstEntry) {

  m_instrumentPath = m_loader.findInstrumentNexusPath(firstEntry);

  if (m_instrumentPath == "") {
    throw std::runtime_error(
        "Cannot set the instrument name from the Nexus file!");
  }

  m_instrumentName =
      m_loader.getStringFromNexusPath(firstEntry, m_instrumentPath + "/name");

  if (std::find(m_supportedInstruments.begin(), m_supportedInstruments.end(),
                m_instrumentName) == m_supportedInstruments.end()) {
    std::string message =
        "The instrument " + m_instrumentName + " is not valid for this loader!";
    throw std::runtime_error(message);
  }

  g_log.debug() << "Instrument name set to: " + m_instrumentName << '\n';
}

/**
 * Creates the workspace and initialises member variables with
 * the corresponding values
 *
 * @param entry :: The Nexus entry
 * @param monitors :: list of monitors content
 *
 */
void LoadILLTOF::initWorkSpace(NeXus::NXEntry &entry,
                               const std::vector<std::vector<int>> &monitors) {

  // read in the data
  NXData dataGroup = entry.openNXData("data");
  NXInt data = dataGroup.openIntData();

  m_numberOfTubes = static_cast<size_t>(data.dim0());
  m_numberOfPixelsPerTube = static_cast<size_t>(data.dim1());
  m_numberOfChannels = static_cast<size_t>(data.dim2());
  size_t numberOfMonitors = monitors.size();

  /**
   * IN4 : Rosace detector is now in a different field!
   */
  size_t numberOfTubesInRosace = 0;
  if (m_instrumentName == "IN4") {
    NXData dataGroupRosace =
        entry.openNXData("instrument/Detector_Rosace/data");
    NXInt dataRosace = dataGroupRosace.openIntData();
    numberOfTubesInRosace += static_cast<size_t>(dataRosace.dim0());
  }

  // dim0 * m_numberOfPixelsPerTube is the total number of detectors
  m_numberOfHistograms =
      (m_numberOfTubes + numberOfTubesInRosace) * m_numberOfPixelsPerTube;

  g_log.debug() << "NumberOfTubes: " << m_numberOfTubes << '\n';
  g_log.debug() << "NumberOfPixelsPerTube: " << m_numberOfPixelsPerTube << '\n';
  g_log.debug() << "NumberOfChannels: " << m_numberOfChannels << '\n';

  // Now create the output workspace
  // total number of spectra + number of monitors,
  // bin boundaries = m_numberOfChannels + 1
  // Z/time dimension
  m_localWorkspace = WorkspaceFactory::Instance().create(
      "Workspace2D", m_numberOfHistograms + numberOfMonitors,
      m_numberOfChannels + 1, m_numberOfChannels);
  m_localWorkspace->getAxis(0)->unit() = UnitFactory::Instance().create("TOF");
  m_localWorkspace->setYUnitLabel("Counts");
}

/**
 * Function to do specific instrument stuff
 *
 */
void LoadILLTOF::initInstrumentSpecific() {
  m_l1 = m_loader.getL1(m_localWorkspace);
  // this will be mainly for IN5 (flat PSD detector)
  m_l2 = m_loader.getInstrumentProperty(m_localWorkspace, "l2");
  if (m_l2 == EMPTY_DBL()) {
    g_log.debug("Calculating L2 from the IDF.");
    m_l2 = m_loader.getL2(m_localWorkspace);
  }
}

/**
 * Load the time details from the nexus file.
 * @param entry :: The Nexus entry
 */
void LoadILLTOF::loadTimeDetails(NeXus::NXEntry &entry) {

  m_wavelength = entry.getFloat("wavelength");

  // Monitor can be monitor (IN5) or monitor1 (IN6)
  std::string monitorName;
  if (entry.containsGroup("monitor"))
    monitorName = "monitor";
  else if (entry.containsGroup("monitor1"))
    monitorName = "monitor1";
  else {
    std::string message("Cannot find monitor[1] in the Nexus file!");
    g_log.error(message);
    throw std::runtime_error(message);
  }

  m_monitorElasticPeakPosition = entry.getInt(monitorName + "/elasticpeak");

  NXFloat time_of_flight_data =
      entry.openNXFloat(monitorName + "/time_of_flight");
  time_of_flight_data.load();

  // The entry "monitor/time_of_flight", has 3 fields:
  // channel width , number of channels, Time of flight delay
  m_channelWidth = time_of_flight_data[0];
  //  m_timeOfFlightDelay = time_of_flight_data[2];

  g_log.debug("Nexus Data:");
  g_log.debug() << " ChannelWidth: " << m_channelWidth << '\n';
  g_log.debug() << " Wavelength: " << m_wavelength << '\n';
  g_log.debug() << " ElasticPeakPosition: " << m_monitorElasticPeakPosition
                << '\n';
}

/**
 * Goes through all the fields of the nexus file and add them
 * as parameters in the workspace
 * @param filename :: NeXus file
 */
void LoadILLTOF::addAllNexusFieldsAsProperties(std::string filename) {

  API::Run &runDetails = m_localWorkspace->mutableRun();

  // Open NeXus file
  NXhandle nxfileID;
  NXstatus stat = NXopen(filename.c_str(), NXACC_READ, &nxfileID);

  g_log.debug() << "Starting parsing properties from : " << filename << '\n';
  if (stat == NX_ERROR) {
    g_log.debug() << "convertNexusToProperties: Error loading " << filename;
    throw Kernel::Exception::FileError("Unable to open File:", filename);
  }
  m_loader.addNexusFieldsToWsRun(nxfileID, runDetails);

  g_log.debug() << "End parsing properties from : " << filename << '\n';

  // Add also "Facility", as asked
  runDetails.addProperty("Facility", std::string("ILL"));
}

/**
 * Calculates the Energy from the wavelength and adds
 * it at property Ei
 */
void LoadILLTOF::addEnergyToRun() {

  API::Run &runDetails = m_localWorkspace->mutableRun();
  double ei = m_loader.calculateEnergy(m_wavelength);
  runDetails.addProperty<double>("Ei", ei, true); // overwrite
}

/**
 * Calculate and add the pulse intervals for the run
 */
void LoadILLTOF::addPulseInterval() {
  API::Run &runDetails = m_localWorkspace->mutableRun();
  double pulseInterval;
  double n_pulses;
  double fermiChopperSpeed;

  if (m_instrumentName == "IN4") {
    fermiChopperSpeed =
        runDetails.getPropertyAsSingleValue("FC.rotation_speed");
    double bkgChopper1Speed =
        runDetails.getPropertyAsSingleValue("BC1.rotation_speed");
    double bkgChopper2Speed =
        runDetails.getPropertyAsSingleValue("BC2.rotation_speed");

    if (std::abs(bkgChopper1Speed - bkgChopper2Speed) > 1) {
      throw std::invalid_argument(
          "Background choppers 1 and 2 have different speeds");
    }

    n_pulses = fermiChopperSpeed / bkgChopper1Speed / 4;
  } else if (m_instrumentName == "IN6") {
    fermiChopperSpeed =
        runDetails.getPropertyAsSingleValue("Fermi.rotation_speed");
    double suppressorSpeed =
        runDetails.getPropertyAsSingleValue("Suppressor.rotation_speed");

    n_pulses = fermiChopperSpeed / suppressorSpeed;
  } else {
    return;
  }

  pulseInterval = 60.0 / (2 * fermiChopperSpeed) * n_pulses;
  runDetails.addProperty<double>("pulse_interval", pulseInterval);
}

/**
 * Gets the experimental Elastic Peak Position in the dectector
 * as the value parsed from the nexus file might be wrong.
 *
 * It gets a few spectra in the equatorial line of the detector,
 * sum them up and finds the maximum = the Elastic peak
 *
 * @param data :: spectra data
 * @return detector Elastic Peak Position
 */
int LoadILLTOF::getDetectorElasticPeakPosition(const NeXus::NXInt &data) {

  // j = index in the equatorial line (256/2=128)
  // both index 127 and 128 are in the equatorial line
  size_t j = m_numberOfPixelsPerTube / 2;

  // ignore the first tubes and the last ones to avoid the beamstop
  // get limits in the m_numberOfTubes
  size_t tubesToRemove = m_numberOfTubes / 7;

  std::vector<int> cumulatedSumOfSpectras(m_numberOfChannels, 0);
  for (size_t i = tubesToRemove; i < m_numberOfTubes - tubesToRemove; i++) {
    int *data_p = &data(static_cast<int>(i), static_cast<int>(j), 0);
    std::vector<int> thisSpectrum(data_p, data_p + m_numberOfChannels);
    // sum spectras
    std::transform(thisSpectrum.begin(), thisSpectrum.end(),
                   cumulatedSumOfSpectras.begin(),
                   cumulatedSumOfSpectras.begin(), std::plus<int>());
  }
  auto it = std::max_element(cumulatedSumOfSpectras.begin(),
                             cumulatedSumOfSpectras.end());

  int calculatedDetectorElasticPeakPosition;
  if (it == cumulatedSumOfSpectras.end()) {
    g_log.warning() << "No Elastic peak position found! Assuming the EPP in "
                       "the Nexus file: " << m_monitorElasticPeakPosition
                    << '\n';
    calculatedDetectorElasticPeakPosition = m_monitorElasticPeakPosition;

  } else {
    calculatedDetectorElasticPeakPosition =
        static_cast<int>(std::distance(cumulatedSumOfSpectras.begin(), it));

    if (calculatedDetectorElasticPeakPosition == 0) {
      g_log.warning() << "Elastic peak position is ZERO Assuming the EPP in "
                         "the Nexus file: " << m_monitorElasticPeakPosition
                      << '\n';
      calculatedDetectorElasticPeakPosition = m_monitorElasticPeakPosition;

    } else {
      g_log.debug() << "Calculated Detector EPP: "
                    << calculatedDetectorElasticPeakPosition;
      g_log.debug() << " :: Read EPP from the nexus file: "
                    << m_monitorElasticPeakPosition << '\n';
    }
  }
  return calculatedDetectorElasticPeakPosition;
}

/**
 * It loads the vanadium nexus file and cross checks it against the
 * data file already loaded (same wavelength and same instrument configuration).
 * If matches looks for the elastic peak in the vanadium file and returns
 * it position.
 *
 * @param filenameVanadium :: The path for the vanadium nexus file.
 * @return The elastic peak position inside the tof channels.
 */
int LoadILLTOF::validateVanadium(const std::string &filenameVanadium) {
  NeXus::NXRoot vanaRoot(filenameVanadium);
  NXEntry vanaFirstEntry = vanaRoot.openFirstEntry();

  double wavelength = vanaFirstEntry.getFloat("wavelength");

  // read in the data
  NXData dataGroup = vanaFirstEntry.openNXData("data");
  NXInt data = dataGroup.openIntData();

  size_t numberOfTubes = static_cast<size_t>(data.dim0());
  size_t numberOfPixelsPerTube = static_cast<size_t>(data.dim1());
  size_t numberOfChannels = static_cast<size_t>(data.dim2());

  if (wavelength != m_wavelength || numberOfTubes != m_numberOfTubes ||
      numberOfPixelsPerTube != m_numberOfPixelsPerTube ||
      numberOfChannels != m_numberOfChannels) {
    throw std::runtime_error(
        "Vanadium and Data were not collected in the same conditions!");
  }

  data.load();
  int calculatedDetectorElasticPeakPosition =
      getDetectorElasticPeakPosition(data);
  return calculatedDetectorElasticPeakPosition;
}

/**
 * Loads all the spectra into the workspace, including that from the monitor
 *
 * @param entry :: The Nexus entry
 * @param monitors :: List of monitors content
 * @param vanaCalculatedDetectorElasticPeakPosition :: If -1 uses this value as
 *the elastic peak position at the detector.
 *
 */
void LoadILLTOF::loadDataIntoTheWorkSpace(
    NeXus::NXEntry &entry, const std::vector<std::vector<int>> &monitors,
    int vanaCalculatedDetectorElasticPeakPosition) {

  g_log.debug() << "Loading data into the workspace...\n";
  // read in the data
  NXData dataGroup = entry.openNXData("data");
  NXInt data = dataGroup.openIntData();
  // load the counts from the file into memory
  data.load();

  // Detector: Find real elastic peak in the detector.
  // Looks for a few elastic peaks on the equatorial line of the detector.
  int calculatedDetectorElasticPeakPosition;
  if (vanaCalculatedDetectorElasticPeakPosition == -1)
    calculatedDetectorElasticPeakPosition =
        getDetectorElasticPeakPosition(data);
  else
    calculatedDetectorElasticPeakPosition =
        vanaCalculatedDetectorElasticPeakPosition;

  // set it as a Property
  API::Run &runDetails = m_localWorkspace->mutableRun();
  runDetails.addProperty("EPP", calculatedDetectorElasticPeakPosition);

  double theoreticalElasticTOF = (m_loader.calculateTOF(m_l1, m_wavelength) +
                                  m_loader.calculateTOF(m_l2, m_wavelength)) *
                                 1e6; // microsecs

  // Calculate the real tof (t1+t2) put it in tof array
  auto &X0 = m_localWorkspace->mutableX(0);
  for (size_t i = 0; i < m_numberOfChannels + 1; ++i) {
    X0[i] =
        theoreticalElasticTOF +
        m_channelWidth *
            static_cast<double>(static_cast<int>(i) -
                                calculatedDetectorElasticPeakPosition) -
        m_channelWidth /
            2; // to make sure the bin is in the middle of the elastic peak
  }

  g_log.information() << "T1+T2 : Theoretical = " << theoreticalElasticTOF;
  g_log.information()
      << " ::  Calculated bin = ["
      << X0[calculatedDetectorElasticPeakPosition] << ","
      << X0[calculatedDetectorElasticPeakPosition + 1] << "]\n";

  // The binning for monitors is considered the same as for detectors
  size_t spec = 0;

  auto const &instrument = m_localWorkspace->getInstrument();
  std::vector<detid_t> monitorIDs = instrument->getMonitors();

  for (const auto &monitor : monitors) {
    // Assign Y
    m_localWorkspace->mutableY(spec).assign(monitor.begin(), monitor.end());
    // Assign Error
    auto &E = m_localWorkspace->mutableE(spec);
    std::transform(monitor.begin(), monitor.end(), E.begin(),
                   LoadILLTOF::calculateError);
    m_localWorkspace->getSpectrum(spec).setDetectorID(monitorIDs[spec]);
    m_localWorkspace->setSharedX(++spec, m_localWorkspace->sharedX(0));
  }

  std::vector<detid_t> detectorIDs = instrument->getDetectorIDs(true);
  size_t firstSpec = spec;
  size_t numberOfMonitors = monitors.size();

  Progress progress(this, 0, 1, m_numberOfTubes * m_numberOfPixelsPerTube);
<<<<<<< HEAD
  for (size_t i = 0; i < m_numberOfTubes; ++i) {
    for (size_t j = 0; j < m_numberOfPixelsPerTube; ++j) {
      if (spec > firstSpec) {
        // just copy the time binning axis to every spectra
        m_localWorkspace->setSharedX(spec, m_localWorkspace->sharedX(firstSpec));
      }
      // Assign Y
      int *data_p = &data(static_cast<int>(i), static_cast<int>(j), 0);
      m_localWorkspace->mutableY(spec).assign(data_p, data_p + m_numberOfChannels);

      // Assign Error
      auto &E = m_localWorkspace->mutableE(spec);
      std::transform(data_p, data_p + m_numberOfChannels, E.begin(),
                     LoadILLTOF::calculateError);
      m_localWorkspace->getSpectrum(spec)
          .setDetectorID(detectorIDs[spec - numberOfMonitors]);
      ++spec;
      progress.report();
    }
  }
=======
  loadSpectra(spec, firstSpec, numberOfMonitors, m_numberOfTubes, detectorIDs,
              data, progress);
>>>>>>> df768b0f

  g_log.debug() << "Loading data into the workspace: DONE!\n";

  /**
   * IN4 Low angle and high angle have been split!
   */
  if (m_instrumentName == "IN4") {
    g_log.debug() << "Loading data into the workspace: IN4 Rosace!\n";
    // read in the data
    NXData dataGroupRosace =
        entry.openNXData("instrument/Detector_Rosace/data");
    NXInt dataRosace = dataGroupRosace.openIntData();
    auto numberOfTubes = static_cast<size_t>(dataRosace.dim0());
    // load the counts from the file into memory
    dataRosace.load();

    Progress progressRosace(this, 0, 1,
                            numberOfTubes * m_numberOfPixelsPerTube);
<<<<<<< HEAD
    for (size_t i = 0; i < numberOfTubes; ++i) {
      for (size_t j = 0; j < m_numberOfPixelsPerTube; ++j) {
        // just copy the time binning axis to every spectra
        m_localWorkspace->setSharedX(spec, m_localWorkspace->sharedX(firstSpec));

        // Assign Y
        int *data_p = &dataRosace(static_cast<int>(i), static_cast<int>(j), 0);
        m_localWorkspace->mutableY(spec)
            .assign(data_p, data_p + m_numberOfChannels);

        // Assign Error
        auto &E = m_localWorkspace->mutableE(spec);
        std::transform(data_p, data_p + m_numberOfChannels, E.begin(),
                       LoadILLTOF::calculateError);
=======

    loadSpectra(spec, firstSpec, numberOfMonitors, numberOfTubes, detectorIDs,
                dataRosace, progressRosace);
  }
}
>>>>>>> df768b0f

/**
 * Loops over all the pixels and loads the correct spectra. Called for each set
 * of detector types in the workspace.
 *
 * @param spec The current spectrum id
 * @param firstSpec The id of the first spectrum that is not a monitor
 * @param numberOfMonitors The number of monitors in the workspace
 * @param numberOfTubes The number of detector tubes in the workspace
 * @param detectorIDs A list of all of the detector IDs
 * @param data The NeXus data to load into the workspace
 * @param progress The progress monitor (different
 */
void LoadILLTOF::loadSpectra(size_t &spec, size_t firstSpec,
                             size_t numberOfMonitors, size_t numberOfTubes,
                             std::vector<detid_t> &detectorIDs, NXInt data,
                             Progress progress) {
  for (size_t i = 0; i < numberOfTubes; ++i) {
    for (size_t j = 0; j < m_numberOfPixelsPerTube; ++j) {
      if (spec > firstSpec) {
        // just copy the time binning axis to every spectra
        m_localWorkspace->dataX(spec) = m_localWorkspace->readX(firstSpec);
      }
      // Assign Y
      int *data_p = &data(static_cast<int>(i), static_cast<int>(j), 0);
      m_localWorkspace->dataY(spec).assign(data_p, data_p + m_numberOfChannels);

      // Assign Error
      MantidVec &E = m_localWorkspace->dataE(spec);
      std::transform(data_p, data_p + m_numberOfChannels, E.begin(),
                     LoadILLTOF::calculateError);
      m_localWorkspace->getSpectrum(spec)
          .setDetectorID(detectorIDs[spec - numberOfMonitors]);
      ++spec;
      progress.report();
    }
  }
}

/**
 * Run the Child Algorithm LoadInstrument.
 */
void LoadILLTOF::runLoadInstrument() {

  IAlgorithm_sptr loadInst = createChildAlgorithm("LoadInstrument");

  // Now execute the Child Algorithm. Catch and log any error, but don't stop.
  try {
    loadInst->setPropertyValue("InstrumentName", m_instrumentName);
    loadInst->setProperty<MatrixWorkspace_sptr>("Workspace", m_localWorkspace);
    loadInst->setProperty("RewriteSpectraMap",
                          Mantid::Kernel::OptionalBool(false));
    loadInst->execute();
  } catch (...) {
    g_log.information("Cannot load the instrument definition.");
  }

  // Now execute the Child Algorithm. Catch and log any error, but don't stop.
  try {
    loadInst->setPropertyValue("InstrumentName", m_instrumentName);
    loadInst->setProperty("RewriteSpectraMap",
                          Mantid::Kernel::OptionalBool(false));
    loadInst->execute();
  } catch (...) {
    g_log.information("Cannot load the instrument definition.");
  }
}

} // namespace DataHandling
} // namespace Mantid<|MERGE_RESOLUTION|>--- conflicted
+++ resolved
@@ -564,31 +564,9 @@
   size_t numberOfMonitors = monitors.size();
 
   Progress progress(this, 0, 1, m_numberOfTubes * m_numberOfPixelsPerTube);
-<<<<<<< HEAD
-  for (size_t i = 0; i < m_numberOfTubes; ++i) {
-    for (size_t j = 0; j < m_numberOfPixelsPerTube; ++j) {
-      if (spec > firstSpec) {
-        // just copy the time binning axis to every spectra
-        m_localWorkspace->setSharedX(spec, m_localWorkspace->sharedX(firstSpec));
-      }
-      // Assign Y
-      int *data_p = &data(static_cast<int>(i), static_cast<int>(j), 0);
-      m_localWorkspace->mutableY(spec).assign(data_p, data_p + m_numberOfChannels);
-
-      // Assign Error
-      auto &E = m_localWorkspace->mutableE(spec);
-      std::transform(data_p, data_p + m_numberOfChannels, E.begin(),
-                     LoadILLTOF::calculateError);
-      m_localWorkspace->getSpectrum(spec)
-          .setDetectorID(detectorIDs[spec - numberOfMonitors]);
-      ++spec;
-      progress.report();
-    }
-  }
-=======
+
   loadSpectra(spec, firstSpec, numberOfMonitors, m_numberOfTubes, detectorIDs,
               data, progress);
->>>>>>> df768b0f
 
   g_log.debug() << "Loading data into the workspace: DONE!\n";
 
@@ -607,28 +585,11 @@
 
     Progress progressRosace(this, 0, 1,
                             numberOfTubes * m_numberOfPixelsPerTube);
-<<<<<<< HEAD
-    for (size_t i = 0; i < numberOfTubes; ++i) {
-      for (size_t j = 0; j < m_numberOfPixelsPerTube; ++j) {
-        // just copy the time binning axis to every spectra
-        m_localWorkspace->setSharedX(spec, m_localWorkspace->sharedX(firstSpec));
-
-        // Assign Y
-        int *data_p = &dataRosace(static_cast<int>(i), static_cast<int>(j), 0);
-        m_localWorkspace->mutableY(spec)
-            .assign(data_p, data_p + m_numberOfChannels);
-
-        // Assign Error
-        auto &E = m_localWorkspace->mutableE(spec);
-        std::transform(data_p, data_p + m_numberOfChannels, E.begin(),
-                       LoadILLTOF::calculateError);
-=======
 
     loadSpectra(spec, firstSpec, numberOfMonitors, numberOfTubes, detectorIDs,
                 dataRosace, progressRosace);
   }
 }
->>>>>>> df768b0f
 
 /**
  * Loops over all the pixels and loads the correct spectra. Called for each set
@@ -650,14 +611,14 @@
     for (size_t j = 0; j < m_numberOfPixelsPerTube; ++j) {
       if (spec > firstSpec) {
         // just copy the time binning axis to every spectra
-        m_localWorkspace->dataX(spec) = m_localWorkspace->readX(firstSpec);
+        m_localWorkspace->setSharedX(spec, m_localWorkspace->sharedX(firstSpec));
       }
       // Assign Y
       int *data_p = &data(static_cast<int>(i), static_cast<int>(j), 0);
-      m_localWorkspace->dataY(spec).assign(data_p, data_p + m_numberOfChannels);
+      m_localWorkspace->mutableY(spec).assign(data_p, data_p + m_numberOfChannels);
 
       // Assign Error
-      MantidVec &E = m_localWorkspace->dataE(spec);
+      auto &E = m_localWorkspace->mutableE(spec);
       std::transform(data_p, data_p + m_numberOfChannels, E.begin(),
                      LoadILLTOF::calculateError);
       m_localWorkspace->getSpectrum(spec)
