#include "MantidDataHandling/LoadEventPreNexus2.h"
#include "MantidAPI/Axis.h"
#include "MantidAPI/FileFinder.h"
#include "MantidAPI/MemoryManager.h"
#include "MantidAPI/RegisterFileLoader.h"
#include "MantidAPI/WorkspaceFactory.h"
#include "MantidDataObjects/EventWorkspace.h"
#include "MantidDataObjects/EventList.h"
#include "MantidKernel/ArrayProperty.h"
#include "MantidKernel/FileValidator.h"
#include "MantidKernel/DateAndTime.h"
#include "MantidKernel/Glob.h"
#include "MantidAPI/FileProperty.h"
#include "MantidKernel/BinaryFile.h"
#include "MantidKernel/System.h"
#include "MantidKernel/TimeSeriesProperty.h"
#include "MantidKernel/UnitFactory.h"
#include "MantidKernel/DateAndTime.h"
#include "MantidGeometry/IDetector.h"
#include "MantidGeometry/Instrument.h"
#include "MantidKernel/CPUTimer.h"
#include "MantidKernel/VisibleWhenProperty.h"
#include "MantidDataObjects/Workspace2D.h"
#include "MantidKernel/BoundedValidator.h"
#include "MantidKernel/ListValidator.h"
#include "MantidKernel/ConfigService.h"
#include "MantidKernel/InstrumentInfo.h"

#include <algorithm>
#include <functional>
#include <set>
#include <sstream>
#include <stdexcept>
#include <vector>

#include <boost/timer.hpp>

#include <Poco/File.h>
#include <Poco/Path.h>

namespace Mantid {
namespace DataHandling {

DECLARE_FILELOADER_ALGORITHM(LoadEventPreNexus2)

using namespace Kernel;
using namespace API;
using namespace Geometry;
using namespace DataObjects;

using boost::posix_time::ptime;
using boost::posix_time::time_duration;
using DataObjects::EventList;
using DataObjects::EventWorkspace;
using DataObjects::EventWorkspace_sptr;
using DataObjects::TofEvent;
using std::cout;
using std::endl;
using std::ifstream;
using std::runtime_error;
using std::stringstream;
using std::string;
using std::vector;

//------------------------------------------------------------------------------------------------
// constants for locating the parameters to use in execution
//------------------------------------------------------------------------------------------------
static const string EVENT_PARAM("EventFilename");
static const string PULSEID_PARAM("PulseidFilename");
static const string MAP_PARAM("MappingFilename");
static const string PID_PARAM("SpectrumList");
static const string PARALLEL_PARAM("UseParallelProcessing");
static const string BLOCK_SIZE_PARAM("LoadingBlockSize");
static const string OUT_PARAM("OutputWorkspace");

/// All pixel ids with matching this mask are errors.
static const PixelType ERROR_PID = 0x80000000;
/// The maximum possible tof as native type
static const uint32_t MAX_TOF_UINT32 = std::numeric_limits<uint32_t>::max();
/// Conversion factor between 100 nanoseconds and 1 microsecond.
static const double TOF_CONVERSION = .1;
/// Conversion factor between picoColumbs and microAmp*hours
static const double CURRENT_CONVERSION = 1.e-6 / 3600.;
/// Veto flag: 0xFF00000000000
static const uint64_t VETOFLAG(72057594037927935);

static const string EVENT_EXTS[] = {
    "_neutron_event.dat",     "_neutron0_event.dat", "_neutron1_event.dat",
    "_neutron2_event.dat",    "_neutron3_event.dat", "_neutron4_event.dat",
    "_live_neutron_event.dat"};
static const string PULSE_EXTS[] = {
    "_pulseid.dat",  "_pulseid0.dat", "_pulseid1.dat",    "_pulseid2.dat",
    "_pulseid3.dat", "_pulseid4.dat", "_live_pulseid.dat"};
static const int NUM_EXT = 7;

//-----------------------------------------------------------------------------
// Statistic Functions
//-----------------------------------------------------------------------------

//----------------------------------------------------------------------------------------------
/** Parse preNexus file name to get run number
  */
static string getRunnumber(const string &filename) {
  // start by trimming the filename
  string runnumber(Poco::Path(filename).getBaseName());

  if (runnumber.find("neutron") >= string::npos)
    return "0";

  std::size_t left = runnumber.find('_');
  std::size_t right = runnumber.find('_', left + 1);

  return runnumber.substr(left + 1, right - left - 1);
}

//----------------------------------------------------------------------------------------------
/** Generate Pulse ID file name from preNexus event file's name
  */
static string generatePulseidName(string eventfile) {
  // initialize vector of endings and put live at the beginning
  vector<string> eventExts(EVENT_EXTS, EVENT_EXTS + NUM_EXT);
  std::reverse(eventExts.begin(), eventExts.end());
  vector<string> pulseExts(PULSE_EXTS, PULSE_EXTS + NUM_EXT);
  std::reverse(pulseExts.begin(), pulseExts.end());

  // look for the correct ending
  for (std::size_t i = 0; i < eventExts.size(); ++i) {
    size_t start = eventfile.find(eventExts[i]);
    if (start != string::npos)
      return eventfile.replace(start, eventExts[i].size(), pulseExts[i]);
  }

  // give up and return nothing
  return "";
}

//----------------------------------------------------------------------------------------------
/** Generate mapping file name from Event workspace's instrument
  */
static string generateMappingfileName(EventWorkspace_sptr &wksp) {
  // get the name of the mapping file as set in the parameter files
  std::vector<string> temp =
      wksp->getInstrument()->getStringParameter("TS_mapping_file");
  if (temp.empty())
    return "";
  string mapping = temp[0];
  // Try to get it from the working directory
  Poco::File localmap(mapping);
  if (localmap.exists())
    return mapping;

  // Try to get it from the data directories
  string dataversion = Mantid::API::FileFinder::Instance().getFullPath(mapping);
  if (!dataversion.empty())
    return dataversion;

  // get a list of all proposal directories
  string instrument = wksp->getInstrument()->getName();
  Poco::File base("/SNS/" + instrument + "/");
  // try short instrument name
  if (!base.exists()) {
    instrument =
        Kernel::ConfigService::Instance().getInstrument(instrument).shortName();
    base = Poco::File("/SNS/" + instrument + "/");
    if (!base.exists())
      return "";
  }
  vector<string> dirs; // poco won't let me reuse temp
  base.list(dirs);

  // check all of the proposals for the mapping file in the canonical place
  const string CAL("_CAL");
  const size_t CAL_LEN = CAL.length(); // cache to make life easier
  vector<string> files;
  for (auto &dir : dirs) {
    if ((dir.length() > CAL_LEN) &&
        (dir.compare(dir.length() - CAL.length(), CAL.length(), CAL) == 0)) {
      if (Poco::File(base.path() + "/" + dir + "/calibrations/" + mapping)
              .exists())
        files.push_back(base.path() + "/" + dir + "/calibrations/" + mapping);
    }
  }

  if (files.empty())
    return "";
  else if (files.size() == 1)
    return files[0];
  else // just assume that the last one is the right one, this should never be
       // fired
    return *(files.rbegin());
}

//----------------------------------------------------------------------------------------------
/** Return the confidence with with this algorithm can load the file
 *  @param descriptor A descriptor for the file
 *  @returns An integer specifying the confidence level. 0 indicates it will not
 * be used
 */
int LoadEventPreNexus2::confidence(Kernel::FileDescriptor &descriptor) const {
  if (descriptor.extension().rfind("dat") == std::string::npos)
    return 0;

  // If this looks like a binary file where the exact file length is a multiple
  // of the DasEvent struct then we're probably okay.
  if (descriptor.isAscii())
    return 0;

  const size_t objSize = sizeof(DasEvent);
  auto &handle = descriptor.data();
  // get the size of the file in bytes and reset the handle back to the
  // beginning
  handle.seekg(0, std::ios::end);
  const size_t filesize = static_cast<size_t>(handle.tellg());
  handle.seekg(0, std::ios::beg);

  if (filesize % objSize == 0)
    return 80;
  else
    return 0;
}

//----------------------------------------------------------------------------------------------
/** Constructor
 */
LoadEventPreNexus2::LoadEventPreNexus2()
    : Mantid::API::IFileLoader<Kernel::FileDescriptor>(), prog(nullptr),
      spectra_list(), pulsetimes(), event_indices(), proton_charge(),
      proton_charge_tot(0), pixel_to_wkspindex(), pixelmap(), detid_max(),
      eventfile(nullptr), num_events(0), num_pulses(0), numpixel(0),
      num_good_events(0), num_error_events(0), num_bad_events(0),
      num_wrongdetid_events(0), num_ignored_events(0), first_event(0),
      max_events(0), using_mapping_file(false), loadOnlySomeSpectra(false),
      spectraLoadMap(), longest_tof(0), shortest_tof(0),
      parallelProcessing(false), pulsetimesincreasing(false), m_dbOutput(false),
      m_dbOpBlockNumber(0), m_dbOpNumEvents(0), m_dbOpNumPulses(0) {}

//----------------------------------------------------------------------------------------------
/** Desctructor
 */
LoadEventPreNexus2::~LoadEventPreNexus2() { delete this->eventfile; }

//----------------------------------------------------------------------------------------------
/** Initialize the algorithm, i.e, declare properties
*/
void LoadEventPreNexus2::init() {
  // which files to use
  vector<string> eventExts(EVENT_EXTS, EVENT_EXTS + NUM_EXT);
  declareProperty(
      Kernel::make_unique<FileProperty>(EVENT_PARAM, "", FileProperty::Load,
                                        eventExts),
      "The name of the neutron event file to read, including its full or "
      "relative path. In most cases, the file typically ends in "
      "neutron_event.dat (N.B. case sensitive if running on Linux).");
  vector<string> pulseExts(PULSE_EXTS, PULSE_EXTS + NUM_EXT);
  declareProperty(Kernel::make_unique<FileProperty>(
                      PULSEID_PARAM, "", FileProperty::OptionalLoad, pulseExts),
                  "File containing the accelerator pulse information; the "
                  "filename will be found automatically if not specified.");
  declareProperty(
      Kernel::make_unique<FileProperty>(MAP_PARAM, "",
                                        FileProperty::OptionalLoad, ".dat"),
      "File containing the pixel mapping (DAS pixels to pixel IDs) file "
      "(typically INSTRUMENT_TS_YYYY_MM_DD.dat). The filename will be found "
      "automatically if not specified.");

  // which pixels to load
  declareProperty(Kernel::make_unique<ArrayProperty<int64_t>>(PID_PARAM),
                  "A list of individual spectra (pixel IDs) to read, specified "
                  "as e.g. 10:20. Only used if set.");

  auto mustBePositive = boost::make_shared<BoundedValidator<int>>();
  mustBePositive->setLower(1);
  declareProperty("ChunkNumber", EMPTY_INT(), mustBePositive,
                  "If loading the file by sections ('chunks'), this is the "
                  "section number of this execution of the algorithm.");
  declareProperty("TotalChunks", EMPTY_INT(), mustBePositive,
                  "If loading the file by sections ('chunks'), this is the "
                  "total number of sections.");
  // TotalChunks is only meaningful if ChunkNumber is set
  // Would be nice to be able to restrict ChunkNumber to be <= TotalChunks at
  // validation
  setPropertySettings("TotalChunks", make_unique<VisibleWhenProperty>(
                                         "ChunkNumber", IS_NOT_DEFAULT));

  std::vector<std::string> propOptions{"Auto", "Serial", "Parallel"};
  declareProperty("UseParallelProcessing", "Auto",
                  boost::make_shared<StringListValidator>(propOptions),
                  "Use multiple cores for loading the data?\n"
                  "  Auto: Use serial loading for small data sets, parallel "
                  "for large data sets.\n"
                  "  Serial: Use a single core.\n"
                  "  Parallel: Use all available cores.");

  // the output workspace name
  declareProperty(
      Kernel::make_unique<WorkspaceProperty<IEventWorkspace>>(
          OUT_PARAM, "", Direction::Output),
      "The name of the workspace that will be created, filled with the read-in "
      "data and stored in the [[Analysis Data Service]].");

  declareProperty(Kernel::make_unique<WorkspaceProperty<MatrixWorkspace>>(
                      "EventNumberWorkspace", "", Direction::Output,
                      PropertyMode::Optional),
                  "Workspace with number of events per pulse");

  // Some debugging options
  auto mustBeNonNegative = boost::make_shared<BoundedValidator<int>>();
  mustBeNonNegative->setLower(0);
  declareProperty("DBOutputBlockNumber", EMPTY_INT(), mustBeNonNegative,
                  "Index of the loading block for debugging output. ");

  declareProperty("DBNumberOutputEvents", 40, mustBePositive,
                  "Number of output events for debugging purpose.  Must be "
                  "defined with DBOutputBlockNumber.");

  declareProperty("DBNumberOutputPulses", EMPTY_INT(), mustBePositive,
                  "Number of output pulses for debugging purpose. ");

  std::string dbgrp = "Investigation Use";
  setPropertyGroup("EventNumberWorkspace", dbgrp);
  setPropertyGroup("DBOutputBlockNumber", dbgrp);
  setPropertyGroup("DBNumberOutputEvents", dbgrp);
  setPropertyGroup("DBNumberOutputPulses", dbgrp);

  return;
}

//----------------------------------------------------------------------------------------------
/** Execute the algorithm
  * Procedure:
  * 1. check all the inputs
  * 2. create an EventWorkspace object
  * 3. process events
  * 4. set out output
  */
void LoadEventPreNexus2::exec() {
  g_log.information("Executing LoadEventPreNexus Ver 2.0");

  // Process input properties
  // a. Check 'chunk' properties are valid, if set
  const int chunks = getProperty("TotalChunks");
  if (!isEmpty(chunks) && int(getProperty("ChunkNumber")) > chunks) {
    throw std::out_of_range("ChunkNumber cannot be larger than TotalChunks");
  }

  prog = new Progress(this, 0.0, 1.0, 100);

  // b. what spectra (pixel ID's) to load
  this->spectra_list = this->getProperty(PID_PARAM);

  // c. the event file is needed in case the pulseid fileanme is empty
  string event_filename = this->getPropertyValue(EVENT_PARAM);
  string pulseid_filename = this->getPropertyValue(PULSEID_PARAM);
  bool throwError = true;
  if (pulseid_filename.empty()) {
    pulseid_filename = generatePulseidName(event_filename);
    if (!pulseid_filename.empty()) {
      if (Poco::File(pulseid_filename).exists()) {
        this->g_log.information() << "Found pulseid file " << pulseid_filename
                                  << std::endl;
        throwError = false;
      } else {
        pulseid_filename = "";
      }
    }
  }

  processInvestigationInputs();

  // Read input files
  prog->report("Loading Pulse ID file");
  this->readPulseidFile(pulseid_filename, throwError);
  prog->report("Loading Event File");
  this->openEventFile(event_filename);

  // Correct event indexes mased by veto flag
  unmaskVetoEventIndex();

  // Optinally output event number / pulse file
  std::string diswsname = getPropertyValue("EventNumberWorkspace");
  if (!diswsname.empty()) {
    MatrixWorkspace_sptr disws = generateEventDistribtionWorkspace();
    setProperty("EventNumberWorkspace", disws);
  }

  // Create otuput Workspace
  prog->report("Creating output workspace");
  createOutputWorkspace(event_filename);

  // Process the events into pixels
  procEvents(localWorkspace);

  // Set output
  this->setProperty<IEventWorkspace_sptr>(OUT_PARAM, localWorkspace);

  // Fast frequency sample environment data
  this->processImbedLogs();

  // Cleanup
  delete prog;

  return;
} // exec()

//------------------------------------------------------------------------------------------------
/** Create and set up output Event Workspace
  */
void LoadEventPreNexus2::createOutputWorkspace(
    const std::string event_filename) {
  // Create the output workspace
  localWorkspace = EventWorkspace_sptr(new EventWorkspace());

  // Make sure to initialize. We can use dummy numbers for arguments, for event
  // workspace it doesn't matter
  localWorkspace->initialize(1, 1, 1);

  // Set the units
  localWorkspace->getAxis(0)->unit() = UnitFactory::Instance().create("TOF");
  localWorkspace->setYUnit("Counts");

  // Set title
  localWorkspace->setTitle("Dummy Title");

  // Property run_start
  if (this->num_pulses > 0) {
    // add the start of the run as a ISO8601 date/time string. The start = the
    // first pulse.
    // (this is used in LoadInstrument to find the right instrument file to
    // use).
    localWorkspace->mutableRun().addProperty(
        "run_start", pulsetimes[0].toISO8601String(), true);
  }

  // Property run_number
  localWorkspace->mutableRun().addProperty("run_number",
                                           getRunnumber(event_filename));

  // Get the instrument!
  prog->report("Loading Instrument");
  this->runLoadInstrument(event_filename, localWorkspace);

  // load the mapping file
  prog->report("Loading Mapping File");
  string mapping_filename = this->getPropertyValue(MAP_PARAM);
  if (mapping_filename.empty()) {
    mapping_filename = generateMappingfileName(localWorkspace);
    if (!mapping_filename.empty())
      this->g_log.information() << "Found mapping file \"" << mapping_filename
                                << "\"" << std::endl;
  }
  this->loadPixelMap(mapping_filename);

  return;
}

//------------------------------------------------------------------------------------------------
/** Some Pulse ID and event indexes might be wrong.  Remove them.
  */
void LoadEventPreNexus2::unmaskVetoEventIndex() {
  // Unmask veto bit from vetoed events

  PARALLEL_FOR_NO_WSP_CHECK()
  for (int i = 0; i < static_cast<int>(event_indices.size()); ++i) {
    PARALLEL_START_INTERUPT_REGION

    uint64_t eventindex = event_indices[i];
    if (eventindex > static_cast<uint64_t>(max_events)) {
      // Is veto, use the unmasked event index
      uint64_t realeventindex = eventindex & VETOFLAG;
      event_indices[i] = realeventindex;
    }

    // Check
    uint64_t eventindexcheck = event_indices[i];
    if (eventindexcheck > static_cast<uint64_t>(max_events)) {
      g_log.information() << "Check: Pulse " << i
                          << ": unphysical event index = " << eventindexcheck
                          << "\n";
    }
    PARALLEL_END_INTERUPT_REGION
  }
  PARALLEL_CHECK_INTERUPT_REGION

  return;
}

//------------------------------------------------------------------------------------------------
/** Generate a workspace with distribution of events with pulse
  * Workspace has 2 spectrum.  spectrum 0 is the number of events in one pulse.
  * specrum 1 is the accumulated number of events
  */
API::MatrixWorkspace_sptr
LoadEventPreNexus2::generateEventDistribtionWorkspace() {
  // Generate workspace of 2 spectrum
  size_t nspec = 2;
  size_t sizex = event_indices.size();
  size_t sizey = sizex;
  MatrixWorkspace_sptr disws = boost::dynamic_pointer_cast<MatrixWorkspace>(
      WorkspaceFactory::Instance().create("Workspace2D", nspec, sizex, sizey));

  g_log.debug() << "Event indexes size = " << event_indices.size() << ", "
                << "Number of pulses = " << pulsetimes.size() << "\n";

  // Put x-values
  for (size_t i = 0; i < 2; ++i) {
    MantidVec &dataX = disws->dataX(i);
    dataX[0] = 0;
    for (size_t j = 0; j < sizex; ++j) {
      int64_t time =
          pulsetimes[j].totalNanoseconds() - pulsetimes[0].totalNanoseconds();
      dataX[j] = static_cast<double>(time) * 1.0E-9;
      // dataX[j] = static_cast<double>(j);
    }
  }

  // Put y-values
  MantidVec &dataY0 = disws->dataY(0);
  MantidVec &dataY1 = disws->dataY(1);

  dataY0[0] = 0;
  dataY1[1] = static_cast<double>(event_indices[0]);

  for (size_t i = 1; i < sizey; ++i) {
    dataY0[i] = static_cast<double>(event_indices[i] - event_indices[i - 1]);
    dataY1[i] = static_cast<double>(event_indices[i]);
  }

  return disws;
}

//----------------------------------------------------------------------------------------------
/** Process imbed logs (marked by bad pixel IDs)
 */
void LoadEventPreNexus2::processImbedLogs() {
<<<<<<< HEAD
  std::map<PixelType, size_t>::iterator mit;
  for (auto pit = this->wrongdetids.begin(); pit != this->wrongdetids.end();
       ++pit) {
=======
  for (const auto pid : this->wrongdetids) {
>>>>>>> a038867d
    // a. pixel ID -> index
    const auto mit = this->wrongdetidmap.find(pid);
    size_t mindex = mit->second;
    if (mindex > this->wrongdetid_pulsetimes.size()) {
      g_log.error() << "Wrong Index " << mindex << " for Pixel " << pid
                    << std::endl;
      throw std::invalid_argument("Wrong array index for pixel from map");
    } else {
      g_log.information() << "Processing imbed log marked by Pixel " << pid
                          << " with size = "
                          << this->wrongdetid_pulsetimes[mindex].size()
                          << std::endl;
    }

    std::stringstream ssname;
    ssname << "Pixel" << pid;
    std::string logname = ssname.str();

    // d. Add this to log
    this->addToWorkspaceLog(logname, mindex);

    g_log.notice() << "Processed imbedded log " << logname << "\n";

  } // ENDFOR pit

  return;
}

//----------------------------------------------------------------------------------------------
/** Add absolute time series to log. Use TOF as log value for this type of
 * events
  * @param logtitle :: name of the log
  * @param mindex :: index of the log in pulse time ...
  * - mindex:  index of the the series in the list
  */
void LoadEventPreNexus2::addToWorkspaceLog(std::string logtitle,
                                           size_t mindex) {
  // Create TimeSeriesProperty
  auto property = new TimeSeriesProperty<double>(logtitle);

  // Add entries
  size_t nbins = this->wrongdetid_pulsetimes[mindex].size();
  for (size_t k = 0; k < nbins; k++) {
    double tof = this->wrongdetid_tofs[mindex][k];
    DateAndTime pulsetime = wrongdetid_pulsetimes[mindex][k];
    int64_t abstime_ns =
        pulsetime.totalNanoseconds() + static_cast<int64_t>(tof * 1000);
    DateAndTime abstime(abstime_ns);
    property->addValue(abstime, tof);
  } // ENDFOR

  // Add property to workspace
  localWorkspace->mutableRun().addProperty(property, false);

  g_log.information() << "Size of Property " << property->name() << " = "
                      << property->size() << " vs Original Log Size = " << nbins
                      << "\n";

  return;
}

//----------------------------------------------------------------------------------------------
/** Load the instrument geometry File
 *  @param eventfilename :: Used to pick the instrument.
 *  @param localWorkspace :: MatrixWorkspace in which to put the instrument
 * geometry
 */
void LoadEventPreNexus2::runLoadInstrument(
    const std::string &eventfilename, MatrixWorkspace_sptr localWorkspace) {
  // start by getting just the filename
  string instrument = Poco::Path(eventfilename).getFileName();

  // initialize vector of endings and put live at the beginning
  vector<string> eventExts(EVENT_EXTS, EVENT_EXTS + NUM_EXT);
  std::reverse(eventExts.begin(), eventExts.end());

  for (const auto &ending : eventExts) {
    size_t pos = instrument.find(ending);
    if (pos != string::npos) {
      instrument = instrument.substr(0, pos);
      break;
    }
  }

  // determine the instrument parameter file
  size_t pos = instrument.rfind('_'); // get rid of the run number
  instrument = instrument.substr(0, pos);

  // do the actual work
  IAlgorithm_sptr loadInst = createChildAlgorithm("LoadInstrument");

  // Now execute the Child Algorithm. Catch and log any error, but don't stop.
  loadInst->setPropertyValue("InstrumentName", instrument);
  loadInst->setProperty<MatrixWorkspace_sptr>("Workspace", localWorkspace);
  loadInst->setProperty("RewriteSpectraMap",
                        Mantid::Kernel::OptionalBool(false));
  loadInst->executeAsChildAlg();

  // Populate the instrument parameters in this workspace - this works around a
  // bug
  localWorkspace->populateInstrumentParameters();
}

//----------------------------------------------------------------------------------------------
/** Turn a pixel id into a "corrected" pixelid and period.
  *
  */
inline void LoadEventPreNexus2::fixPixelId(PixelType &pixel,
                                           uint32_t &period) const {
  if (!this->using_mapping_file) { // nothing to do here
    period = 0;
    return;
  }

  PixelType unmapped_pid = pixel % this->numpixel;
  period = (pixel - unmapped_pid) / this->numpixel;
  pixel = this->pixelmap[unmapped_pid];
}

//----------------------------------------------------------------------------------------------
/** Process the event file properly in parallel
  * @param workspace :: EventWorkspace to write to.
  */
void LoadEventPreNexus2::procEvents(
    DataObjects::EventWorkspace_sptr &workspace) {
  //-------------------------------------------------------------------------
  // Initialize statistic counters
  //-------------------------------------------------------------------------
  this->num_error_events = 0;
  this->num_good_events = 0;
  this->num_ignored_events = 0;
  this->num_bad_events = 0;
  this->num_wrongdetid_events = 0;

  shortest_tof = static_cast<double>(MAX_TOF_UINT32) * TOF_CONVERSION;
  longest_tof = 0.;

  // Set up loading parameters
  size_t loadBlockSize = Mantid::Kernel::DEFAULT_BLOCK_SIZE * 2;
  size_t numBlocks = (max_events + loadBlockSize - 1) / loadBlockSize;

  // We want to pad out empty pixels.
  detid2det_map detector_map;
  workspace->getInstrument()->getDetectors(detector_map);

  // Determine processing mode
  std::string procMode = getProperty("UseParallelProcessing");
  if (procMode == "Serial")
    parallelProcessing = false;
  else if (procMode == "Parallel")
    parallelProcessing = true;
  else {
    // Automatic determination. Loading serially (for me) is about 3 million
    // events per second,
    // (which is sped up by ~ x 3 with parallel processing, say 10 million per
    // second, e.g. 7 million events more per seconds).
    // compared to a setup time/merging time of about 10 seconds per million
    // detectors.
    double setUpTime = double(detector_map.size()) * 10e-6;
    parallelProcessing = ((double(max_events) / 7e6) > setUpTime);
    g_log.debug() << (parallelProcessing ? "Using" : "Not using")
                  << " parallel processing." << std::endl;
  }

  // determine maximum pixel id
  detid2det_map::iterator it;
  detid_max = 0; // seems like a safe lower bound
  for (it = detector_map.begin(); it != detector_map.end(); it++)
    if (it->first > detid_max)
      detid_max = it->first;

  // Pad all the pixels
  prog->report("Padding Pixels");
  this->pixel_to_wkspindex.reserve(
      detid_max + 1); // starting at zero up to and including detid_max
  // Set to zero
  this->pixel_to_wkspindex.assign(detid_max + 1, 0);
  size_t workspaceIndex = 0;
  for (it = detector_map.begin(); it != detector_map.end(); it++) {
    if (!it->second->isMonitor()) {
      this->pixel_to_wkspindex[it->first] = workspaceIndex;
      EventList &spec = workspace->getOrAddEventList(workspaceIndex);
      spec.addDetectorID(it->first);
      // Start the spectrum number at 1
      spec.setSpectrumNo(specnum_t(workspaceIndex + 1));
      workspaceIndex += 1;
    }
  }

  // For slight speed up
  loadOnlySomeSpectra = (!this->spectra_list.empty());

  // Turn the spectra list into a map, for speed of access
  for (auto &spectrum : spectra_list)
    spectraLoadMap[spectrum] = true;

  CPUTimer tim;

  //-------------------------------------------------------------------------
  // Create the partial workspaces
  //-------------------------------------------------------------------------
  // Vector of partial workspaces, for parallel processing.
  std::vector<EventWorkspace_sptr> partWorkspaces;
  std::vector<DasEvent *> buffers;

  /// Pointer to the vector of events
  typedef std::vector<TofEvent> *EventVector_pt;
  /// Bare array of arrays of pointers to the EventVectors
  EventVector_pt **eventVectors;

  /// How many threads will we use?
  size_t numThreads = 1;
  if (parallelProcessing)
    numThreads = size_t(PARALLEL_GET_MAX_THREADS);

  partWorkspaces.resize(numThreads);
  buffers.resize(numThreads);
  eventVectors = new EventVector_pt *[numThreads];

  // cppcheck-suppress syntaxError
    PRAGMA_OMP( parallel for if (parallelProcessing) )
    for (int i = 0; i < int(numThreads); i++) {
      // This is the partial workspace we are about to create (if in parallel)
      EventWorkspace_sptr partWS;
      if (parallelProcessing) {
        prog->report("Creating Partial Workspace");
        // Create a partial workspace
        partWS = EventWorkspace_sptr(new EventWorkspace());
        // Make sure to initialize.
        partWS->initialize(1, 1, 1);
        // Copy all the spectra numbers and stuff (no actual events to copy
        // though).
        partWS->copyDataFrom(*workspace);
        // Push it in the array
        partWorkspaces[i] = partWS;
      } else
        partWS = workspace;

      // Allocate the buffers
      buffers[i] = new DasEvent[loadBlockSize];

      // For each partial workspace, make an array where index = detector ID and
      // value = pointer to the events vector
      eventVectors[i] = new EventVector_pt[detid_max + 1];
      EventVector_pt *theseEventVectors = eventVectors[i];
      for (detid_t j = 0; j < detid_max + 1; j++) {
        size_t wi = pixel_to_wkspindex[j];
        // Save a POINTER to the vector<tofEvent>
        theseEventVectors[j] = &partWS->getEventList(wi).getEvents();
      }
    }

    g_log.information()
        << tim << " to create " << partWorkspaces.size()
        << " workspaces (same as number of threads) for parallel loading "
        << numBlocks << " blocks. "
        << "\n";

    prog->resetNumSteps(numBlocks, 0.1, 0.8);

    //-------------------------------------------------------------------------
    // LOAD THE DATA
    //-------------------------------------------------------------------------

    PRAGMA_OMP( parallel for schedule(dynamic, 1) if (parallelProcessing) )
    for (int blockNum = 0; blockNum < int(numBlocks); blockNum++) {
      PARALLEL_START_INTERUPT_REGION

      // Find the workspace for this particular thread
      EventWorkspace_sptr ws;
      size_t threadNum = 0;
      if (parallelProcessing) {
        threadNum = PARALLEL_THREAD_NUMBER;
        ws = partWorkspaces[threadNum];
      } else
        ws = workspace;

      // Get the buffer (for this thread)
      DasEvent *event_buffer = buffers[threadNum];

      // Get the speeding-up array of vector<tofEvent> where index = detid.
      EventVector_pt *theseEventVectors = eventVectors[threadNum];

      // Where to start in the file?
      size_t fileOffset = first_event + (loadBlockSize * blockNum);
      // May need to reduce size of last (or only) block
      size_t current_event_buffer_size =
          (blockNum == int(numBlocks - 1))
              ? (max_events - (numBlocks - 1) * loadBlockSize)
              : loadBlockSize;

      // Load this chunk of event data (critical block)
      PARALLEL_CRITICAL(LoadEventPreNexus2_fileAccess) {
        current_event_buffer_size = eventfile->loadBlockAt(
            event_buffer, fileOffset, current_event_buffer_size);
      }

      // This processes the events. Can be done in parallel!
      bool dbprint = m_dbOutput && (blockNum == m_dbOpBlockNumber);
      procEventsLinear(ws, theseEventVectors, event_buffer,
                       current_event_buffer_size, fileOffset, dbprint);

      // Report progress
      prog->report("Load Event PreNeXus");

      PARALLEL_END_INTERUPT_REGION
    }
    PARALLEL_CHECK_INTERUPT_REGION

    g_log.debug() << tim << " to load the data." << std::endl;

    //-------------------------------------------------------------------------
    // MERGE WORKSPACES BACK TOGETHER
    //-------------------------------------------------------------------------
    if (parallelProcessing) {
      PARALLEL_START_INTERUPT_REGION
      prog->resetNumSteps(workspace->getNumberHistograms(), 0.8, 0.95);

      size_t memoryCleared = 0;
      MemoryManager::Instance().releaseFreeMemory();

      // Merge all workspaces, index by index.
      PARALLEL_FOR_NO_WSP_CHECK()
      for (int iwi = 0; iwi < int(workspace->getNumberHistograms()); iwi++) {
        size_t wi = size_t(iwi);

        // The output event list.
        EventList &el = workspace->getEventList(wi);
        el.clear(false);

        // How many events will it have?
        size_t numEvents = 0;
        for (size_t i = 0; i < numThreads; i++)
          numEvents += partWorkspaces[i]->getEventList(wi).getNumberEvents();
        // This will avoid too much copying.
        el.reserve(numEvents);

        // Now merge the event lists
        for (size_t i = 0; i < numThreads; i++) {
          EventList &partEl = partWorkspaces[i]->getEventList(wi);
          el += partEl.getEvents();
          // Free up memory as you go along.
          partEl.clear(false);
        }

        // With TCMalloc, release memory when you accumulate enough to make
        // sense
        PARALLEL_CRITICAL(LoadEventPreNexus2_trackMemory) {
          memoryCleared += numEvents;
          if (memoryCleared > 10000000) // ten million events = about 160 MB
          {
            MemoryManager::Instance().releaseFreeMemory();
            memoryCleared = 0;
          }
        }
        prog->report("Merging Workspaces");
      }
      // Final memory release
      MemoryManager::Instance().releaseFreeMemory();
      g_log.debug() << tim << " to merge workspaces together." << std::endl;
      PARALLEL_END_INTERUPT_REGION
    }
    PARALLEL_CHECK_INTERUPT_REGION

    //-------------------------------------------------------------------------
    // Clean memory
    //-------------------------------------------------------------------------

    // Delete the buffers for each thread.
    for (size_t i = 0; i < numThreads; i++) {
      delete[] buffers[i];
      delete[] eventVectors[i];
    }
    delete[] eventVectors;
    // delete [] pulsetimes;

    prog->resetNumSteps(3, 0.94, 1.00);

    //-------------------------------------------------------------------------
    // Finalize loading
    //-------------------------------------------------------------------------
    prog->report("Deleting Empty Lists");

    if (loadOnlySomeSpectra)
      workspace->deleteEmptyLists();

    prog->report("Setting proton charge");
    this->setProtonCharge(workspace);
    g_log.debug() << tim << " to set the proton charge log."
                  << "\n";

    // Make sure the MRU is cleared
    workspace->clearMRU();

    // Now, create a default X-vector for histogramming, with just 2 bins.
    Kernel::cow_ptr<MantidVec> axis;
    MantidVec &xRef = axis.access();
    xRef.resize(2);
    xRef[0] = shortest_tof - 1; // Just to make sure the bins hold it all
    xRef[1] = longest_tof + 1;
    workspace->setAllX(axis);
    this->pixel_to_wkspindex.clear();

    /* Disabled! Final process on wrong detector id events
    for (size_t vi = 0; vi < this->wrongdetid_abstimes.size(); vi ++){
      std::sort(this->wrongdetid_abstimes[vi].begin(),
    this->wrongdetid_abstimes[vi].end());
    }
    */

    //-------------------------------------------------------------------------
    // Final message output
    //-------------------------------------------------------------------------
    g_log.notice() << "Read " << this->num_good_events << " events + "
                   << this->num_error_events << " errors"
                   << ". Shortest TOF: " << shortest_tof
                   << " microsec; longest TOF: " << longest_tof << " microsec."
                   << "\n"
                   << "Bad Events = " << this->num_bad_events
                   << "  Events of Wrong Detector = "
                   << this->num_wrongdetid_events << ", "
                   << "Number of Wrong Detector IDs = "
                   << this->wrongdetids.size() << "\n";

    std::set<PixelType>::iterator wit;
    for (wit = this->wrongdetids.begin(); wit != this->wrongdetids.end();
         ++wit) {
      g_log.notice() << "Wrong Detector ID : " << *wit << std::endl;
    }
    std::map<PixelType, size_t>::iterator git;
    for (git = this->wrongdetidmap.begin(); git != this->wrongdetidmap.end();
         ++git) {
      PixelType tmpid = git->first;
      size_t vindex = git->second;
      g_log.notice() << "Pixel " << tmpid << ":  Total number of events = "
                     << this->wrongdetid_pulsetimes[vindex].size() << std::endl;
    }

    return;

} // End of procEvents

//----------------------------------------------------------------------------------------------
/** Linear-version of the procedure to process the event file properly.
  * @param workspace :: EventWorkspace to write to.
  * @param arrayOfVectors :: For speed up: this is an array, of size
 * detid_max+1, where the
  *        index is a pixel ID, and the value is a pointer to the
 * vector<tofEvent> in the given EventList.
  * @param event_buffer :: The buffer containing the DAS events
  * @param current_event_buffer_size :: The length of the given DAS buffer
  * @param fileOffset :: Value for an offset into the binary file
  * @param dbprint :: flag to print out events information
  */
void LoadEventPreNexus2::procEventsLinear(
    DataObjects::EventWorkspace_sptr & /*workspace*/,
    std::vector<TofEvent> **arrayOfVectors, DasEvent *event_buffer,
    size_t current_event_buffer_size, size_t fileOffset, bool dbprint) {
  // Starting pulse time
  DateAndTime pulsetime;
  int64_t pulse_i = 0;
  int64_t numPulses = static_cast<int64_t>(num_pulses);
  if (event_indices.size() < num_pulses) {
    g_log.warning()
        << "Event_indices vector is smaller than the pulsetimes array.\n";
    numPulses = static_cast<int64_t>(event_indices.size());
  }

  // Local stastic parameters
  size_t local_num_error_events = 0;
  size_t local_num_bad_events = 0;
  size_t local_num_wrongdetid_events = 0;
  size_t local_num_ignored_events = 0;
  size_t local_num_good_events = 0;
  double local_shortest_tof =
      static_cast<double>(MAX_TOF_UINT32) * TOF_CONVERSION;
  double local_longest_tof = 0.;

  // Storages
  std::map<PixelType, size_t> local_pidindexmap;
  std::vector<std::vector<Kernel::DateAndTime>> local_pulsetimes;
  std::vector<std::vector<double>> local_tofs;
  std::set<PixelType> local_wrongdetids;

  // process the individual events
  std::stringstream dbss;
  // size_t numwrongpid = 0;
  for (size_t i = 0; i < current_event_buffer_size; i++) {
    DasEvent &temp = *(event_buffer + i);
    PixelType pid = temp.pid;
    bool iswrongdetid = false;

    if (dbprint && i < m_dbOpNumEvents)
      dbss << i << " \t" << temp.tof << " \t" << temp.pid << "\n";

    // Filter out bad event
    if ((pid & ERROR_PID) == ERROR_PID) {
      local_num_error_events++;
      local_num_bad_events++;
      continue;
    }

    // Covert the pixel ID from DAS pixel to our pixel ID
    // downstream monitor pixel for SNAP
    if (pid == 1073741843)
      pid = 1179648;
    else if (this->using_mapping_file) {
      PixelType unmapped_pid = pid % this->numpixel;
      pid = this->pixelmap[unmapped_pid];
    }

    // Wrong pixel IDs
    if (pid > static_cast<PixelType>(detid_max)) {
      iswrongdetid = true;

      local_num_error_events++;
      local_num_wrongdetid_events++;
      local_wrongdetids.insert(pid);
    }

    // Now check if this pid we want to load.
    if (loadOnlySomeSpectra && !iswrongdetid) {
      std::map<int64_t, bool>::iterator it;
      it = spectraLoadMap.find(pid);
      if (it == spectraLoadMap.end()) {
        // Pixel ID was not found, so the event is being ignored.
        local_num_ignored_events++;
        continue;
      }
    }

    // Upon this point, only 'good' events are left to work on

    // Pulse: Find the pulse time for this event index
    if (pulse_i < numPulses - 1) {
      // This is the total offset into the file
      size_t total_i = i + fileOffset;
      // Go through event_index until you find where the index increases to
      // encompass the current index.
      // Your pulse = the one before.
      while (!((total_i >= event_indices[pulse_i]) &&
               (total_i < event_indices[pulse_i + 1]))) {
        pulse_i++;
        if (pulse_i >= (numPulses - 1))
          break;
      }

      // Save the pulse time at this index for creating those events
      pulsetime = pulsetimes[pulse_i];
    } // Find pulse time

    // TOF
    double tof = static_cast<double>(temp.tof) * TOF_CONVERSION;

    if (!iswrongdetid) {
      // Regular event that is belonged to a defined detector
      // Find the overall max/min tof
      if (tof < local_shortest_tof)
        local_shortest_tof = tof;
      if (tof > local_longest_tof)
        local_longest_tof = tof;

// This is equivalent to
// workspace->getEventList(this->pixel_to_wkspindex[pid]).addEventQuickly(event);
// But should be faster as a bunch of these calls were cached.
#if defined(__GNUC__) && !(defined(__INTEL_COMPILER)) && !(defined(__clang__))
      // This avoids a copy constructor call but is only available with GCC
      // (requires variadic templates)
      arrayOfVectors[pid]->emplace_back(tof, pulsetime);
#else
      arrayOfVectors[pid]->push_back(TofEvent(tof, pulsetime));
#endif

      ++local_num_good_events;
    } else {
      // Special events/Wrong detector id
      // i.  get/add index of the entry in map
      std::map<PixelType, size_t>::iterator it;
      it = local_pidindexmap.find(pid);
      size_t theindex = 0;
      if (it == local_pidindexmap.end()) {
        // Initialize it!
        size_t newindex = local_pulsetimes.size();
        local_pidindexmap[pid] = newindex;

        std::vector<Kernel::DateAndTime> tempvectime;
        std::vector<double> temptofs;
        local_pulsetimes.push_back(tempvectime);
        local_tofs.push_back(temptofs);

        theindex = newindex;

        // ++ numwrongpid;

        g_log.debug() << "Find New Wrong Pixel ID = " << pid << "\n";
      } else {
        // existing
        theindex = it->second;
      }

      // ii. calculate and add absolute time
      // int64_t abstime = (pulsetime.totalNanoseconds()+int64_t(tof*1000));
      local_pulsetimes[theindex].push_back(pulsetime);
      local_tofs[theindex].push_back(tof);

    } // END-IF-ELSE: On Event's Pixel's Nature

  } // ENDFOR each event

  if (dbprint)
    g_log.information(dbss.str());

  // Update local statistics to their global counterparts
  PARALLEL_CRITICAL(LoadEventPreNexus2_global_statistics) {
    this->num_good_events += local_num_good_events;
    this->num_ignored_events += local_num_ignored_events;
    this->num_error_events += local_num_error_events;

    this->num_bad_events += local_num_bad_events;
    this->num_wrongdetid_events += local_num_wrongdetid_events;

    std::set<PixelType>::iterator it;
    for (it = local_wrongdetids.begin(); it != local_wrongdetids.end(); ++it) {
      PixelType tmpid = *it;
      this->wrongdetids.insert(*it);

      // Create class map entry if not there
      size_t mindex = 0;
      auto git = this->wrongdetidmap.find(tmpid);
      if (git == this->wrongdetidmap.end()) {
        // create entry
        size_t newindex = this->wrongdetid_pulsetimes.size();
        this->wrongdetidmap[tmpid] = newindex;

        std::vector<Kernel::DateAndTime> temppulsetimes;
        std::vector<double> temptofs;
        this->wrongdetid_pulsetimes.push_back(temppulsetimes);
        this->wrongdetid_tofs.push_back(temptofs);

        mindex = newindex;
      } else {
        mindex = git->second;
      }

      // 2. Find local
      auto lit = local_pidindexmap.find(tmpid);
      size_t localindex = lit->second;

      for (size_t iv = 0; iv < local_pulsetimes[localindex].size(); iv++) {
        this->wrongdetid_pulsetimes[mindex].push_back(
            local_pulsetimes[localindex][iv]);
        this->wrongdetid_tofs[mindex].push_back(local_tofs[localindex][iv]);
      }
      // std::sort(this->wrongdetid_abstimes[mindex].begin(),
      // this->wrongdetid_abstimes[mindex].end());
    }

    if (local_shortest_tof < shortest_tof)
      shortest_tof = local_shortest_tof;
    if (local_longest_tof > longest_tof)
      longest_tof = local_longest_tof;
  } // END_CRITICAL

  return;
}

//----------------------------------------------------------------------------------------------
/** Comparator for sorting dasevent lists
  */
bool vzintermediatePixelIDComp(IntermediateEvent x, IntermediateEvent y) {
  return (x.pid < y.pid);
}

//-----------------------------------------------------------------------------
/**
  * Add a sample environment log for the proton chage (charge of the pulse in
  *picoCoulombs)
  * and set the scalar value (total proton charge, microAmps*hours, on the
  *sample)
  *
  * @param workspace :: Event workspace to set the proton charge on
  */
void LoadEventPreNexus2::setProtonCharge(
    DataObjects::EventWorkspace_sptr &workspace) {
  if (this->proton_charge.empty()) // nothing to do
    return;

  Run &run = workspace->mutableRun();

  // Add the proton charge entries.
  TimeSeriesProperty<double> *log =
      new TimeSeriesProperty<double>("proton_charge");
  log->setUnits("picoCoulombs");

  // Add the time and associated charge to the log
  log->addValues(this->pulsetimes, this->proton_charge);

  /// TODO set the units for the log
  run.addLogData(log);
  // Force re-integration
  run.integrateProtonCharge();
  double integ = run.getProtonCharge();

  g_log.information() << "Total proton charge of " << integ
                      << " microAmp*hours found by integrating.\n";

  return;
}

//-----------------------------------------------------------------------------
/** Load a pixel mapping file
  * @param filename :: Path to file.
  */
void LoadEventPreNexus2::loadPixelMap(const std::string &filename) {
  this->using_mapping_file = false;

  // check that there is a mapping file
  if (filename.empty()) {
    this->g_log.information("NOT using a mapping file");
    return;
  }

  // actually deal with the file
  this->g_log.debug("Using mapping file \"" + filename + "\"");

  // Open the file; will throw if there is any problem
  BinaryFile<PixelType> pixelmapFile(filename);
  PixelType max_pid = static_cast<PixelType>(pixelmapFile.getNumElements());
  // Load all the data
  this->pixelmap = pixelmapFile.loadAllIntoVector();

  // Check for funky file
  if (std::find_if(pixelmap.begin(), pixelmap.end(),
                   std::bind2nd(std::greater<PixelType>(), max_pid)) !=
      pixelmap.end()) {
    this->g_log.warning("Pixel id in mapping file was out of bounds. Loading "
                        "without mapping file");
    this->numpixel = 0;
    this->pixelmap.clear();
    this->using_mapping_file = false;
    return;
  }

  // If we got here, the mapping file was loaded correctly and we'll use it
  this->using_mapping_file = true;
  // Let's assume that the # of pixels in the instrument matches the mapping
  // file length.
  this->numpixel = static_cast<uint32_t>(pixelmapFile.getNumElements());
}

//-----------------------------------------------------------------------------
/** Open an event file
  * @param filename :: file to open.
  */
void LoadEventPreNexus2::openEventFile(const std::string &filename) {
  // Open the file
  eventfile = new BinaryFile<DasEvent>(filename);
  num_events = eventfile->getNumElements();
  g_log.debug() << "File contains " << num_events << " event records.\n";

  // Check if we are only loading part of the event file
  const int chunk = getProperty("ChunkNumber");
  if (isEmpty(chunk)) // We are loading the whole file
  {
    first_event = 0;
    max_events = num_events;
  } else // We are loading part - work out the event number range
  {
    const int totalChunks = getProperty("TotalChunks");
    max_events = num_events / totalChunks;
    first_event = (chunk - 1) * max_events;
    // Need to add any remainder to the final chunk
    if (chunk == totalChunks)
      max_events += num_events % totalChunks;
  }

  g_log.information() << "Reading " << max_events << " event records\n";

  return;
}

//-----------------------------------------------------------------------------
/** Read a pulse ID file
 * @param filename :: file to load.
 * @param throwError :: Flag to trigger error throwing instead of just logging
 */
void LoadEventPreNexus2::readPulseidFile(const std::string &filename,
                                         const bool throwError) {
  this->proton_charge_tot = 0.;
  this->num_pulses = 0;
  this->pulsetimesincreasing = true;

  // jump out early if there isn't a filename
  if (filename.empty()) {
    this->g_log.information("NOT using a pulseid file");
    return;
  }

  std::vector<Pulse> *pulses;

  // set up for reading
  // Open the file; will throw if there is any problem
  try {
    BinaryFile<Pulse> pulseFile(filename);

    // Get the # of pulse
    this->num_pulses = pulseFile.getNumElements();
    this->g_log.information() << "Using pulseid file \"" << filename
                              << "\", with " << num_pulses << " pulses.\n";

    // Load all the data
    pulses = pulseFile.loadAll();
  } catch (runtime_error &e) {
    if (throwError) {
      throw;
    } else {
      this->g_log.information()
          << "Encountered error in pulseidfile (ignoring file): " << e.what()
          << "\n";
      return;
    }
  }

  if (num_pulses > 0) {
    double temp;
    DateAndTime lastPulseDateTime(0, 0);
    this->pulsetimes.reserve(num_pulses);
    for (size_t i = 0; i < num_pulses; i++) {
      Pulse &it = (*pulses)[i];
      DateAndTime pulseDateTime(static_cast<int64_t>(it.seconds),
                                static_cast<int64_t>(it.nanoseconds));
      this->pulsetimes.push_back(pulseDateTime);
      this->event_indices.push_back(it.event_index);

      if (pulseDateTime < lastPulseDateTime)
        this->pulsetimesincreasing = false;
      else
        lastPulseDateTime = pulseDateTime;

      temp = it.pCurrent;
      this->proton_charge.push_back(temp);
      if (temp < 0.)
        this->g_log.warning("Individual proton charge < 0 being ignored");
      else
        this->proton_charge_tot += temp;
    }
  }

  this->proton_charge_tot = this->proton_charge_tot * CURRENT_CONVERSION;

  if (m_dbOpNumPulses > 0) {
    std::stringstream dbss;
    for (size_t i = 0; i < m_dbOpNumPulses; ++i)
      dbss << "[Pulse] " << i << "\t " << event_indices[i] << "\t "
           << pulsetimes[i].totalNanoseconds() << "\n";
    g_log.information(dbss.str());
  }

  // Clear the vector
  delete pulses;
}

//----------------------------------------------------------------------------------------------
/** Process input properties for purpose of investigation
  */
void LoadEventPreNexus2::processInvestigationInputs() {
  m_dbOpBlockNumber = getProperty("DBOutputBlockNumber");
  if (isEmpty(m_dbOpBlockNumber)) {
    m_dbOutput = false;
    m_dbOpBlockNumber = 0;
  } else {
    m_dbOutput = true;

    int numdbevents = getProperty("DBNumberOutputEvents");
    m_dbOpNumEvents = static_cast<size_t>(numdbevents);
  }

  int dbnumpulses = getProperty("DBNumberOutputPulses");
  if (!isEmpty(dbnumpulses))
    m_dbOpNumPulses = static_cast<size_t>(dbnumpulses);
  else
    m_dbOpNumPulses = 0;

  return;
}

} // namespace DataHandling
} // namespace Mantid<|MERGE_RESOLUTION|>--- conflicted
+++ resolved
@@ -532,13 +532,7 @@
 /** Process imbed logs (marked by bad pixel IDs)
  */
 void LoadEventPreNexus2::processImbedLogs() {
-<<<<<<< HEAD
-  std::map<PixelType, size_t>::iterator mit;
-  for (auto pit = this->wrongdetids.begin(); pit != this->wrongdetids.end();
-       ++pit) {
-=======
   for (const auto pid : this->wrongdetids) {
->>>>>>> a038867d
     // a. pixel ID -> index
     const auto mit = this->wrongdetidmap.find(pid);
     size_t mindex = mit->second;
