//----------------------------------------------------------------------
// Includes
//----------------------------------------------------------------------
#include "MantidDataHandling/LoadSpice2D.h"
#include "MantidDataHandling/XmlHandler.h"
#include "MantidAPI/AlgorithmFactory.h"
#include "MantidAPI/Axis.h"
#include "MantidAPI/FileProperty.h"
#include "MantidAPI/RegisterFileLoader.h"
#include "MantidAPI/WorkspaceFactory.h"
#include "MantidDataObjects/Workspace2D.h"
#include "MantidGeometry/Instrument.h"
#include "MantidKernel/UnitFactory.h"
#include "MantidKernel/ConfigService.h"
#include "MantidKernel/BoundedValidator.h"
#include "MantidKernel/Strings.h"
#include "MantidGeometry/Instrument/ComponentHelper.h"
#include "MantidKernel/TimeSeriesProperty.h"

#include <boost/regex.hpp>
#include <boost/shared_array.hpp>
#include <boost/lexical_cast.hpp>
#include <boost/make_shared.hpp>
#include <boost/shared_ptr.hpp>

#include <Poco/Path.h>
#include <MantidKernel/StringTokenizer.h>
#include <Poco/DOM/DOMParser.h>
#include <Poco/DOM/Document.h>
#include <Poco/DOM/Element.h>
#include <Poco/DOM/NodeList.h>
#include <Poco/DOM/Node.h>
#include <Poco/DOM/Text.h>
#include <Poco/SAX/InputSource.h>

#include <algorithm>
#include <iostream>
#include <sstream>
#include <string>
#include <vector>
#include <utility>

//-----------------------------------------------------------------------

using Poco::XML::DOMParser;
using Poco::XML::Document;
using Poco::XML::Element;
using Poco::XML::NodeList;
using Poco::XML::Node;
using Poco::XML::Text;

namespace Mantid {
namespace DataHandling {

using Mantid::Kernel::Direction;
using Mantid::API::WorkspaceProperty;
using namespace Kernel;
using namespace API;
using namespace Geometry;
using namespace DataObjects;

// Register the algorithm into the AlgorithmFactory
DECLARE_FILELOADER_ALGORITHM(LoadSpice2D)

// Parse string and convert to numeric type
template <class T>
bool from_string(T &t, const std::string &s,
                 std::ios_base &(*f)(std::ios_base &)) {
  std::istringstream iss(s);
  return !(iss >> f >> t).fail();
}

/**
 * Convenience function to store a detector value into a given spectrum.
 * Note that this type of data doesn't use TOD, so that we use a single dummy
 * bin in X. Each detector is defined as a spectrum of length 1.
 * @param ws: workspace
 * @param specID: ID of the spectrum to store the value in
 * @param value: value to store [count]
 * @param error: error on the value [count]
 * @param wavelength: wavelength value [Angstrom]
 * @param dwavelength: error on the wavelength [Angstrom]
 */
void store_value(DataObjects::Workspace2D_sptr ws, int specID, double value,
                 double error, double wavelength, double dwavelength) {
  MantidVec &X = ws->dataX(specID);
  MantidVec &Y = ws->dataY(specID);
  MantidVec &E = ws->dataE(specID);
  // The following is mostly to make Mantid happy by defining a histogram with
  // a single bin around the neutron wavelength
  X[0] = wavelength - dwavelength / 2.0;
  X[1] = wavelength + dwavelength / 2.0;
  Y[0] = value;
  E[0] = error;
  ws->getSpectrum(specID).setSpectrumNo(specID);
}

/**
 * Return the confidence with with this algorithm can load the file
 * @param descriptor A descriptor for the file
 * @returns An integer specifying the confidence level. 0 indicates it will not
 * be used
 */
int LoadSpice2D::confidence(Kernel::FileDescriptor &descriptor) const {
  if (descriptor.extension().compare(".xml") != 0)
    return 0;

  std::istream &is = descriptor.data();
  int confidence(0);

  { // start of inner scope
    Poco::XML::InputSource src(is);
    // Set up the DOM parser and parse xml file
    DOMParser pParser;
    Poco::AutoPtr<Document> pDoc;
    try {
      pDoc = pParser.parse(&src);
    } catch (Poco::Exception &e) {
      throw Kernel::Exception::FileError("Unable to parse File (" +
                                             descriptor.filename() + ")",
                                         e.displayText());

    } catch (...) {
      throw Kernel::Exception::FileError("Unable to parse File:",
                                         descriptor.filename());
    }
    // Get pointer to root element
    Element *pRootElem = pDoc->documentElement();
    if (pRootElem) {
      if (pRootElem->tagName().compare("SPICErack") == 0) {
        confidence = 80;
      }
    }
  } // end of inner scope

  return confidence;
}

/// Constructor
LoadSpice2D::LoadSpice2D()
    : m_wavelength_input(0), m_wavelength_spread_input(0), m_wavelength(0),
      m_dwavelength(0) {}

/// Destructor
LoadSpice2D::~LoadSpice2D() {}

/// Overwrites Algorithm Init method.
void LoadSpice2D::init() {
  declareProperty(Kernel::make_unique<API::FileProperty>(
                      "Filename", "", API::FileProperty::Load, ".xml"),
                  "The name of the input xml file to load");
  declareProperty(Kernel::make_unique<API::WorkspaceProperty<API::Workspace>>(
                      "OutputWorkspace", "", Kernel::Direction::Output),
                  "The name of the Output workspace");

  // Optionally, we can specify the wavelength and wavelength spread and
  // overwrite
  // the value in the data file (used when the data file is not populated)
  auto mustBePositive = boost::make_shared<Kernel::BoundedValidator<double>>();
  mustBePositive->setLower(0.0);
  declareProperty("Wavelength", EMPTY_DBL(), mustBePositive,
                  "Optional wavelength value to use when loading the data file "
                  "(Angstrom). This value will be used instead of the value "
                  "found in the data file.");
  declareProperty("WavelengthSpread", 0.1, mustBePositive,
                  "Optional wavelength spread value to use when loading the "
                  "data file (Angstrom). This value will be used instead of "
                  "the value found in the data file.");
}

/*
 * Main method.
 * Creates an XML handler. All tag values will be a map.
 * Creates and loads the workspace with the data
 *
 */
void LoadSpice2D::exec() {

  setInputPropertiesAsMemberProperties();
  std::map<std::string, std::string> metadata =
      m_xmlHandler.get_metadata("Detector");
  setWavelength(metadata);

  std::vector<int> data = getData("//Data");

  double monitorCounts = 0;
  from_string<double>(monitorCounts, metadata["Counters/monitor"], std::dec);
  double countingTime = 0;
  from_string<double>(countingTime, metadata["Counters/time"], std::dec);
  createWorkspace(data, metadata["Header/Scan_Title"], monitorCounts,
                  countingTime);

  // Add all metadata to the WS
  addMetadataAsRunProperties(metadata);

  setMetadataAsRunProperties(metadata);

  // run load instrument
  std::string instrument = metadata["Header/Instrument"];
  runLoadInstrument(instrument, m_workspace);

  // ugly hack for Biosans wing detector:
  // it tests if there is metadata tagged with the wing detector
  // if so, puts the detector in the right angle
  if (metadata.find("Motor_Positions/det_west_wing_rot") != metadata.end()) {
    double angle = boost::lexical_cast<double>(
        metadata["Motor_Positions/det_west_wing_rot"]);
    rotateDetector(-angle);
    // To make the property is set and the detector rotates!
    runLoadInstrument(instrument, m_workspace);
  }

  // sample_detector_distances
  double detector_distance = detectorDistance(metadata);
  double detector_tranlation = detectorTranslation(metadata);
  moveDetector(detector_distance, detector_tranlation);

  setProperty("OutputWorkspace", m_workspace);
}

/**
 * Parse the 2 integers of the form: INT32[192,256]
 * @param dims_str : INT32[192,256]
 */
std::pair<int, int>
LoadSpice2D::parseDetectorDimensions(const std::string &dims_str) {

  // Read in the detector dimensions from the Detector tag

  std::pair<int, int> dims = std::make_pair(0, 0);

  boost::regex b_re_sig("INT\\d+\\[(\\d+),(\\d+)\\]");
  if (boost::regex_match(dims_str, b_re_sig)) {
    boost::match_results<std::string::const_iterator> match;
    boost::regex_search(dims_str, match, b_re_sig);
    // match[0] is the full string
    Kernel::Strings::convert(match[1], dims.first);
    Kernel::Strings::convert(match[2], dims.second);
  }
  if (dims.first == 0 || dims.second == 0)
    g_log.notice() << "Could not read in the number of pixels!" << '\n';
  return dims;
}

/**
 * Adds map of the form key:value
 * as Workspace run properties
 */
void LoadSpice2D::addMetadataAsRunProperties(
    const std::map<std::string, std::string> &metadata) {

  for (const auto &keyValuePair : metadata) {
    std::string key = keyValuePair.first;
    std::replace(key.begin(), key.end(), '/', '_');
    m_workspace->mutableRun().addProperty(key, keyValuePair.second, true);
  }
}

/**
 * Get the input algorithm properties and sets them as class attributes
 */
void LoadSpice2D::setInputPropertiesAsMemberProperties() {

  m_wavelength_input = getProperty("Wavelength");
  m_wavelength_spread_input = getProperty("WavelengthSpread");

  g_log.debug() << "setInputPropertiesAsMemberProperties: "
                << m_wavelength_input << " , " << m_wavelength_input << '\n';

  std::string fileName = getPropertyValue("Filename");
  // Set up the XmlHandler handler and parse xml file
  try {
    m_xmlHandler = XmlHandler(fileName);
  } catch (...) {
    throw Kernel::Exception::FileError("Unable to parse File:", fileName);
  }
}

/**
 * Gets the wavelenght and wavelength spread from the  metadata
 * and sets them as class attributes
 */
void LoadSpice2D::setWavelength(std::map<std::string, std::string> &metadata) {
  // Read in wavelength and wavelength spread

  g_log.debug() << "setWavelength: " << m_wavelength_input << " , "
                << m_wavelength_input << '\n';

  if (isEmpty(m_wavelength_input)) {
    std::string s = metadata["Header/wavelength"];
    from_string<double>(m_wavelength, s, std::dec);
    s = metadata["Header/wavelength_spread"];
    from_string<double>(m_dwavelength, s, std::dec);

    g_log.debug() << "setWavelength: " << m_wavelength << " , " << m_dwavelength
                  << '\n';

  } else {
    m_wavelength = m_wavelength_input;
    m_dwavelength = m_wavelength_spread_input;
  }
}
/**
 * Parses the data dimensions and stores them as member variables
 * Reads the data and returns a vector
 */
std::vector<int> LoadSpice2D::getData(const std::string &dataXpath = "//Data") {

  // data container
  std::vector<int> data;
  unsigned int totalDataSize = 0;

  // let's see how many detectors we have
  std::vector<std::string> detectors = m_xmlHandler.get_subnodes(dataXpath);
  g_log.debug() << "Number the detectors found in Xpath " << dataXpath << " = "
                << detectors.size() << '\n';

  // iterate every detector in the xml file
  for (const auto detector : detectors) {
    std::string detectorXpath = dataXpath + "/" + detector;
    // type : INT32[192,256]
    std::map<std::string, std::string> attributes =
        m_xmlHandler.get_attributes_from_tag(detectorXpath);
    std::pair<int, int> dims = parseDetectorDimensions(attributes["type"]);

    // Horrible hack:
    // Some old files had a: //Data/DetectorWing with dimensions:
    // 16 x 256 = 4096. This must be igored as it is not in the IDF.
    if (detectorXpath.find("DetectorWing") != std::string::npos &&
        dims.first * dims.second <= 4096)
      break;

    totalDataSize += dims.first * dims.second;
    g_log.debug() << "Parsing detector XPath " << detectorXpath
                  << " with dimensions: " << dims.first << " x " << dims.second
                  << " = " << dims.first * dims.second << '\n';

    std::string data_str = m_xmlHandler.get_text_from_tag(detectorXpath);
    g_log.debug() << "The size of detector contents (xpath = " << detectorXpath
                  << ") is " << data_str.size() << " bytes." << '\n';

    // convert string data into a vector<int>
    std::stringstream iss(data_str);
    double number;
    while (iss >> number) {
      data.push_back(static_cast<int>(number));
    }
    g_log.debug() << "Detector XPath: " << detectorXpath
                  << " parsed. Total size of data processed up to now = "
                  << data.size() << " from a total of " << totalDataSize
                  << '\n';
  }

  if (data.size() != totalDataSize) {
    g_log.error() << "Total data size = " << totalDataSize
                  << ". Parsed data size = " << data.size() << '\n';
    throw Kernel::Exception::NotImplementedError(
        "Inconsistent data set: There were more data pixels found than "
        "declared in the Spice XML meta-data.");
  }
  return data;
}

/**
 * Creates workspace and loads the data along with 2 monitors!
 */
void LoadSpice2D::createWorkspace(const std::vector<int> &data,
                                  const std::string &title,
                                  double monitor1_counts,
                                  double monitor2_counts) {
  int nBins = 1;
  int numSpectra = static_cast<int>(data.size()) + LoadSpice2D::nMonitors;

  m_workspace = boost::dynamic_pointer_cast<DataObjects::Workspace2D>(
      API::WorkspaceFactory::Instance().create("Workspace2D", numSpectra,
                                               nBins + 1, nBins));
  m_workspace->setTitle(title);
  m_workspace->getAxis(0)->unit() =
      Kernel::UnitFactory::Instance().create("Wavelength");
  m_workspace->setYUnit("");
  API::Workspace_sptr workspace =
      boost::static_pointer_cast<API::Workspace>(m_workspace);
  // setProperty("OutputWorkspace", workspace);

  int specID = 0;
  // Store monitor counts in the beggining
  store_value(m_workspace, specID++, monitor1_counts,
              monitor1_counts > 0 ? sqrt(monitor1_counts) : 0.0, m_wavelength,
              m_dwavelength);
  store_value(m_workspace, specID++, monitor2_counts, 0.0, m_wavelength,
              m_dwavelength);

  // Store detector pixels
  for (auto count : data) {
    // Data uncertainties, computed according to the HFIR/IGOR reduction code
    // The following is what I would suggest instead...
    // error = count > 0 ? sqrt((double)count) : 0.0;
    double error = sqrt(0.5 + fabs(static_cast<double>(count) - 0.5));
    store_value(m_workspace, specID++, count, error, m_wavelength,
                m_dwavelength);
  }
}

/**
 * Inserts a property in the run with a new name!
 */
template <class T>
T LoadSpice2D::addRunProperty(std::map<std::string, std::string> &metadata,
                              const std::string &oldName,
                              const std::string &newName,
                              const std::string &units) {

  std::string value_str = metadata[oldName];
  T value;
  from_string<T>(value, value_str, std::dec);
  m_workspace->mutableRun().addProperty(newName, value, units, true);
  return value;
}

template <class T>
void LoadSpice2D::addRunProperty(const std::string &name, const T &value,
                                 const std::string &units) {
  m_workspace->mutableRun().addProperty(name, value, units, true);
}

/**
 * Sets the beam trap as Run Property
 */
void LoadSpice2D::setBeamTrapRunProperty(
    std::map<std::string, std::string> &metadata) {

  // Read in beam trap positions
  double trap_pos = 0;
  from_string<double>(trap_pos, metadata["Motor_Positions/trap_y_25mm"],
                      std::dec);

  double beam_trap_diam = 25.4;

  double highest_trap = 0;
  from_string<double>(trap_pos, metadata["Motor_Positions/trap_y_101mm"],
                      std::dec);

  if (trap_pos > highest_trap) {
    highest_trap = trap_pos;
    beam_trap_diam = 101.6;
  }

  from_string<double>(trap_pos, metadata["Motor_Positions/trap_y_50mm"],
                      std::dec);
  if (trap_pos > highest_trap) {
    highest_trap = trap_pos;
    beam_trap_diam = 50.8;
  }

  from_string<double>(trap_pos, metadata["Motor_Positions/trap_y_76mm"],
                      std::dec);
  if (trap_pos > highest_trap) {
    beam_trap_diam = 76.2;
  }

  addRunProperty<double>("beam-trap-diameter", beam_trap_diam, "mm");
}
void LoadSpice2D::setMetadataAsRunProperties(
    std::map<std::string, std::string> &metadata) {
  setBeamTrapRunProperty(metadata);

  // start_time
  std::map<std::string, std::string> attributes =
      m_xmlHandler.get_attributes_from_tag("/");

  addRunProperty<std::string>(attributes, "start_time", "run_start", "");

  m_workspace->mutableRun().setStartAndEndTime(attributes["start_time"],
                                               attributes["end_time"]);

  // sample thickness
  addRunProperty<double>(metadata, "Header/Sample_Thickness",
                         "sample-thickness", "mm");

  addRunProperty<double>(metadata, "Header/source_aperture_size",
                         "source-aperture-diameter", "mm");
  addRunProperty<double>(metadata, "Header/sample_aperture_size",
                         "sample-aperture-diameter", "mm");
  addRunProperty<double>(metadata, "Header/source_distance",
                         "source-sample-distance", "mm");
  addRunProperty<int>(metadata, "Motor_Positions/nguides", "number-of-guides",
                      "");

  addRunProperty<double>("wavelength", m_wavelength, "Angstrom");
  addRunProperty<double>("wavelength-spread", m_dwavelength, "Angstrom");

  addRunProperty<double>(metadata, "Counters/monitor", "monitor", "");
  addRunProperty<double>(metadata, "Counters/time", "timer", "sec");
}

/**
 * Calculates the detector distances and sets them as Run properties
 * Here fog starts:
 * GPSANS: distance = sample_det_dist + offset!
 * BioSANS: distance = sample_det_dist + offset + sample_to_flange!
 * Mathieu is using sample_det_dist to move the detector later
 * So I'll do the same (Ricardo)
 * June 14th 2016:
 * New changes:
 * sample_det_dist is not available
 * flange_det_dist is new = old sample_det_dist + offset
 * offset is not used
 * GPSANS: distance = flange_det_dist! (sample_to_flange is 0 for GPSANS)
 * BioSANS: distance = flange_det_dist + sample_to_flange!
 * For back compatibility I'm subracting the offset to flange_det_dist
 * @return : sample_detector_distance
 */
double
LoadSpice2D::detectorDistance(std::map<std::string, std::string> &metadata) {

  double sample_detector_distance = 0;
  double sample_detector_distance_offset, sample_si_window_distance;

  // check if it's the new format
  if (metadata.find("Motor_Positions/sample_det_dist") != metadata.end()) {
    // Old Format

    from_string<double>(sample_detector_distance,
                        metadata["Motor_Positions/sample_det_dist"], std::dec);
    sample_detector_distance *= 1000.0;
    addRunProperty<double>("sample-detector-distance", sample_detector_distance,
                           "mm");

    sample_detector_distance_offset =
        addRunProperty<double>(metadata, "Header/tank_internal_offset",
                               "sample-detector-distance-offset", "mm");

    sample_si_window_distance = addRunProperty<double>(
        metadata, "Header/sample_to_flange", "sample-si-window-distance", "mm");

  } else {
    // New format:
    from_string<double>(sample_detector_distance,
                        metadata["Motor_Positions/flange_det_dist"], std::dec);
    sample_detector_distance *= 1000.0;

    sample_detector_distance_offset =
        addRunProperty<double>(metadata, "Header/tank_internal_offset",
                               "sample-detector-distance-offset", "mm");

    sample_detector_distance -= sample_detector_distance_offset;

    addRunProperty<double>("sample-detector-distance", sample_detector_distance,
                           "mm");

    sample_si_window_distance = addRunProperty<double>(
        metadata, "Header/sample_to_flange", "sample-si-window-distance", "mm");
  }

  // sample_detector_distances

  double total_sample_detector_distance = sample_detector_distance +
                                          sample_detector_distance_offset +
                                          sample_si_window_distance;
  addRunProperty<double>("total-sample-detector-distance",
                         total_sample_detector_distance, "mm");

  // Store sample-detector distance
  declareProperty("SampleDetectorDistance", sample_detector_distance,
                  Kernel::Direction::Output);

  return sample_detector_distance;
}

double
LoadSpice2D::detectorTranslation(std::map<std::string, std::string> &metadata) {

  // detectorTranslations
  double detectorTranslation = 0;
  from_string<double>(detectorTranslation,
                      metadata["Motor_Positions/detector_trans"], std::dec);
  detectorTranslation /= 1000.0; // mm to meters conversion

  g_log.debug() << "Detector Translation = " << detectorTranslation
                << " meters." << '\n';
  return detectorTranslation;
}

/**
 * Places the detector at the right sample_detector_distance
 */
void LoadSpice2D::moveDetector(double sample_detector_distance,
                               double translation_distance) {
  // Some tests fail if the detector is moved here.
  // TODO: Move the detector here and not the SANSLoad
  UNUSED_ARG(translation_distance);

  // Move the detector to the right position
  API::IAlgorithm_sptr mover = createChildAlgorithm("MoveInstrumentComponent");

  // Finding the name of the detector object.
  std::string detID =
      m_workspace->getInstrument()->getStringParameter("detector-name")[0];

  g_log.information("Moving " + detID);
  try {
    mover->setProperty<API::MatrixWorkspace_sptr>("Workspace", m_workspace);
    mover->setProperty("ComponentName", detID);
    mover->setProperty("Z", sample_detector_distance / 1000.0);
    // mover->setProperty("X", -translation_distance);
    mover->execute();
  } catch (std::invalid_argument &e) {
    g_log.error("Invalid argument to MoveInstrumentComponent Child Algorithm");
    g_log.error(e.what());
  } catch (std::runtime_error &e) {
    g_log.error(
        "Unable to successfully run MoveInstrumentComponent Child Algorithm");
    g_log.error(e.what());
  }
}

/** Run the Child Algorithm LoadInstrument (as for LoadRaw)
 * @param inst_name :: The name written in the Nexus file
 * @param localWorkspace :: The workspace to insert the instrument into
 */
void LoadSpice2D::runLoadInstrument(
    const std::string &inst_name,
    DataObjects::Workspace2D_sptr localWorkspace) {

  API::IAlgorithm_sptr loadInst = createChildAlgorithm("LoadInstrument");

  // Now execute the Child Algorithm. Catch and log any error, but don't stop.
  try {
    loadInst->setPropertyValue("InstrumentName", inst_name);
    loadInst->setProperty<API::MatrixWorkspace_sptr>("Workspace",
                                                     localWorkspace);
    loadInst->setProperty("RewriteSpectraMap",
                          Mantid::Kernel::OptionalBool(false));
    loadInst->execute();
  } catch (std::invalid_argument &) {
    g_log.information("Invalid argument to LoadInstrument Child Algorithm");
  } catch (std::runtime_error &) {
    g_log.information(
        "Unable to successfully run LoadInstrument Child Algorithm");
  }
}

<<<<<<< HEAD
/**
 * Populate spectra mapping to detector IDs
 *
 * TODO: Get the detector size information from the workspace directly
 *
 * @param localWorkspace: Workspace2D object
 * @param nxbins: number of bins in X
 * @param nybins: number of bins in Y
 */
void LoadSpice2D::runLoadMappingTable(
    DataObjects::Workspace2D_sptr localWorkspace, int nxbins, int nybins) {
  // Get the number of monitor channels
  boost::shared_ptr<const Geometry::Instrument> instrument =
      localWorkspace->getInstrument();
  std::vector<detid_t> monitors = instrument->getMonitors();
  const int nMonitors = static_cast<int>(monitors.size());

  // Number of monitors should be consistent with data file format
  if (nMonitors != LoadSpice2D::nMonitors) {
    std::stringstream error;
    error << "Geometry error for " << instrument->getName()
          << ": Spice data format defines " << LoadSpice2D::nMonitors
          << " monitors, " << nMonitors << " were/was found";
    throw std::runtime_error(error.str());
  }

  // Generate mapping of detector/channel IDs to workspace index

  // Detector/channel counter
  int icount = 0;

  // Monitor: IDs start at 1 and increment by 1
  for (int i = 0; i < nMonitors; i++) {
    localWorkspace->getSpectrum(icount).setDetectorID(icount + 1);
    icount++;
  }

  // Detector pixels
  for (int ix = 0; ix < nxbins; ix++) {
    for (int iy = 0; iy < nybins; iy++) {
      localWorkspace->getSpectrum(icount)
          .setDetectorID(1000000 + iy * 1000 + ix);
      icount++;
    }
  }
}

/* This method throws not found error if a element is not found in the xml file
=======
/* This method throws not found error if a element is not found in the xml
 * file
>>>>>>> cc84f29a
 * @param elem :: pointer to  element
 * @param name ::  element name
 * @param fileName :: xml file name
 */
void LoadSpice2D::throwException(Poco::XML::Element *elem,
                                 const std::string &name,
                                 const std::string &fileName) {
  if (!elem) {
    throw Kernel::Exception::NotFoundError(
        name + " element not found in Spice XML file", fileName);
  }
}

/**
 * This will rotate the detector named componentName around z-axis
 *
 *
 * @param angle in degrees
 */
void LoadSpice2D::rotateDetector(const double &angle) {

  g_log.notice() << "Rotating Wing Detector " << angle << " degrees." << '\n';

  API::Run &runDetails = m_workspace->mutableRun();
  auto *p = new Mantid::Kernel::TimeSeriesProperty<double>("rotangle");
  //	auto p = boost::make_shared <Mantid::Kernel::TimeSeriesProperty<double>
  //>("rotangle");

  p->addValue(DateAndTime::getCurrentTime(), angle);
  runDetails.addLogData(p);
}
}
}<|MERGE_RESOLUTION|>--- conflicted
+++ resolved
@@ -640,59 +640,8 @@
   }
 }
 
-<<<<<<< HEAD
-/**
- * Populate spectra mapping to detector IDs
- *
- * TODO: Get the detector size information from the workspace directly
- *
- * @param localWorkspace: Workspace2D object
- * @param nxbins: number of bins in X
- * @param nybins: number of bins in Y
- */
-void LoadSpice2D::runLoadMappingTable(
-    DataObjects::Workspace2D_sptr localWorkspace, int nxbins, int nybins) {
-  // Get the number of monitor channels
-  boost::shared_ptr<const Geometry::Instrument> instrument =
-      localWorkspace->getInstrument();
-  std::vector<detid_t> monitors = instrument->getMonitors();
-  const int nMonitors = static_cast<int>(monitors.size());
-
-  // Number of monitors should be consistent with data file format
-  if (nMonitors != LoadSpice2D::nMonitors) {
-    std::stringstream error;
-    error << "Geometry error for " << instrument->getName()
-          << ": Spice data format defines " << LoadSpice2D::nMonitors
-          << " monitors, " << nMonitors << " were/was found";
-    throw std::runtime_error(error.str());
-  }
-
-  // Generate mapping of detector/channel IDs to workspace index
-
-  // Detector/channel counter
-  int icount = 0;
-
-  // Monitor: IDs start at 1 and increment by 1
-  for (int i = 0; i < nMonitors; i++) {
-    localWorkspace->getSpectrum(icount).setDetectorID(icount + 1);
-    icount++;
-  }
-
-  // Detector pixels
-  for (int ix = 0; ix < nxbins; ix++) {
-    for (int iy = 0; iy < nybins; iy++) {
-      localWorkspace->getSpectrum(icount)
-          .setDetectorID(1000000 + iy * 1000 + ix);
-      icount++;
-    }
-  }
-}
-
-/* This method throws not found error if a element is not found in the xml file
-=======
 /* This method throws not found error if a element is not found in the xml
  * file
->>>>>>> cc84f29a
  * @param elem :: pointer to  element
  * @param name ::  element name
  * @param fileName :: xml file name
