//----------------------------------------------------------------------
// Includes
//----------------------------------------------------------------------
#include "MantidDataHandling/LoadRaw3.h"
#include "MantidDataObjects/Workspace2D.h"
#include "MantidAPI/MemoryManager.h"
#include "MantidAPI/WorkspaceGroup_fwd.h"
#include "MantidAPI/RegisterFileLoader.h"
#include "MantidAPI/SpectraAxis.h"
#include "MantidKernel/UnitFactory.h"
#include "MantidKernel/ConfigService.h"
#include "MantidKernel/ArrayProperty.h"
#include "MantidKernel/BoundedValidator.h"
#include "MantidKernel/ListValidator.h"
#include "MantidAPI/FileProperty.h"
#include "LoadRaw/isisraw2.h"
#include "MantidDataHandling/LoadLog.h"
#include "MantidAPI/SpectrumDetectorMapping.h"

#include <boost/shared_ptr.hpp>
#include <Poco/Path.h>
#include <cmath>
#include <cstdio> //Required for gcc 4.4

namespace Mantid {
namespace DataHandling {
DECLARE_FILELOADER_ALGORITHM(LoadRaw3)

using namespace Kernel;
using namespace API;

/// Constructor
LoadRaw3::LoadRaw3()
    : m_filename(), m_numberOfSpectra(), m_cache_options(), m_specTimeRegimes(),
      m_noTimeRegimes(0), m_prog(0.0), m_prog_start(0.0), m_prog_end(1.0),
      m_lengthIn(0), m_timeChannelsVec(), m_total_specs(0), m_periodList() {}

LoadRaw3::~LoadRaw3() {}

/// Initialization method.
void LoadRaw3::init() {
  LoadRawHelper::init();
  auto mustBePositive = boost::make_shared<BoundedValidator<int>>();
  mustBePositive->setLower(1);
  declareProperty(
      "SpectrumMin", 1, mustBePositive,
      "The index number of the first spectrum to read.  Only used if\n"
      "SpectrumMax is set.");
  declareProperty(
      "SpectrumMax", EMPTY_INT(), mustBePositive,
      "The number of the last spectrum to read. Only used if explicitly\n"
      "set.");
  declareProperty(
<<<<<<< HEAD
      new ArrayProperty<specnum_t>("SpectrumList"),
=======
      make_unique<ArrayProperty<specnum_t>>("SpectrumList"),
>>>>>>> a038867d
      "A comma-separated list of individual spectra to read.  Only used if\n"
      "explicitly set.");
  declareProperty(
      make_unique<ArrayProperty<int>>("PeriodList"),
      "A comma-separated list of individual periods to read.  Only used if\n"
      "explicitly set.");

  std::vector<std::string> monitorOptions;
  monitorOptions.emplace_back("Include");
  monitorOptions.emplace_back("Exclude");
  monitorOptions.emplace_back("Separate");
  std::map<std::string, std::string> monitorOptionsAliases;
  monitorOptionsAliases["1"] = "Separate";
  monitorOptionsAliases["0"] = "Exclude";
  declareProperty("LoadMonitors", "Include",
                  boost::make_shared<StringListValidator>(
                      monitorOptions, monitorOptionsAliases),
                  "Option to control the loading of monitors.\n"
                  "Allowed options are Include,Exclude, Separate.\n"
                  "Include:The default is Include option which loads the "
                  "monitors into the output workspace.\n"
                  "Exclude:The Exclude option excludes monitors from the "
                  "output workspace.\n"
                  "Separate:The Separate option loads monitors into a separate "
                  "workspace called OutputWorkspace_monitor.\n"
                  "Defined aliases:\n"
                  "1:  Equivalent to Separate.\n"
                  "0:  Equivalent to Exclude.\n");
}

/** Executes the algorithm. Reading in the file and creating and populating
 *  the output workspace
 *  @throw Exception::FileError If the RAW file cannot be found/opened
 *  @throw std::invalid_argument If the optional properties are set to invalid
 * values
 */
void LoadRaw3::exec() {
  // Retrieve the filename from the properties
  m_filename = getPropertyValue("Filename");
  // open the raw file
  FILE *file = openRawFile(m_filename);

  bool bLoadlogFiles = getProperty("LoadLogFiles");

  bool bincludeMonitors, bseparateMonitors, bexcludeMonitors;
  LoadRawHelper::ProcessLoadMonitorOptions(bincludeMonitors, bseparateMonitors,
                                           bexcludeMonitors, this);

  std::string title;
  // read workspace title from raw file
  readTitle(file, title);

  // read workspace dimensions,number of periods etc from the raw file.
  readworkspaceParameters(m_numberOfSpectra, m_numberOfPeriods, m_lengthIn,
                          m_noTimeRegimes);

  setOptionalProperties();
  // to validate the optional parameters, if set
  checkOptionalProperties();

  // Calculate the size of a workspace, given its number of periods & spectra to
  // read
  m_total_specs = calculateWorkspaceSize();

  // Get the time channel array(s) and store in a vector inside a shared pointer
  m_timeChannelsVec = getTimeChannels(m_noTimeRegimes, m_lengthIn);

  // The first period to load
  int firstPeriod = isSelectedPeriods() ? m_periodList.front() - 1 : 0;

  // Create the 2D workspace for the output
  DataObjects::Workspace2D_sptr localWorkspace =
      createWorkspace(m_total_specs, m_lengthIn, m_lengthIn - 1, title);

  // Only run the Child Algorithms once
  loadRunParameters(localWorkspace);
  const SpectrumDetectorMapping detectorMapping(isisRaw->spec, isisRaw->udet,
                                                isisRaw->i_det);
  localWorkspace->updateSpectraUsing(detectorMapping);

  runLoadInstrument(m_filename, localWorkspace, 0.0, 0.4);
  m_prog_start = 0.4;
  Run &run = localWorkspace->mutableRun();
  if (bLoadlogFiles) {
    runLoadLog(m_filename, localWorkspace, 0.4, 0.5);
    m_prog_start = 0.5;
    const int period_number = firstPeriod + 1;
    createPeriodLogs(period_number, localWorkspace);
  }
  // Set the total proton charge for this run
  setProtonCharge(run);
  setRunNumber(run);
  run.addProperty("raw_filename", m_filename);

  // Set progress to start of range taking account of ChildAlgorithms
  setProg(0.0);

  // populate instrument parameters
  g_log.debug("Populating the instrument parameters...");
  progress(m_prog, "Populating the instrument parameters...");
  localWorkspace->populateInstrumentParameters();

  WorkspaceGroup_sptr ws_grp = createGroupWorkspace();
  WorkspaceGroup_sptr monitorws_grp;
  DataObjects::Workspace2D_sptr monitorWorkspace;
  specnum_t normalwsSpecs = 0;
  specnum_t monitorwsSpecs = 0;
  std::vector<specnum_t> monitorSpecList;

  if (bincludeMonitors) {
    setWorkspaceProperty("OutputWorkspace", title, ws_grp, localWorkspace,
                         m_numberOfPeriods, false, this);
  } else {
    // gets the monitor spectra list from workspace
    monitorSpecList = getmonitorSpectrumList(detectorMapping);
    // calculate the workspace size for normal workspace and monitor workspace
    calculateWorkspacesizes(monitorSpecList, normalwsSpecs, monitorwsSpecs);
    try {
      validateWorkspaceSizes(bexcludeMonitors, bseparateMonitors, normalwsSpecs,
                             monitorwsSpecs);
    } catch (std::out_of_range &) {
      fclose(file);
      throw;
    }

    // now create a workspace of size normalwsSpecs and set it as output
    // workspace
    if (normalwsSpecs > 0) {
      localWorkspace = createWorkspace(localWorkspace, normalwsSpecs,
                                       m_lengthIn, m_lengthIn - 1);
      setWorkspaceProperty("OutputWorkspace", title, ws_grp, localWorkspace,
                           m_numberOfPeriods, false, this);
    }
    // now create monitor workspace if separateMonitors selected
    if (bseparateMonitors) {
      createMonitorWorkspace(monitorWorkspace, localWorkspace, monitorws_grp,
                             monitorwsSpecs, normalwsSpecs, m_numberOfPeriods,
                             m_lengthIn, title, this);
    }
  }

  if (bseparateMonitors) {
    if (normalwsSpecs == 0) {
      // Ensure we fill the correct group as if we are only
      // loading monitors then
      // we essentially want normal behavior
      // with no extra _monitors workspace
      ws_grp = monitorws_grp;
    } else { // attach monitor workspace to main workspace
      localWorkspace->setMonitorWorkspace(monitorWorkspace);
    }
  }

  // Loop over the number of periods in the raw file, putting each period in a
  // separate workspace

  for (int period = 0; period < m_numberOfPeriods; ++period) {
    // skipping the first spectra in each period
    skipData(file, static_cast<int>(period * (m_numberOfSpectra + 1)));

    // check for excluded periods
    if (!isPeriodIncluded(period)) {
      skipPeriod(file, period);
      continue;
    }

    if (period > firstPeriod) {
      if (localWorkspace) {
        localWorkspace = createWorkspace(localWorkspace);
      }
      if (bseparateMonitors) {
        try {
          monitorWorkspace = createWorkspace(monitorWorkspace, monitorwsSpecs,
                                             m_lengthIn, m_lengthIn - 1);
        } catch (std::out_of_range &) {
          g_log.information() << "Separate Monitors option is selected and no "
                                 "monitors in the selected specra range."
                              << std::endl;
          g_log.information()
              << "Error in creating one of the output workspaces" << std::endl;
        } catch (std::runtime_error &) {
          g_log.information() << "Separate Monitors option is selected,Error "
                                 "in creating one of the output workspaces"
                              << std::endl;
        }
      } // end of separate Monitors

      if (bLoadlogFiles) {
        const int period_number = period + 1;
        // remove previous period data
        std::stringstream prevPeriod;
        prevPeriod << "PERIOD " << (getPreviousPeriod(period_number));
        if (localWorkspace) {
          Run &runObj = localWorkspace->mutableRun();
          runObj.removeLogData(prevPeriod.str());
          runObj.removeLogData("current_period");
          // add current period data
          createPeriodLogs(period_number, localWorkspace);
        }
        if (monitorWorkspace) {
          Run &runObj = monitorWorkspace->mutableRun();
          runObj.removeLogData(prevPeriod.str());
          runObj.removeLogData("current_period");
          // add current period data
          createPeriodLogs(period_number, monitorWorkspace);
        }
      } // end of if loop for loadlogfiles
    }

    if (bexcludeMonitors) {
      excludeMonitors(file, period, monitorSpecList, localWorkspace);
    }
    if (bincludeMonitors) {
      includeMonitors(file, period, localWorkspace);
    }
    if (bseparateMonitors) {
      separateMonitors(file, period, monitorSpecList, localWorkspace,
                       monitorWorkspace);
    }

    // Re-update spectra etc.
    if (localWorkspace)
      localWorkspace->updateSpectraUsing(detectorMapping);

    if (monitorWorkspace)
      monitorWorkspace->updateSpectraUsing(detectorMapping);

    // Assign the result to the output workspace property
    if (m_numberOfPeriods > 1) {
      if (bseparateMonitors) {
        if (normalwsSpecs > 0) {
          // declare and set monitor workspace for each period
          setWorkspaceProperty(monitorWorkspace, monitorws_grp, period, true,
                               this);
        } else {
          localWorkspace = monitorWorkspace;
        }
        // declare and set output workspace for each period
        setWorkspaceProperty(localWorkspace, ws_grp, period, false, this);
      } else {
        setWorkspaceProperty(localWorkspace, ws_grp, period, false, this);
      }
      // progress for workspace groups
      setProg(static_cast<double>(period) /
              static_cast<double>(m_numberOfPeriods - 1));
    }

  } // loop over periods
  // Clean up

  reset();
  fclose(file);
}
/** This method creates outputworkspace excluding monitors
 *@param file :: -pointer to file
 *@param period :: period number
 *@param monitorList :: a list containing the spectrum numbers for monitors
 *@param ws_sptr :: shared pointer to workspace
 */
void LoadRaw3::excludeMonitors(FILE *file, const int &period,
                               const std::vector<specnum_t> &monitorList,
                               DataObjects::Workspace2D_sptr ws_sptr) {
  int64_t histCurrent = -1;
  int64_t wsIndex = 0;
  double histTotal = static_cast<double>(m_total_specs * m_numberOfPeriods);
  // loop through the spectra
  for (specnum_t i = 1; i <= m_numberOfSpectra; ++i) {
    specnum_t histToRead = i + period * (m_numberOfSpectra + 1);
    if ((i >= m_spec_min && i < m_spec_max) ||
        (m_list &&
         find(m_spec_list.begin(), m_spec_list.end(), i) !=
             m_spec_list.end())) {
      progress(m_prog, "Reading raw file data...");
      // skip monitor spectrum
      if (isMonitor(monitorList, i)) {
        skipData(file, histToRead);
        continue;
      }

      // read spectrum
      if (!readData(file, histToRead)) {
        throw std::runtime_error("Error reading raw file");
      }
      // set the workspace data
      setWorkspaceData(ws_sptr, m_timeChannelsVec, wsIndex, i, m_noTimeRegimes,
                       m_lengthIn, 1);
      // increment workspace index
      ++wsIndex;

      if (m_numberOfPeriods == 1) {
        if (++histCurrent % 100 == 0) {
          setProg(static_cast<double>(histCurrent) / histTotal);
        }
        interruption_point();
      }

    } // end of if loop for spec min,max check
    else {
      skipData(file, histToRead);
    }
  } // end of for loop
}

/**This method creates outputworkspace including monitors
 *@param file :: -pointer to file
 *@param period :: period number
 *@param ws_sptr :: shared pointer to workspace
 */
void LoadRaw3::includeMonitors(FILE *file, const int64_t &period,
                               DataObjects::Workspace2D_sptr ws_sptr) {

  int64_t histCurrent = -1;
  int64_t wsIndex = 0;
  double histTotal = static_cast<double>(m_total_specs * m_numberOfPeriods);
  // loop through spectra
  for (specnum_t i = 1; i <= m_numberOfSpectra; ++i) {
    int64_t histToRead = i + period * (m_numberOfSpectra + 1);
    if ((i >= m_spec_min && i < m_spec_max) ||
        (m_list &&
         find(m_spec_list.begin(), m_spec_list.end(), i) !=
             m_spec_list.end())) {
      progress(m_prog, "Reading raw file data...");

      // read spectrum from raw file
      if (!readData(file, histToRead)) {
        throw std::runtime_error("Error reading raw file");
      }
      // set workspace data
      setWorkspaceData(ws_sptr, m_timeChannelsVec, wsIndex, i, m_noTimeRegimes,
                       m_lengthIn, 1);
      ++wsIndex;

      if (m_numberOfPeriods == 1) {
        if (++histCurrent % 100 == 0) {
          setProg(double(histCurrent) / histTotal);
        }
        interruption_point();
      }

    } else {
      skipData(file, histToRead);
    }
  }
  // loadSpectra(file,period,m_total_specs,ws_sptr,m_timeChannelsVec);
}

/** This method separates monitors and creates two outputworkspaces
 *@param file :: -pointer to file
 *@param period :: period number
 *@param monitorList :: -a list containing the spectrum numbers for monitors
 *@param ws_sptr :: -shared pointer to workspace
 *@param mws_sptr :: -shared pointer to monitor workspace
 */

void LoadRaw3::separateMonitors(FILE *file, const int64_t &period,
                                const std::vector<specnum_t> &monitorList,
                                DataObjects::Workspace2D_sptr ws_sptr,
                                DataObjects::Workspace2D_sptr mws_sptr) {
  int64_t histCurrent = -1;
  int64_t wsIndex = 0;
  int64_t mwsIndex = 0;
  double histTotal = static_cast<double>(m_total_specs * m_numberOfPeriods);
  // loop through spectra
  for (specnum_t i = 1; i <= m_numberOfSpectra; ++i) {
    int64_t histToRead = i + period * (m_numberOfSpectra + 1);
    if ((i >= m_spec_min && i < m_spec_max) ||
        (m_list &&
         find(m_spec_list.begin(), m_spec_list.end(), i) !=
             m_spec_list.end())) {
      progress(m_prog, "Reading raw file data...");

      // read spectrum from raw file
      if (!readData(file, histToRead)) {
        throw std::runtime_error("Error reading raw file");
      }
      // if this a monitor  store that spectrum to monitor workspace
      if (isMonitor(monitorList, i)) {
        setWorkspaceData(mws_sptr, m_timeChannelsVec, mwsIndex, i,
                         m_noTimeRegimes, m_lengthIn, 1);
        ++mwsIndex;
      } else {
        // not a monitor,store the spectrum to normal output workspace
        setWorkspaceData(ws_sptr, m_timeChannelsVec, wsIndex, i,
                         m_noTimeRegimes, m_lengthIn, 1);
        ++wsIndex;
      }

      if (m_numberOfPeriods == 1) {
        if (++histCurrent % 100 == 0) {
          setProg(static_cast<double>(histCurrent) / histTotal);
        }
        interruption_point();
      }

    } else {
      skipData(file, histToRead);
    }
  }
}

/**
 * Skip all spectra in a period.
 * @param file :: -pointer to file
 * @param period :: period number
 */
void LoadRaw3::skipPeriod(FILE *file, const int64_t &period) {
  for (specnum_t i = 1; i <= m_numberOfSpectra; ++i) {
    int64_t histToRead = i + period * (m_numberOfSpectra + 1);
    skipData(file, histToRead);
  }
}

/** Check if a period should be loaded.
 * @param period :: A period to check (0-based).
 */
bool LoadRaw3::isPeriodIncluded(int period) const {
  return !isSelectedPeriods() ||
         std::find(m_periodList.begin(), m_periodList.end(), period + 1) !=
             m_periodList.end();
}

/**
 * Get the period number loaded before given.
 * @param period :: A period number being loaded (1-based).
 */
int LoadRaw3::getPreviousPeriod(int period) const {
  if (isSelectedPeriods()) {
    // find period number preceding the argument in the period list
    auto pitr = std::find(m_periodList.begin(), m_periodList.end(), period);
    if (pitr == m_periodList.end() || pitr == m_periodList.begin()) {
      throw std::logic_error("Unexpected period number found.");
    }
    return *(--pitr);
  }
  return period - 1;
}

/// This sets the optional property to the LoadRawHelper class
void LoadRaw3::setOptionalProperties() {
  // read in the settings passed to the algorithm
  m_spec_list = getProperty("SpectrumList");
  m_spec_max = getProperty("SpectrumMax");
  m_spec_min = getProperty("SpectrumMin");
  m_periodList = getProperty("PeriodList");
  if (!m_periodList.empty()) {
    // periods will be expected in ascending order
    std::sort(m_periodList.begin(), m_periodList.end());
    // check that the periods are within their range: 1 <= p <=
    // m_numberOfPeriods
    auto minElement =
        std::min_element(m_periodList.begin(), m_periodList.end());
    auto maxElement =
        std::max_element(m_periodList.begin(), m_periodList.end());
    if (*minElement < 1 || *maxElement > m_numberOfPeriods) {
      throw std::runtime_error("Values in PeriodList must be between 1 and "
                               "total number of periods.");
    }
  }
}

/// This sets the progress taking account of progress time taken up by
/// ChildAlgorithms
void LoadRaw3::setProg(double prog) {
  m_prog = m_prog_start + (m_prog_end - m_prog_start) * prog;
}

/**This method validates workspace sizes if exclude monitors or separate
 *monitors options is selected
 *@param bexcludeMonitors :: boolean option for exclude monitors
 *@param bseparateMonitors :: boolean option for separate monitors
 *@param normalwsSpecs :: number of spectra in the output workspace excluding
 *monitors
 *@param monitorwsSpecs :: number of monitor spectra
 */
void LoadRaw3::validateWorkspaceSizes(bool bexcludeMonitors,
                                      bool bseparateMonitors,
                                      const int64_t normalwsSpecs,
                                      const int64_t monitorwsSpecs) {
  if (normalwsSpecs <= 0 && bexcludeMonitors) {
    throw std::out_of_range("All the spectra in the selected range for this "
                            "workspace are monitors and Exclude monitors "
                            "option selected ");
  }
  if (bseparateMonitors) {
    if (normalwsSpecs <= 0 && monitorwsSpecs <= 0) {
      throw std::out_of_range(
          "Workspace size is zero,Error in creating output workspace.");
    }
  }
}

/** This method checks given spectrum is a monitor
 *  @param monitorIndexes :: a vector holding the list of monitors
 *  @param spectrumNum ::  the requested spectrum number
 *  @return true if it's a monitor
 */
bool LoadRaw3::isMonitor(const std::vector<specnum_t> &monitorIndexes,
                         specnum_t spectrumNum) {
  bool bMonitor;
  std::vector<specnum_t>::const_iterator itr;
  itr = find(monitorIndexes.begin(), monitorIndexes.end(), spectrumNum);
  (itr != monitorIndexes.end()) ? (bMonitor = true) : (bMonitor = false);
  return bMonitor;
}

} // namespace DataHandling
} // namespace Mantid<|MERGE_RESOLUTION|>--- conflicted
+++ resolved
@@ -51,11 +51,7 @@
       "The number of the last spectrum to read. Only used if explicitly\n"
       "set.");
   declareProperty(
-<<<<<<< HEAD
-      new ArrayProperty<specnum_t>("SpectrumList"),
-=======
       make_unique<ArrayProperty<specnum_t>>("SpectrumList"),
->>>>>>> a038867d
       "A comma-separated list of individual spectra to read.  Only used if\n"
       "explicitly set.");
   declareProperty(
