--- conflicted
+++ resolved
@@ -594,25 +594,11 @@
 
       spec_list.erase(remove_if(spec_list.begin(), spec_list.end(), isInRange),
                       spec_list.end());
-<<<<<<< HEAD
-      // combine spectra numbers from ranges and the list
-      if (spec_list.size() > 0) {
-        for (int64_t i = spec_min; i < spec_max + 1; i++) {
-          specnum_t spec_num = static_cast<specnum_t>(i);
-          // remove excluded spectra now rather then inserting it here and
-          // removing later
-          if (SpectraExcluded.find(spec_num) == SpectraExcluded.end())
-            spec_list.push_back(spec_num);
-        }
-        // Sort the list so that lower spectra indexes correspond to smaller
-        // spectra ID-s
-=======
 
       // The spec_min - spec_max range needs to be added to the spec list
       for (int64_t i = spec_min; i < spec_max + 1; ++i) {
         specnum_t spec_num = static_cast<specnum_t>(i);
         spec_list.push_back(spec_num);
->>>>>>> a038867d
         std::sort(spec_list.begin(), spec_list.end());
         // supplied range converted into the list, so no more supplied range
       }
@@ -695,37 +681,6 @@
 intervals
 **/
 void LoadISISNexus2::buildSpectraInd2SpectraNumMap(
-<<<<<<< HEAD
-    bool range_supplied, int64_t range_min, int64_t range_max,
-    const std::vector<int64_t> &spec_list,
-    const std::map<int64_t, std::string> &SpectraExcluded) {
-
-  int64_t ic(0);
-
-  if (spec_list.size() > 0) {
-    ic = 0;
-    auto start_point = spec_list.begin();
-    for (auto it = start_point; it != spec_list.end(); it++) {
-
-      specnum_t spec_num = static_cast<specnum_t>(*it);
-      if (SpectraExcluded.find(spec_num) == SpectraExcluded.end()) {
-        m_specInd2specNum_map.insert(
-            std::pair<int64_t, specnum_t>(ic, spec_num));
-        ic++;
-      }
-    }
-  } else {
-    if (range_supplied) {
-      ic = 0;
-      for (int64_t i = range_min; i < range_max + 1; i++) {
-        specnum_t spec_num = static_cast<specnum_t>(i);
-        if (SpectraExcluded.find(spec_num) == SpectraExcluded.end()) {
-          m_specInd2specNum_map.insert(
-              std::pair<int64_t, specnum_t>(ic, spec_num));
-          ic++;
-        }
-      }
-=======
     bool range_supplied, bool hasSpectraList,
     DataBlockComposite &dataBlockComposite) {
 
@@ -736,7 +691,6 @@
       specnum_t spec_num = static_cast<specnum_t>(generator->getValue());
       m_wsInd2specNum_map.insert(std::make_pair(hist, spec_num));
       ++hist;
->>>>>>> a038867d
     }
   }
 }
@@ -759,16 +713,9 @@
 * in a separate block.
 * @return :: Number of spectra to load.
 */
-<<<<<<< HEAD
-size_t LoadISISNexus2::prepareSpectraBlocks(
-    std::map<int64_t, std::string> &monitors,
-    const std::map<int64_t, specnum_t> &specInd2specNum_map,
-    const DataBlock &LoadBlock) {
-=======
 size_t
 LoadISISNexus2::prepareSpectraBlocks(std::map<int64_t, std::string> &monitors,
                                      DataBlockComposite &LoadBlock) {
->>>>>>> a038867d
   std::vector<int64_t> includedMonitors;
   // Setup the SpectraBlocks based on the DataBlocks
   auto dataBlocks = LoadBlock.getDataBlocks();
@@ -848,11 +795,7 @@
         // local_workspace->getAxis(1)->setValue(hist_index,
         // static_cast<specnum_t>(it->first));
         auto spec = local_workspace->getSpectrum(hist_index);
-<<<<<<< HEAD
-        specnum_t specID = m_specInd2specNum_map.at(hist_index);
-=======
         specnum_t specNum = m_wsInd2specNum_map.at(hist_index);
->>>>>>> a038867d
         spec->setDetectorIDs(
             m_spec2det_map.getDetectorIDsForSpectrumNo(specNum));
         spec->setSpectrumNo(specNum);
@@ -952,11 +895,7 @@
       // local_workspace->getAxis(1)->setValue(hist,
       // static_cast<specnum_t>(spec_num));
       auto spec = local_workspace->getSpectrum(hist);
-<<<<<<< HEAD
-      specnum_t specID = m_specInd2specNum_map.at(hist);
-=======
       specnum_t specNum = m_wsInd2specNum_map.at(hist);
->>>>>>> a038867d
       // set detectors corresponding to spectra Number
       spec->setDetectorIDs(m_spec2det_map.getDetectorIDsForSpectrumNo(specNum));
       // set correct spectra Number
