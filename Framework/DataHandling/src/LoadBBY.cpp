--- conflicted
+++ resolved
@@ -508,17 +508,11 @@
 
   // extract log and hdf file
   const std::vector<std::string> &files = tarFile.files();
-<<<<<<< HEAD
 
   int64_t fileSize = 0;
   for (auto itr = files.begin(); itr != files.end(); ++itr)
     if (itr->rfind(".hdf") == itr->length() - 4) {
       tarFile.select(itr->c_str());
-=======
-  for (const auto &file : files)
-    if (file.rfind(".hdf") == file.length() - 4) {
-      tarFile.select(file.c_str());
->>>>>>> c15d76fd
       fileSize = tarFile.selected_size();
       break;
     }
