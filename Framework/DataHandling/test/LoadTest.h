#ifndef LOADTEST_H_
#define LOADTEST_H_

#include <cxxtest/TestSuite.h>
#include "MantidDataHandling/Load.h"
#include "MantidDataObjects/Workspace2D.h"
#include "MantidAPI/MatrixWorkspace.h"
#include "MantidAPI/WorkspaceGroup.h"
#include "MantidAPI/AnalysisDataService.h"
#include "MantidAPI/AlgorithmManager.h"
#include "MantidKernel/ConfigService.h"

#include <boost/algorithm/string/predicate.hpp> //for ends_with

using namespace Mantid::API;
using namespace Mantid::DataObjects;
using namespace Mantid::DataHandling;
using namespace Mantid::Kernel;

class LoadTest : public CxxTest::TestSuite {

private:
  std::vector<std::string> m_dataSearchDirs;
  std::string m_instName;

public:
  void setUp() override {

    m_dataSearchDirs = ConfigService::Instance().getDataSearchDirs();

    m_instName = ConfigService::Instance().getString("default.instrument");
  }

  void tearDown() override {

    ConfigService::Instance().setDataSearchDirs(m_dataSearchDirs);

    ConfigService::Instance().setString("default.instrument", m_instName);

    AnalysisDataService::Instance().clear();
  }

  void testViaProxy() {
    IAlgorithm_sptr proxy = AlgorithmManager::Instance().create("Load");
    TS_ASSERT_EQUALS(proxy->existsProperty("Filename"), true);
    TS_ASSERT_EQUALS(proxy->existsProperty("OutputWorkspace"), true);

    TS_ASSERT_THROWS_NOTHING(
        proxy->setPropertyValue("Filename", "IRS38633.raw"));
    TS_ASSERT_EQUALS(proxy->existsProperty("Cache"), true);
    TS_ASSERT_EQUALS(proxy->existsProperty("LoadLogFiles"), true);

    proxy->setPropertyValue("Filename", "IRS38633.raw");
    TS_ASSERT_EQUALS(proxy->existsProperty("Cache"), true);
    TS_ASSERT_EQUALS(proxy->existsProperty("LoadLogFiles"), true);

    TS_ASSERT_THROWS_NOTHING(
        proxy->setPropertyValue("Filename", "LOQ49886.nxs"));
    TS_ASSERT_EQUALS(proxy->existsProperty("Cache"), false);
    TS_ASSERT_EQUALS(proxy->existsProperty("LoadLogFiles"), false);
  }

  void testPropertyValuesViaProxy() {
    IAlgorithm_sptr proxy = AlgorithmManager::Instance().create("Load");
    TS_ASSERT_EQUALS(proxy->existsProperty("Filename"), true);
    TS_ASSERT_EQUALS(proxy->existsProperty("OutputWorkspace"), true);

    TS_ASSERT_THROWS_NOTHING(
        proxy->setPropertyValue("Filename", "IRS38633.raw"));
    TS_ASSERT_EQUALS(proxy->existsProperty("Cache"), true);
    TS_ASSERT_EQUALS(proxy->existsProperty("LoadLogFiles"), true);
    TS_ASSERT_THROWS_NOTHING(proxy->setPropertyValue("SpectrumMin", "10"));
    TS_ASSERT_THROWS_NOTHING(proxy->setPropertyValue("SpectrumMax", "100"));

    // Test that the properties have the correct values
    TS_ASSERT_EQUALS(proxy->getPropertyValue("SpectrumMin"), "10");
    TS_ASSERT_EQUALS(proxy->getPropertyValue("SpectrumMax"), "100");
  }

  void testSwitchingLoaderViaProxy() {
    IAlgorithm_sptr proxy = AlgorithmManager::Instance().create("Load");
    TS_ASSERT_EQUALS(proxy->existsProperty("Filename"), true);
    TS_ASSERT_EQUALS(proxy->existsProperty("OutputWorkspace"), true);
    TS_ASSERT_THROWS_NOTHING(
        proxy->setPropertyValue("Filename", "IRS38633.raw"));
    TS_ASSERT_EQUALS(proxy->existsProperty("Cache"), true);
    TS_ASSERT_EQUALS(proxy->existsProperty("LoadLogFiles"), true);

    TS_ASSERT_THROWS_NOTHING(proxy->setPropertyValue("SpectrumMin", "10"));
    TS_ASSERT_THROWS_NOTHING(proxy->setPropertyValue("SpectrumMax", "100"));

    // Test that the properties have the correct values
    TS_ASSERT_EQUALS(proxy->getPropertyValue("SpectrumMin"), "10");
    TS_ASSERT_EQUALS(proxy->getPropertyValue("SpectrumMax"), "100");

    // Change loader
    proxy->setPropertyValue("Filename", "LOQ49886.nxs");
    TS_ASSERT_EQUALS(proxy->existsProperty("EntryNumber"), true);
    TS_ASSERT_EQUALS(proxy->existsProperty("Cache"), false);

    TS_ASSERT_THROWS_NOTHING(proxy->setPropertyValue("SpectrumMin", "11"));
    TS_ASSERT_THROWS_NOTHING(proxy->setPropertyValue("SpectrumMax", "101"));

    TS_ASSERT_EQUALS(proxy->getPropertyValue("SpectrumMin"), "11");
    TS_ASSERT_EQUALS(proxy->getPropertyValue("SpectrumMax"), "101");
  }

  void testFindLoader() {
    Load loader;
    loader.initialize();
    static const size_t NUMPROPS = 5;
    const char *loadraw_props[NUMPROPS] = {
        "SpectrumMin", "SpectrumMax", "SpectrumList", "Cache", "LoadLogFiles"};
    // Basic load has no additional loader properties
    for (size_t i = 0; i < NUMPROPS; ++i) {
      TS_ASSERT_EQUALS(loader.existsProperty(loadraw_props[i]), false);
    }
    // After setting the file property, the algorithm should have aquired the
    // appropriate properties
    TS_ASSERT_THROWS_NOTHING(
        loader.setPropertyValue("Filename", "IRS38633.raw"));
    // Now
    for (size_t i = 0; i < NUMPROPS; ++i) {
      TS_ASSERT_EQUALS(loader.existsProperty(loadraw_props[i]), true);
    }

    // Did it find the right loader
    TS_ASSERT_EQUALS(loader.getPropertyValue("LoaderName"), "LoadRaw");
  }

  void test_Comma_Separated_List_Finds_Correct_Number_Of_Files() {
    Load loader;
    loader.initialize();
    loader.setPropertyValue("Filename", "MUSR15189,15190,15191.nxs");

    std::vector<std::vector<std::string>> foundFiles =
        loader.getProperty("Filename");

    // Outer vector holds separate lists of files to be summed together
    // In this case no summing required
    TS_ASSERT_EQUALS(3, foundFiles.size());
    // Inner vector holds files to be summed
    TS_ASSERT_EQUALS(1, foundFiles[0].size());
    TS_ASSERT_EQUALS(1, foundFiles[1].size());
    TS_ASSERT_EQUALS(1, foundFiles[2].size());
  }

  void test_Plus_Operator_Finds_Correct_Number_Of_Files() {
    Load loader;
    loader.initialize();
    loader.setPropertyValue("Filename", "IRS38633+38633.nxs");

    std::vector<std::vector<std::string>> foundFiles =
        loader.getProperty("Filename");

    // Outer vector holds separate lists of files to be summed together
    TS_ASSERT_EQUALS(1, foundFiles.size());
    // Inner vector holds files to be summed
    TS_ASSERT_EQUALS(2, foundFiles[0].size());
  }

  void test_Range_Operator_Finds_Correct_Number_Of_Files() {
    Load loader;
    loader.initialize();
    loader.setPropertyValue("Filename", "MUSR15189:15192.nxs");

    std::vector<std::vector<std::string>> foundFiles =
        loader.getProperty("Filename");

    // Outer vector holds separate lists of files to be summed together
    // In this case no summing required
    TS_ASSERT_EQUALS(4, foundFiles.size());
    // Inner vector holds files to be summed
    TS_ASSERT_EQUALS(1, foundFiles[0].size());
    TS_ASSERT_EQUALS(1, foundFiles[1].size());
    TS_ASSERT_EQUALS(1, foundFiles[2].size());
    TS_ASSERT_EQUALS(1, foundFiles[3].size());
  }

  void test_Stepped_Range_Operator_Finds_Correct_Number_Of_Files() {
    Load loader;
    loader.initialize();
    loader.setPropertyValue("Filename", "MUSR15189:15192:2.nxs");

    std::vector<std::vector<std::string>> foundFiles =
        loader.getProperty("Filename");

    // Outer vector holds separate lists of files to be summed together
    // In this case no summing required
    TS_ASSERT_EQUALS(2, foundFiles.size());
    // Inner vector holds files to be summed
    TS_ASSERT_EQUALS(1, foundFiles[0].size());
    TS_ASSERT_EQUALS(1, foundFiles[1].size());

    // Check it has found the correct two
    const std::string first = foundFiles[0][0];
    TSM_ASSERT(std::string("Incorrect first file has been found: ") + first,
               boost::algorithm::ends_with(first, "MUSR00015189.nxs"));
    const std::string second = foundFiles[1][0];
    TSM_ASSERT(std::string("Incorrect second file has been found") + second,
               boost::algorithm::ends_with(second, "MUSR00015191.nxs"));

    // A more through test of the loading and value checking is done in the
    // LoadTest.py system test
  }

  void test_Added_Range_Operator_Finds_Correct_Number_Of_Files() {
    Load loader;
    loader.initialize();
    loader.setPropertyValue("Filename", "MUSR15189-15192.nxs");

    std::vector<std::vector<std::string>> foundFiles =
        loader.getProperty("Filename");

    // Outer vector holds separate lists of files to be summed together
    // In this case no summing required
    TS_ASSERT_EQUALS(1, foundFiles.size());
    // Inner vector holds files to be summed
    TS_ASSERT_EQUALS(4, foundFiles[0].size());

    // Check it has found the correct two
    const std::string first = foundFiles[0][0];
    TSM_ASSERT(std::string("Incorrect first file has been found: ") + first,
               boost::algorithm::ends_with(first, "MUSR00015189.nxs"));
    const std::string last = foundFiles[0][3];
    TSM_ASSERT(std::string("Incorrect last file has been found") + last,
               boost::algorithm::ends_with(last, "MUSR00015192.nxs"));

    // A more through test of the loading and value checking is done in the
    // LoadTest.py system test
  }

  void test_Comma_Separated_List_Of_Different_Intruments_Finds_Correct_Files() {
    Load loader;
    loader.initialize();
    loader.setPropertyValue("Filename", "LOQ48127.raw, CSP79590.raw");

    std::vector<std::vector<std::string>> foundFiles =
        loader.getProperty("Filename");

    // Outer vector holds separate lists of files to be summed together
    // In this case no summing required
    TS_ASSERT_EQUALS(2, foundFiles.size());
    // Inner vector holds files to be summed
    TS_ASSERT_EQUALS(1, foundFiles[0].size());
    TS_ASSERT_EQUALS(1, foundFiles[1].size());

    // Check it has found the correct two
    const std::string first = foundFiles[0][0];
    TSM_ASSERT(std::string("Incorrect first file has been found: ") + first,
               boost::algorithm::ends_with(first, "LOQ48127.raw"));
    const std::string second = foundFiles[1][0];
    TSM_ASSERT(std::string("Incorrect second file has been found") + second,
               boost::algorithm::ends_with(second, "CSP79590.raw"));
  }

  /*
   * This test loads and sums 2 IN4 runs from ILL
   * without instrument prefix in the file names.
   */
  void test_ILLLoadMultipleFilesNoPrefix() {
<<<<<<< HEAD
    Load loader;
    loader.initialize();
    loader.setPropertyValue("Filename", "ILL/IN4/IN4084446+084447.nxs");
    // Note that here IN4 prefix is absent from the actual file name.
=======

    ConfigService::Instance().setString("default.instrument", "IN4");
    ConfigService::Instance().appendDataSearchSubDir("ILL/IN4/");

    Load loader;
    loader.initialize();
    loader.setPropertyValue("Filename", "084446+084447.nxs");
>>>>>>> dd494122

    std::string outputWS = "LoadTest_out";
    loader.setPropertyValue("OutputWorkspace", outputWS);
    TS_ASSERT_THROWS_NOTHING(loader.execute());

    MatrixWorkspace_sptr output =
        AnalysisDataService::Instance().retrieveWS<MatrixWorkspace>(outputWS);
    MatrixWorkspace_sptr output2D =
        boost::dynamic_pointer_cast<MatrixWorkspace>(output);

    TS_ASSERT_EQUALS(output2D->getNumberHistograms(), 397);
<<<<<<< HEAD

    AnalysisDataService::Instance().clear();
=======
>>>>>>> dd494122
  }

  void test_EventPreNeXus_WithNoExecute() {
    Load loader;
    loader.initialize();
    TS_ASSERT_THROWS_NOTHING(
        loader.setPropertyValue("Filename", "CNCS_7860_neutron_event.dat"));
    TS_ASSERT_EQUALS(loader.existsProperty("EventFilename"), false);
    TS_ASSERT_EQUALS(loader.getPropertyValue("LoaderName"),
                     "LoadEventPreNexus");
  }

  void test_SNSEventNeXus_WithNoExecute() {
    Load loader;
    loader.initialize();
    TS_ASSERT_THROWS_NOTHING(
        loader.setPropertyValue("Filename", "CNCS_7860_event.nxs"));
    TS_ASSERT_EQUALS(loader.existsProperty("EventFilename"), false);
    TS_ASSERT_EQUALS(loader.getPropertyValue("LoaderName"), "LoadEventNexus");
  }

  void testArgusFileWithIncorrectZeroPadding_NoExecute() {
    Load loader;
    loader.initialize();
    loader.setPropertyValue("Filename", "argus0026287.nxs");
    TS_ASSERT_EQUALS(loader.getPropertyValue("LoaderName"), "LoadMuonNexus");
  }
};

//-------------------------------------------------------------------------------------------------
// Performance test
//
// This simple checks how long it takes to run the search for a Loader, which is
// done when
// the file property is set
//-------------------------------------------------------------------------------------------------

class LoadTestPerformance : public CxxTest::TestSuite {
public:
  // This pair of boilerplate methods prevent the suite being created statically
  // This means the constructor isn't called when running other tests
  static LoadTestPerformance *createSuite() {
    return new LoadTestPerformance();
  }
  static void destroySuite(LoadTestPerformance *suite) { delete suite; }

  void test_find_loader_performance() {
    const size_t ntimes(5);

    for (size_t i = 0; i < ntimes; ++i) {
      Mantid::DataHandling::Load loader;
      loader.initialize();
      loader.setPropertyValue("Filename", "CNCS_7860_event.nxs");
    }
  }
};

#endif /*LOADTEST_H_*/<|MERGE_RESOLUTION|>--- conflicted
+++ resolved
@@ -259,12 +259,6 @@
    * without instrument prefix in the file names.
    */
   void test_ILLLoadMultipleFilesNoPrefix() {
-<<<<<<< HEAD
-    Load loader;
-    loader.initialize();
-    loader.setPropertyValue("Filename", "ILL/IN4/IN4084446+084447.nxs");
-    // Note that here IN4 prefix is absent from the actual file name.
-=======
 
     ConfigService::Instance().setString("default.instrument", "IN4");
     ConfigService::Instance().appendDataSearchSubDir("ILL/IN4/");
@@ -272,7 +266,6 @@
     Load loader;
     loader.initialize();
     loader.setPropertyValue("Filename", "084446+084447.nxs");
->>>>>>> dd494122
 
     std::string outputWS = "LoadTest_out";
     loader.setPropertyValue("OutputWorkspace", outputWS);
@@ -284,11 +277,6 @@
         boost::dynamic_pointer_cast<MatrixWorkspace>(output);
 
     TS_ASSERT_EQUALS(output2D->getNumberHistograms(), 397);
-<<<<<<< HEAD
-
-    AnalysisDataService::Instance().clear();
-=======
->>>>>>> dd494122
   }
 
   void test_EventPreNeXus_WithNoExecute() {
