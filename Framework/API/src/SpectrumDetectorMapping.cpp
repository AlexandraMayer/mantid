#include "MantidAPI/SpectrumDetectorMapping.h"
#include "MantidAPI/MatrixWorkspace.h"

namespace Mantid {
namespace API {
/** Constructor that fills the map from the spectrum-detector relationships in
 * the given workspace.
 *  @throws std::invalid_argument if a null workspace pointer is passed in
 */
SpectrumDetectorMapping::SpectrumDetectorMapping(
    const MatrixWorkspace *const workspace, bool useSpecNoIndex)
    : m_indexIsSpecNo(useSpecNoIndex) {
  if (!workspace) {
    throw std::invalid_argument(
        "SpectrumDetectorMapping: Null workspace pointer passed");
  }

  for (size_t i = 0; i < workspace->getNumberHistograms(); ++i) {
    auto spectrum = workspace->getSpectrum(i);

    int index;
    if (m_indexIsSpecNo)
      index = spectrum->getSpectrumNo();
    else
      index = static_cast<int>(i);

    m_mapping[index] = spectrum->getDetectorIDs();
  }
}

/** Constructor that fills the map from a pair of vectors, ignoring the IDs in
 * the optional ignore list
 *  @throws std::invalid_argument if the spectrumNumbers & detectorIDs vectors
 * are not of equal length
 */
SpectrumDetectorMapping::SpectrumDetectorMapping(
    const std::vector<specnum_t> &spectrumNumbers,
    const std::vector<detid_t> &detectorIDs,
    const std::vector<detid_t> &ignoreDetIDs)
    : m_indexIsSpecNo(true) {
  if (spectrumNumbers.size() != detectorIDs.size()) {
    throw std::invalid_argument("SpectrumDetectorMapping: Different length "
                                "spectrum number & detector ID array passed");
  }

  fillMapFromVector(spectrumNumbers, detectorIDs, ignoreDetIDs);
}

/** Constructor that fills the map from a pair c-style arrays.
 *  Not safe! Prefer the vector constructor where possible!
 *  @throws std::invalid_argument if a null array pointer is passed in
 */
SpectrumDetectorMapping::SpectrumDetectorMapping(
    const specnum_t *const spectrumNumbers, const detid_t *const detectorIDs,
    size_t arrayLengths)
    : m_indexIsSpecNo(true) {
  if (spectrumNumbers == nullptr || detectorIDs == nullptr) {
    throw std::invalid_argument(
        "SpectrumDetectorMapping: Null array pointer passed");
  }

  fillMapFromArray(spectrumNumbers, detectorIDs, arrayLengths);
}

/// Called by the c-array constructors to do the actual filling
void SpectrumDetectorMapping::fillMapFromArray(
    const specnum_t *const spectrumNumbers, const detid_t *const detectorIDs,
    const size_t arrayLengths) {
  for (size_t i = 0; i < arrayLengths; ++i) {
    m_mapping[spectrumNumbers[i]].insert(detectorIDs[i]);
  }
}

/// Called by the vector constructors to do the actual filling
void SpectrumDetectorMapping::fillMapFromVector(
    const std::vector<specnum_t> &spectrumNumbers,
    const std::vector<detid_t> &detectorIDs,
    const std::vector<detid_t> &ignoreDetIDs) {
  std::set<detid_t> ignoreIDs(ignoreDetIDs.begin(), ignoreDetIDs.end());
  const size_t nspec(spectrumNumbers.size());
  for (size_t i = 0; i < nspec; ++i) {
    auto id = detectorIDs[i];
    if (ignoreIDs.count(id) == 0)
      m_mapping[spectrumNumbers[i]].insert(id);
  }
}
/// Default constructor;
SpectrumDetectorMapping::SpectrumDetectorMapping()
    : m_indexIsSpecNo(false), m_mapping() {}

/// @returns An ordered set of the unique spectrum numbers
std::set<specnum_t> SpectrumDetectorMapping::getSpectrumNumbers() const {
  std::set<specnum_t> specs;
  auto itend = m_mapping.end();
  for (auto it = m_mapping.begin(); it != itend; ++it) {
    specs.insert(it->first);
  }
  return specs;
}

const std::set<detid_t> &SpectrumDetectorMapping::getDetectorIDsForSpectrumNo(
    const specnum_t spectrumNo) const {
  if (!m_indexIsSpecNo)
<<<<<<< HEAD
    throw std::runtime_error("Indices are in spectrum index, not number.");
=======
    throw std::runtime_error(
        "Indices are in the spectrum detector map, not spectrum number.");
>>>>>>> a038867d
  return m_mapping.at(spectrumNo);
}

const std::set<detid_t> &
SpectrumDetectorMapping::getDetectorIDsForSpectrumIndex(
    const size_t spectrumIndex) const {
  if (m_indexIsSpecNo)
<<<<<<< HEAD
    throw std::runtime_error("Indices are in spectrum number, not index.");
=======
    throw std::runtime_error(
        "Spectrum numbers are in the spectrum detector map, not index.");
>>>>>>> a038867d
  return m_mapping.at(static_cast<int>(spectrumIndex));
}

const SpectrumDetectorMapping::sdmap &
SpectrumDetectorMapping::getMapping() const {
  return m_mapping;
}

bool SpectrumDetectorMapping::indexIsSpecNumber() const {
  return m_indexIsSpecNo;
}

} // namespace API
} // namespace Mantid<|MERGE_RESOLUTION|>--- conflicted
+++ resolved
@@ -101,12 +101,8 @@
 const std::set<detid_t> &SpectrumDetectorMapping::getDetectorIDsForSpectrumNo(
     const specnum_t spectrumNo) const {
   if (!m_indexIsSpecNo)
-<<<<<<< HEAD
-    throw std::runtime_error("Indices are in spectrum index, not number.");
-=======
     throw std::runtime_error(
         "Indices are in the spectrum detector map, not spectrum number.");
->>>>>>> a038867d
   return m_mapping.at(spectrumNo);
 }
 
@@ -114,12 +110,8 @@
 SpectrumDetectorMapping::getDetectorIDsForSpectrumIndex(
     const size_t spectrumIndex) const {
   if (m_indexIsSpecNo)
-<<<<<<< HEAD
-    throw std::runtime_error("Indices are in spectrum number, not index.");
-=======
     throw std::runtime_error(
         "Spectrum numbers are in the spectrum detector map, not index.");
->>>>>>> a038867d
   return m_mapping.at(static_cast<int>(spectrumIndex));
 }
 
