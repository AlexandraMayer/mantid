--- conflicted
+++ resolved
@@ -317,13 +317,8 @@
 
   const DeprecatedAlgorithm *depo =
       dynamic_cast<const DeprecatedAlgorithm *>(this);
-<<<<<<< HEAD
-  if (depo != NULL) {
+  if (depo != nullptr) {
     res.emplace_back("Deprecated");
-=======
-  if (depo != nullptr) {
-    res.push_back("Deprecated");
->>>>>>> 997c3802
   }
   return res;
 }
