//----------------------------------------------------------------------
// Includes
//----------------------------------------------------------------------
#include "MantidAPI/HistoryView.h"
#include <iterator>
#include <algorithm>

namespace Mantid {
namespace API {

HistoryView::HistoryView(const WorkspaceHistory &wsHist)
    : m_wsHist(wsHist), m_historyItems() {
  // add all of the top level algorithms to the view by default
  const auto algorithms = wsHist.getAlgorithmHistories();
<<<<<<< HEAD
  for (const auto &algorithm : algorithms) {
    m_historyItems.emplace_back(algorithm);
  }
=======
  m_historyItems =
      std::vector<HistoryItem>(algorithms.begin(), algorithms.end());
>>>>>>> 1cfc6dfc
}

/**
 * Unroll an algorithm history to export its child algorithms.
 *
 * This places each of the child algorithm histories into the
 * HistoryView object. The parent is retained as a marker so we can
 * "roll" the history back up if we want. This method does nothing if
 * the history object has no children
 *
 * @param index :: index of the history object to unroll
 * @throws std::out_of_range if the index is larger than the number of history
 *items.
 */
void HistoryView::unroll(size_t index) {
  if (index >= m_historyItems.size()) {
    throw std::out_of_range("HistoryView::unroll() - Index out of range");
  }

  // advance to the item at the index
  auto it = m_historyItems.begin();
  std::advance(it, index);
  unroll(it);
}

#if defined(__GNUC__) && !defined(__clang__)
#define GCC_VERSION                                                            \
  (__GNUC__ * 10000 + __GNUC_MINOR__ * 100 + __GNUC_PATCHLEVEL__)
#endif

/**
 * Unroll an algorithm history to export its child algorithms.
 *
 * This places each of the child algorithm histories into the
 * HistoryView object. The parent is retained as a marker so we can
 * "roll" the history back up if we want. This method does nothing if
 * the history object has no children
 *
 * @param it :: iterator to the list of history item objects at the position to
 *unroll
 */
void HistoryView::unroll(std::vector<HistoryItem>::iterator &it) {
  const auto history = it->getAlgorithmHistory();
  const auto childHistories = history->getChildHistories();

  if (!it->isUnrolled() && childHistories.size() > 0) {
    // mark this record as being ignored by the script builder
    it->unrolled(true);

    // insert each of the records, in order, at this position
<<<<<<< HEAD
    for (const auto &childHistorie : childHistories) {
      HistoryItem item(childHistorie);
      m_historyItems.insert(it, item);
=======
    std::vector<HistoryItem> tmpHistory;
    tmpHistory.reserve(childHistories.size());
    for (const auto &item : childHistories) {
      tmpHistory.emplace_back(item);
>>>>>>> 1cfc6dfc
    }
// since we are using a std::vector, do all insertions at the same time.
#if !defined(GCC_VERSION) || GCC_VERSION >= 409000
    ++it; // move iterator forward to insertion position
    it = m_historyItems.insert(it, tmpHistory.begin(), tmpHistory.end());
#else
    // workaround for GCC < 4.9
    // https://gcc.gnu.org/bugzilla/show_bug.cgi?id=55817
    ++it;
    for (auto itItem = tmpHistory.rbegin(); itItem != tmpHistory.rend();
         ++itItem) {
      it = m_historyItems.insert(it, *itItem);
    }
#endif
  } else
    ++it;
}

/**
 * Unroll the entire algorithm history.
 *
 * This is method will unroll the entire history for every algorithm by calling
 *unroll
 * on each element in the list. Every child algorithm with be visible after
 *calling this method.
 */
void HistoryView::unrollAll() {
  auto it = m_historyItems.begin();
  while (it != m_historyItems.end()) {
    // iterator passed by reference to prevent iterator invalidation.
    // iterator incremented within function.
    unroll(it);
  }
}

/**
 * Roll the entire algorithm history back up.
 *
 * This is method will roll up the entire history for every algorithm by calling
 *roll
 * on each element in the list. Only top level algorithms with be visible after
 *calling this method.
 */
void HistoryView::rollAll() {
  auto it = m_historyItems.begin();
  while (it != m_historyItems.end()) {
    // iterator incremented within function.
    roll(it);
  }
}

/**
 * Roll an unrolled algorithm history item and remove its children from the
 *view.
 *
 * This removes each of the child algorithm histories (if any) and marks
 * the parent as being "rolled up". Note that this will recursively "roll up"
 *any child
 * history objects that are also unrolled. This method does nothing if
 * the history object has no children.
 *
 * @param index :: index of the history object to unroll
 * @throws std::out_of_range if the index is larger than the number of history
 *items.
 */
void HistoryView::roll(size_t index) {
  if (index >= m_historyItems.size()) {
    throw std::out_of_range("HistoryView::roll() - Index out of range");
  }

  // advance to the item at the index
  auto it = m_historyItems.begin();
  std::advance(it, index);
  roll(it);
}

/**
 * Check if our children are unrolled and if so roll them back up.
 *
 * @param it :: iterator pointing to the item whose children will be rolled up.
 */
void HistoryView::rollChildren(std::vector<HistoryItem>::iterator it) {
  const size_t numChildren = it->numberOfChildren();
  ++it;
  for (size_t i = 0; i < numChildren; ++i) {
    if (it->isUnrolled())
      roll(it);
  }
}

/**
 * Roll an unrolled algorithm history item and remove its children from the
 *view.
 *
 * This removes each of the child algorithm histories (if any) and marks
 * the parent as being "rolled up". Note that this will recursively "roll up"
 *any child
 * history objects that are also unrolled. This method does nothing if
 * the history object has no children.
 *
 * @param it :: iterator to the list of history item objects at the positon to
 *roll
 */
void HistoryView::roll(std::vector<HistoryItem>::iterator &it) {

  // the number of records after this position
  const size_t numChildren = it->numberOfChildren();
  if (it->isUnrolled() && numChildren > 0) {
    // mark this record as not being ignored by the script builder
    it->unrolled(false);
    this->rollChildren(it);
    // Then just remove the children from the list
    ++it;
    m_historyItems.erase(it, it + numChildren);
  } else
    ++it;
}

/**
 * Filter the list of history items to remove any anlgorithms whos start
 * time is outside of the given range.
 *
 * @param start Start of time range
 * @param end End of time range
 */
void HistoryView::filterBetweenExecDate(Mantid::Kernel::DateAndTime start,
                                        Mantid::Kernel::DateAndTime end) {
  auto lastItem = std::remove_if(
      m_historyItems.begin(), m_historyItems.end(),
      [&start, &end](const HistoryItem &item) {
        Mantid::Kernel::DateAndTime algExecutionDate =
            item.getAlgorithmHistory()->executionDate();
        return algExecutionDate < start || algExecutionDate > end;
      });
  m_historyItems.erase(lastItem, m_historyItems.end());
}

} // namespace API
} // namespace Mantid<|MERGE_RESOLUTION|>--- conflicted
+++ resolved
@@ -12,14 +12,8 @@
     : m_wsHist(wsHist), m_historyItems() {
   // add all of the top level algorithms to the view by default
   const auto algorithms = wsHist.getAlgorithmHistories();
-<<<<<<< HEAD
-  for (const auto &algorithm : algorithms) {
-    m_historyItems.emplace_back(algorithm);
-  }
-=======
   m_historyItems =
       std::vector<HistoryItem>(algorithms.begin(), algorithms.end());
->>>>>>> 1cfc6dfc
 }
 
 /**
@@ -70,16 +64,10 @@
     it->unrolled(true);
 
     // insert each of the records, in order, at this position
-<<<<<<< HEAD
-    for (const auto &childHistorie : childHistories) {
-      HistoryItem item(childHistorie);
-      m_historyItems.insert(it, item);
-=======
     std::vector<HistoryItem> tmpHistory;
     tmpHistory.reserve(childHistories.size());
     for (const auto &item : childHistories) {
       tmpHistory.emplace_back(item);
->>>>>>> 1cfc6dfc
     }
 // since we are using a std::vector, do all insertions at the same time.
 #if !defined(GCC_VERSION) || GCC_VERSION >= 409000
