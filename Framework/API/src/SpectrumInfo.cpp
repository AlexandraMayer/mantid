#include "MantidAPI/DetectorInfo.h"
#include "MantidAPI/MatrixWorkspace.h"
#include "MantidAPI/SpectrumInfo.h"
#include "MantidGeometry/Instrument.h"
#include "MantidGeometry/Instrument/DetectorGroup.h"
#include "MantidGeometry/Instrument/ReferenceFrame.h"
#include "MantidKernel/MultiThreaded.h"

#include <algorithm>

namespace Mantid {
namespace API {

SpectrumInfo::SpectrumInfo(const MatrixWorkspace &workspace)
    : SpectrumInfo(workspace, nullptr) {}

// Note the ParameterMap is accessed before the instrument, to avoid a copy.
SpectrumInfo::SpectrumInfo(MatrixWorkspace &workspace)
    : SpectrumInfo(workspace, &workspace.instrumentParameters()) {}

SpectrumInfo::SpectrumInfo(const MatrixWorkspace &workspace,
                           Geometry::ParameterMap *pmap)
    : m_workspace(workspace), m_instrument(workspace.getInstrument()),
      m_detectors(PARALLEL_GET_MAX_THREADS),
      m_lastIndex(PARALLEL_GET_MAX_THREADS, -1) {
  // Note: This does not seem possible currently (the instrument objects is
  // always allocated, even if it is empty), so this will not fail.
  if (!m_instrument)
    throw std::runtime_error("Workspace " + workspace.getName() +
                             " does not contain an instrument!");

  m_detectorInfo = Kernel::make_unique<DetectorInfo>(*m_instrument, pmap);
}

// Defined as default in source for forward declaration with std::unique_ptr.
SpectrumInfo::~SpectrumInfo() = default;

/// Returns true if the detector(s) associated with the spectrum are monitors.
bool SpectrumInfo::isMonitor(const size_t index) const {
  return getDetector(index).isMonitor();
}

/// Returns true if the detector(s) associated with the spectrum are masked.
bool SpectrumInfo::isMasked(const size_t index) const {
  return getDetector(index).isMasked();
}

/** Returns L2 (distance from sample to spectrum).
 *
 * For monitors this is defined such that L1+L2 = source-detector distance,
 * i.e., for a monitor in the beamline between source and sample L2 is negative.
 */
double SpectrumInfo::l2(const size_t index) const {
  double l2{0.0};
  const auto &dets = getDetectorVector(index);
  for (const auto &det : dets) {
    const auto &detIndex = m_detectorInfo->indexOf(det->getID());
    m_detectorInfo->setCachedDetector(detIndex, det);
    l2 += m_detectorInfo->l2(detIndex);
  }
  return l2 / static_cast<double>(dets.size());
}

<<<<<<< HEAD
/// Returns 2 theta (scattering angle w.r.t. to beam direction).
double SpectrumInfo::twoTheta(const size_t index) const {
  double twoTheta{0.0};
  const auto &dets = getDetectorVector(index);
  for (const auto &det : dets) {
    const auto &detIndex = m_detectorInfo->indexOf(det->getID());
    m_detectorInfo->setCachedDetector(detIndex, det);
    twoTheta += m_detectorInfo->twoTheta(detIndex);
=======
/** Returns the scattering angle 2 theta (angle w.r.t. to beam direction).
 *
 * Throws an exception if the spectrum is a monitor.
 */
double SpectrumInfo::twoTheta(const size_t index) const {
  if (isMonitor(index))
    throw std::logic_error(
        "Two theta (scattering angle) is not defined for monitors.");

  // Note: This function has big overlap with the method
  // MatrixWorkspace::detectorTwoTheta(). The plan is to eventually remove the
  // latter, once SpectrumInfo is in widespread use.
  const Kernel::V3D samplePos = samplePosition();
  const Kernel::V3D beamLine = samplePos - sourcePosition();

  if (beamLine.nullVector()) {
    throw Kernel::Exception::InstrumentDefinitionError(
        "Source and sample are at same position!");
>>>>>>> 37190b3e
  }
  return twoTheta / static_cast<double>(dets.size());
}

<<<<<<< HEAD
/// Returns signed 2 theta (signed scattering angle w.r.t. to beam direction).
double SpectrumInfo::signedTwoTheta(const size_t index) const {
  double signedTwoTheta{0.0};
  const auto &dets = getDetectorVector(index);
  for (const auto &det : dets) {
    const auto &detIndex = m_detectorInfo->indexOf(det->getID());
    m_detectorInfo->setCachedDetector(detIndex, det);
    signedTwoTheta += m_detectorInfo->signedTwoTheta(detIndex);
=======
/** Returns the signed scattering angle 2 theta (angle w.r.t. to beam
 * direction).
 *
 * Throws an exception if the spectrum is a monitor.
 */
double SpectrumInfo::signedTwoTheta(const size_t index) const {
  if (isMonitor(index))
    throw std::logic_error(
        "Two theta (scattering angle) is not defined for monitors.");

  // Note: This function has big overlap with the method
  // MatrixWorkspace::detectorSignedTwoTheta(). The plan is to eventually remove
  // the latter, once SpectrumInfo is in widespread use.
  const Kernel::V3D samplePos = samplePosition();
  const Kernel::V3D beamLine = samplePos - sourcePosition();

  if (beamLine.nullVector()) {
    throw Kernel::Exception::InstrumentDefinitionError(
        "Source and sample are at same position!");
>>>>>>> 37190b3e
  }
  return signedTwoTheta / static_cast<double>(dets.size());
}

/// Returns the position of the spectrum with given index.
Kernel::V3D SpectrumInfo::position(const size_t index) const {
  // The body of this function is almost a 1:1 duplicate of
  // DetectorGroup::getPos. The former should be cleaned up once subsequent
  // changes allow for this, and the latter should be removed.
  Kernel::V3D newPos;
  const auto &dets = getDetectorVector(index);
  for (const auto &det : dets) {
    const auto &detIndex = m_detectorInfo->indexOf(det->getID());
    m_detectorInfo->setCachedDetector(detIndex, det);
    newPos += m_detectorInfo->position(detIndex);
  }

  // We can have very small values (< Tolerance) of each component that should
  // be zero
  if (std::abs(newPos[0]) < Mantid::Kernel::Tolerance)
    newPos[0] = 0.0;
  if (std::abs(newPos[1]) < Mantid::Kernel::Tolerance)
    newPos[1] = 0.0;
  if (std::abs(newPos[2]) < Mantid::Kernel::Tolerance)
    newPos[2] = 0.0;

  return newPos / static_cast<double>(dets.size());
}

/// Returns true if the spectrum is associated with detectors in the instrument.
bool SpectrumInfo::hasDetectors(const size_t index) const {
  // Workspaces can contain invalid detector IDs. Those IDs will be silently
  // ignored here until this is fixed.
  const auto &validDetectorIDs = m_detectorInfo->detectorIDs();
  for (const auto &id : m_workspace.getSpectrum(index).getDetectorIDs()) {
    const auto &it = std::lower_bound(validDetectorIDs.cbegin(),
                                      validDetectorIDs.cend(), id);
    if (it != validDetectorIDs.cend() && *it == id) {
      return true;
    }
  }
  return false;
}

/// Returns true if the spectrum is associated with exactly one detector.
bool SpectrumInfo::hasUniqueDetector(const size_t index) const {
  size_t count = 0;
  // Workspaces can contain invalid detector IDs. Those IDs will be silently
  // ignored here until this is fixed.
  const auto &validDetectorIDs = m_detectorInfo->detectorIDs();
  for (const auto &id : m_workspace.getSpectrum(index).getDetectorIDs()) {
    const auto &it = std::lower_bound(validDetectorIDs.cbegin(),
                                      validDetectorIDs.cend(), id);
    if (it != validDetectorIDs.cend() && *it == id) {
      ++count;
    }
  }
  return count == 1;
}

/// Return a const reference to the detector or detector group of the spectrum
/// with given index.
const Geometry::IDetector &SpectrumInfo::detector(const size_t index) const {
  return getDetector(index);
}

/// Returns the source position.
Kernel::V3D SpectrumInfo::sourcePosition() const {
  return m_detectorInfo->sourcePosition();
}

/// Returns the sample position.
Kernel::V3D SpectrumInfo::samplePosition() const {
  return m_detectorInfo->samplePosition();
}

/// Returns L1 (distance from source to sample).
double SpectrumInfo::l1() const { return m_detectorInfo->l1(); }

const Geometry::IDetector &SpectrumInfo::getDetector(const size_t index) const {
  size_t thread = static_cast<size_t>(PARALLEL_THREAD_NUMBER);
  if (m_lastIndex[thread] == index)
    return *m_detectors[thread];

  m_lastIndex[thread] = index;

  // Note: This function body has big overlap with the method
  // MatrixWorkspace::getDetector(). The plan is to eventually remove the
  // latter, once SpectrumInfo is in widespread use.
  const auto &dets = m_workspace.getSpectrum(index).getDetectorIDs();
  const size_t ndets = dets.size();
  if (ndets == 1) {
    // If only 1 detector for the spectrum number, just return it
    m_detectors[thread] = m_instrument->getDetector(*dets.begin());
  } else if (ndets == 0) {
    throw Kernel::Exception::NotFoundError("MatrixWorkspace::getDetector(): No "
                                           "detectors for this workspace "
                                           "index.",
                                           "");
  } else {
    // Else need to construct a DetectorGroup and use that
    auto dets_ptr = m_instrument->getDetectors(dets);
    m_detectors[thread] = Geometry::IDetector_const_sptr(
        new Geometry::DetectorGroup(dets_ptr, false));
  }

  return *m_detectors[thread];
}

std::vector<Geometry::IDetector_const_sptr>
SpectrumInfo::getDetectorVector(const size_t index) const {
  const auto &det = getDetector(index);
  const auto &ndet = det.nDets();
  if (ndet > 1) {
    const auto group = dynamic_cast<const Geometry::DetectorGroup *>(&det);
    return group->getDetectors();
  } else {
    size_t thread = static_cast<size_t>(PARALLEL_THREAD_NUMBER);
    return {m_detectors[thread]};
  }
}

} // namespace API
} // namespace Mantid<|MERGE_RESOLUTION|>--- conflicted
+++ resolved
@@ -61,16 +61,6 @@
   return l2 / static_cast<double>(dets.size());
 }
 
-<<<<<<< HEAD
-/// Returns 2 theta (scattering angle w.r.t. to beam direction).
-double SpectrumInfo::twoTheta(const size_t index) const {
-  double twoTheta{0.0};
-  const auto &dets = getDetectorVector(index);
-  for (const auto &det : dets) {
-    const auto &detIndex = m_detectorInfo->indexOf(det->getID());
-    m_detectorInfo->setCachedDetector(detIndex, det);
-    twoTheta += m_detectorInfo->twoTheta(detIndex);
-=======
 /** Returns the scattering angle 2 theta (angle w.r.t. to beam direction).
  *
  * Throws an exception if the spectrum is a monitor.
@@ -80,30 +70,16 @@
     throw std::logic_error(
         "Two theta (scattering angle) is not defined for monitors.");
 
-  // Note: This function has big overlap with the method
-  // MatrixWorkspace::detectorTwoTheta(). The plan is to eventually remove the
-  // latter, once SpectrumInfo is in widespread use.
-  const Kernel::V3D samplePos = samplePosition();
-  const Kernel::V3D beamLine = samplePos - sourcePosition();
-
-  if (beamLine.nullVector()) {
-    throw Kernel::Exception::InstrumentDefinitionError(
-        "Source and sample are at same position!");
->>>>>>> 37190b3e
+  double twoTheta{0.0};
+  const auto &dets = getDetectorVector(index);
+  for (const auto &det : dets) {
+    const auto &detIndex = m_detectorInfo->indexOf(det->getID());
+    m_detectorInfo->setCachedDetector(detIndex, det);
+    twoTheta += m_detectorInfo->twoTheta(detIndex);
   }
   return twoTheta / static_cast<double>(dets.size());
 }
 
-<<<<<<< HEAD
-/// Returns signed 2 theta (signed scattering angle w.r.t. to beam direction).
-double SpectrumInfo::signedTwoTheta(const size_t index) const {
-  double signedTwoTheta{0.0};
-  const auto &dets = getDetectorVector(index);
-  for (const auto &det : dets) {
-    const auto &detIndex = m_detectorInfo->indexOf(det->getID());
-    m_detectorInfo->setCachedDetector(detIndex, det);
-    signedTwoTheta += m_detectorInfo->signedTwoTheta(detIndex);
-=======
 /** Returns the signed scattering angle 2 theta (angle w.r.t. to beam
  * direction).
  *
@@ -114,16 +90,12 @@
     throw std::logic_error(
         "Two theta (scattering angle) is not defined for monitors.");
 
-  // Note: This function has big overlap with the method
-  // MatrixWorkspace::detectorSignedTwoTheta(). The plan is to eventually remove
-  // the latter, once SpectrumInfo is in widespread use.
-  const Kernel::V3D samplePos = samplePosition();
-  const Kernel::V3D beamLine = samplePos - sourcePosition();
-
-  if (beamLine.nullVector()) {
-    throw Kernel::Exception::InstrumentDefinitionError(
-        "Source and sample are at same position!");
->>>>>>> 37190b3e
+  double signedTwoTheta{0.0};
+  const auto &dets = getDetectorVector(index);
+  for (const auto &det : dets) {
+    const auto &detIndex = m_detectorInfo->indexOf(det->getID());
+    m_detectorInfo->setCachedDetector(detIndex, det);
+    signedTwoTheta += m_detectorInfo->signedTwoTheta(detIndex);
   }
   return signedTwoTheta / static_cast<double>(dets.size());
 }
