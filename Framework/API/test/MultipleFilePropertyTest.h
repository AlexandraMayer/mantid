--- conflicted
+++ resolved
@@ -104,11 +104,7 @@
     m_tempDirs.insert(m_dummyFilesDir);
     m_tempDirs.insert(m_dirWithWhitespace);
 
-<<<<<<< HEAD
-    std::unordered_set<std::string> dummyFilenames = boost::assign::list_of
-=======
-    std::set<std::string> dummyFilenames = {
->>>>>>> f659a809
+    std::unordered_set<std::string> dummyFilenames = {
         // Standard raw file runs.
         "TSC00001.raw", "TSC00002.raw", "TSC00003.raw", "TSC00004.raw",
         "TSC00005.raw",
@@ -135,12 +131,7 @@
         // when multifileloading is turned off via the preferences file.
         "_test_multiFileLoadingSwitchedOff_tempFileWithA+AndA,InTheName.txt"};
 
-<<<<<<< HEAD
-    std::unordered_set<std::string> whiteSpaceDirFilenames =
-        boost::assign::list_of("file with whitespace.txt");
-=======
-    std::set<std::string> whiteSpaceDirFilenames = {"file with whitespace.txt"};
->>>>>>> f659a809
+    std::unordered_set<std::string> whiteSpaceDirFilenames = {"file with whitespace.txt"};
 
     createFilesInDirectory(dummyFilenames, m_dummyFilesDir);
     createFilesInDirectory(whiteSpaceDirFilenames, m_dummyFilesDir);
