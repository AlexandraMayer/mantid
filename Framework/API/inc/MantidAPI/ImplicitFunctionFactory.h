--- conflicted
+++ resolved
@@ -53,19 +53,15 @@
   createUnwrapped(const std::string &processXML) const override;
 
   friend struct Mantid::Kernel::CreateUsingNew<ImplicitFunctionFactoryImpl>;
-
+  private:
   /// Private Constructor for singleton class
   ImplicitFunctionFactoryImpl();
   /// Private copy constructor - NO COPY ALLOWED
-  ImplicitFunctionFactoryImpl(const ImplicitFunctionFactoryImpl &);
+  ImplicitFunctionFactoryImpl(const ImplicitFunctionFactoryImpl &) = delete;
   /// Private assignment operator - NO ASSIGNMENT ALLOWED
-  ImplicitFunctionFactoryImpl &operator=(const ImplicitFunctionFactoryImpl &);
+  ImplicitFunctionFactoryImpl &operator=(const ImplicitFunctionFactoryImpl &) = delete;
   /// Private Destructor
-<<<<<<< HEAD
-  virtual ~ImplicitFunctionFactoryImpl() = default;
-=======
-  ~ImplicitFunctionFactoryImpl() override;
->>>>>>> fa8a40d8
+  ~ImplicitFunctionFactoryImpl() override = default;
 };
 
 /// Forward declaration of a specialisation of SingletonHolder for
