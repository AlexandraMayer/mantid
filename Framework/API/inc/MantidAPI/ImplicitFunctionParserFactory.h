
#ifndef IMPLICIT_FUNCTION_PARSER_FACTORY
#define IMPLICIT_FUNCTION_PARSER_FACTORY

/** @class ImplicitFunctionParserFactory ImplicitFunctionParserFactory.h
   Kernel/ImplicitFunctionParserFactory.h

    This dynamic factory implementation generates concrete instances of
   ImplicitFunctionParsers.

    @author Owen Arnold, Tessella Support Services plc
    @date 27/10/2010

    Copyright &copy; 2007 ISIS Rutherford Appleton Laboratory, NScD Oak Ridge
   National Laboratory & European Spallation Source

    This file is part of Mantid.

    Mantid is free software; you can redistribute it and/or modify
    it under the terms of the GNU General Public License as published by
    the Free Software Foundation; either version 3 of the License, or
    (at your option) any later version.

    Mantid is distributed in the hope that it will be useful,
    but WITHOUT ANY WARRANTY; without even the implied warranty of
    MERCHANTABILITY or FITNESS FOR A PARTICULAR PURPOSE.  See the
    GNU General Public License for more details.

    You should have received a copy of the GNU General Public License
    along with this program.  If not, see <http://www.gnu.org/licenses/>.

    File change history is stored at: <https://github.com/mantidproject/mantid>.
    Code Documentation is available at: <http://doxygen.mantidproject.org>
    */

#include "MantidAPI/DllConfig.h"
#include "MantidKernel/DynamicFactory.h"
#include "ImplicitFunctionParser.h"
#include "MantidKernel/SingletonHolder.h"
#include "ImplicitFunctionParameterParserFactory.h"

namespace Mantid {
namespace API {
class MANTID_API_DLL ImplicitFunctionParserFactoryImpl
    : public Kernel::DynamicFactory<ImplicitFunctionParser> {
public:
  boost::shared_ptr<ImplicitFunctionParser>
  create(const std::string &xmlString) const override;

  ImplicitFunctionParser *
  createImplicitFunctionParserFromXML(const std::string &configXML) const;

  ImplicitFunctionParser *createImplicitFunctionParserFromXML(
      Poco::XML::Element *functionElement) const;

private:
  friend struct Mantid::Kernel::CreateUsingNew<
      ImplicitFunctionParserFactoryImpl>;

  /// Private Constructor for singleton class
  ImplicitFunctionParserFactoryImpl();
  /// Private copy constructor - NO COPY ALLOWED
  ImplicitFunctionParserFactoryImpl(const ImplicitFunctionParserFactoryImpl &);
  /// Private assignment operator - NO ASSIGNMENT ALLOWED
  ImplicitFunctionParserFactoryImpl &
  operator=(const ImplicitFunctionParserFactoryImpl &);
  /// Private Destructor
<<<<<<< HEAD
  virtual ~ImplicitFunctionParserFactoryImpl() = default;
=======
  ~ImplicitFunctionParserFactoryImpl() override;
>>>>>>> fa8a40d8
};

/// Forward declaration of a specialisation of SingletonHolder for
/// ImplicitFunctionFactoryImpl (needed for dllexport/dllimport) and a typedef
/// for it.
#ifdef _WIN32
// this breaks new namespace declaraion rules; need to find a better fix
template class MANTID_API_DLL
    Mantid::Kernel::SingletonHolder<ImplicitFunctionParserFactoryImpl>;
#endif /* _WIN32 */

typedef MANTID_API_DLL Mantid::Kernel::SingletonHolder<
    ImplicitFunctionParserFactoryImpl> ImplicitFunctionParserFactory;
}
}

#endif<|MERGE_RESOLUTION|>--- conflicted
+++ resolved
@@ -65,11 +65,7 @@
   ImplicitFunctionParserFactoryImpl &
   operator=(const ImplicitFunctionParserFactoryImpl &);
   /// Private Destructor
-<<<<<<< HEAD
-  virtual ~ImplicitFunctionParserFactoryImpl() = default;
-=======
-  ~ImplicitFunctionParserFactoryImpl() override;
->>>>>>> fa8a40d8
+  ~ImplicitFunctionParserFactoryImpl() override = default;
 };
 
 /// Forward declaration of a specialisation of SingletonHolder for
