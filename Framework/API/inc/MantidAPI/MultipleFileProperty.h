--- conflicted
+++ resolved
@@ -124,12 +124,6 @@
       const std::string &name,
       const std::vector<std::string> &exts = std::vector<std::string>());
 
-<<<<<<< HEAD
-  ~MultipleFileProperty() = default;
-=======
-  ~MultipleFileProperty() override;
->>>>>>> fa8a40d8
-
   /// 'Virtual copy constructor
   MultipleFileProperty *clone() const override {
     return new MultipleFileProperty(*this);
