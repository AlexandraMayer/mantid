--- conflicted
+++ resolved
@@ -2469,14 +2469,8 @@
   }
 
   // delete all <component> found in pElem
-<<<<<<< HEAD
-  for (auto it = allComponentInType.begin(); it != allComponentInType.end();
-       ++it)
-    pElem->removeChild(*it);
-=======
   for (const auto comp : allComponentInType)
     pElem->removeChild(comp);
->>>>>>> a038867d
 }
 
 /// return absolute position of point which is set relative to the
