#ifndef MANTID_GEOMETRY_DETECTORGROUP_H_
#define MANTID_GEOMETRY_DETECTORGROUP_H_

//----------------------------------------------------------------------
// Includes
//----------------------------------------------------------------------
#include "MantidGeometry/IDetector.h"
#include "MantidGeometry/Instrument/Component.h"
#include "MantidGeometry/Instrument/ObjComponent.h"
#include <vector>
#include <map>

namespace Mantid {
namespace Geometry {
/** Holds a collection of detectors.
Responds to IDetector methods as though it were a single detector.
Currently, detectors in a group are treated as pointlike (or at least)
homogenous entities. This means that it's up to the use to make
only sensible groupings of similar detectors since no weighting according
to solid angle size takes place and the DetectorGroup's position is just
a simple average of its constituents.

@author Russell Taylor, Tessella Support Services plc
@date 08/04/2008

Copyright &copy; 2008-2011 ISIS Rutherford Appleton Laboratory, NScD Oak Ridge
National Laboratory & European Spallation Source

This file is part of Mantid.

Mantid is free software; you can redistribute it and/or modify
it under the terms of the GNU General Public License as published by
the Free Software Foundation; either version 3 of the License, or
(at your option) any later version.

Mantid is distributed in the hope that it will be useful,
but WITHOUT ANY WARRANTY; without even the implied warranty of
MERCHANTABILITY or FITNESS FOR A PARTICULAR PURPOSE.  See the
GNU General Public License for more details.

You should have received a copy of the GNU General Public License
along with this program.  If not, see <http://www.gnu.org/licenses/>.

File change history is stored at: <https://github.com/mantidproject/mantid>.
Code Documentation is available at: <http://doxygen.mantidproject.org>
*/
class MANTID_GEOMETRY_DLL DetectorGroup : public virtual IDetector {
public:
  DetectorGroup();
  DetectorGroup(const std::vector<IDetector_const_sptr> &dets,
                bool warnAboutMasked = false);
  ~DetectorGroup() override;

  void addDetector(IDetector_const_sptr det, bool &warn);

  // IDetector methods
  detid_t getID() const override;
  std::size_t nDets() const override;
  Kernel::V3D getPos() const override;
  double getDistance(const IComponent &comp) const override;
  double getTwoTheta(const Kernel::V3D &observer,
                     const Kernel::V3D &axis) const override;
  double getSignedTwoTheta(const Kernel::V3D &observer, const Kernel::V3D &axis,
                           const Kernel::V3D &instrumentUp) const override;
  double getPhi() const override;
  double getPhiOffset(const double &offset) const override;
  double solidAngle(const Kernel::V3D &observer) const override;
  bool isParametrized() const override;
  bool isMasked() const override;
  bool isMonitor() const override;
  bool isValid(const Kernel::V3D &point) const override;
  bool isOnSide(const Kernel::V3D &point) const override;
  /// Try to find a point that lies within (or on) the object
  int getPointInObject(Kernel::V3D &point) const override;
  /// Get the bounding box for this component and store it in the given argument
  void getBoundingBox(BoundingBox &boundingBox) const override;

  /// What detectors are contained in the group?
  std::vector<detid_t> getDetectorIDs() const;
  /// What detectors are contained in the group?
  std::vector<IDetector_const_sptr> getDetectors() const;

  /** @name ParameterMap access */
  //@{
  // 06/05/2010 MG: Templated virtual functions cannot be defined so we have to
  // resort to
  // one for each type, luckily there won't be too many
  /// Return the parameter names
  std::set<std::string> getParameterNames(bool recursive = true) const override;
  /// return the parameter names and the component they are from
  std::map<std::string, ComponentID>
  getParameterNamesByComponent() const override;
  /// Returns a boolean indicating whether the parameter exists or not
  bool hasParameter(const std::string &name,
                    bool recursive = true) const override;
  // Hack used untill Geomertry can not exprot different types parematers
  // properly
  std::string getParameterType(const std::string &name,
                               bool recursive = true) const override;
  /**
  * Get a parameter defined as a double
  * @param pname :: The name of the parameter
  * @param recursive :: If true the search will walk up through the parent
  * components
  * @returns A list of size 0 as this is not a parameterized component
  */
  std::vector<double> getNumberParameter(const std::string &pname,
                                         bool recursive = true) const override;
  /**
  * Get a parameter defined as a Kernel::V3D
  * @param pname :: The name of the parameter
  * @param recursive :: If true the search will walk up through the parent
  * components
  * @returns A list of size 0 as this is not a parameterized component
  */
  std::vector<Kernel::V3D>
  getPositionParameter(const std::string &pname,
                       bool recursive = true) const override;
  /**
  * Get a parameter defined as a Kernel::Quaternion
  * @param pname :: The name of the parameter
  * @param recursive :: If true the search will walk up through the parent
  * components
  * @returns A list of size 0 as this is not a parameterized component
  */
  std::vector<Kernel::Quat>
  getRotationParameter(const std::string &pname,
                       bool recursive = true) const override;

  /**
  * Get a parameter defined as a string
  * @param pname :: The name of the parameter
  * @param recursive :: If true the search will walk up through the parent
  * components
  * @returns A list of size 0 as this is not a parameterized component
  */
  std::vector<std::string>
  getStringParameter(const std::string &pname,
                     bool recursive = true) const override;

  /**
  * Get a parameter defined as an integer
  * @param pname :: The name of the parameter
  * @param recursive :: If true the search will walk up through the parent
  * components
  * @returns A list of size 0 as this is not a parameterized component
  */
  std::vector<int> getIntParameter(const std::string &pname,
                                   bool recursive = true) const override;

  /**
  * Get a parameter defined as an integer
  * @param pname :: The name of the parameter
  * @param recursive :: If true the search will walk up through the parent
  * components
  * @returns A list of size 0 as this is not a parameterized component
  */
  std::vector<bool> getBoolParameter(const std::string &pname,
                                     bool recursive = true) const override;

  /**
   * Get a string representation of a parameter
   * @param pname :: The name of the parameter
   * @param recursive :: If true the search will walk up through the parent
   * components
   * @returns A empty string as this is not a parameterized component
   */
  std::string getParameterAsString(const std::string &pname,
                                   bool recursive = true) const override;

  /** returns the detector's group topology if it has been calculated before or
  invokes the procedure of
  calculating such topology if it was not */
  det_topology getTopology(Kernel::V3D &center) const override;

  /// Return separator for list of names of detectors
  std::string getNameSeparator() const { return ";"; }
  /** Returns const pointer to itself. This currently (2914/04/24) contradicts
     the logic behind getComponentID overload, so CopyInstrumentParameters will
     fail on
      grouped instrument but it is something TO DO:      */
  IComponent const *getBaseComponent() const override {
    return const_cast<const DetectorGroup *>(this);
  }

protected:
  /// The ID of this effective detector
  int m_id;
  /// The type of collection used for the detectors
  ///          - a map of detector pointers with the detector ID as the key
  // May want to change this to a hash_map in due course
  typedef std::map<int, IDetector_const_sptr> DetCollection;
  /// The collection of grouped detectors
  DetCollection m_detectors;
  /** the parameter describes the topology of the detector's group namely if
  * detectors form a box or a ring.
  *  the topology is undefined on construction and calculated on first request
  */
  mutable det_topology group_topology;
  /// group centre is the geometrical centre of the detectors group calculated
  /// when the calculate group topology is invoked
  mutable Kernel::V3D groupCentre;

  // functions inherited from IComponent
<<<<<<< HEAD
  Component *clone() const { return nullptr; }
  ComponentID getComponentID(void) const { return nullptr; }
  boost::shared_ptr<const IComponent> getParent() const {
    return boost::shared_ptr<const IComponent>();
  }
  virtual const IComponent *getBareParent() const { return nullptr; }
  std::vector<boost::shared_ptr<const IComponent>> getAncestors() const {
=======
  Component *clone() const override { return NULL; }
  ComponentID getComponentID(void) const override { return NULL; }
  boost::shared_ptr<const IComponent> getParent() const override {
    return boost::shared_ptr<const IComponent>();
  }
  const IComponent *getBareParent() const override { return NULL; }
  std::vector<boost::shared_ptr<const IComponent>>
  getAncestors() const override {
>>>>>>> 566f38fe
    return std::vector<boost::shared_ptr<const IComponent>>();
  }
  std::string getName() const override;
  std::string getFullName() const override;
  void setParent(IComponent *) override {}
  void setName(const std::string &) override {}

  void setPos(double, double, double) override {}
  void setPos(const Kernel::V3D &) override {}
  void setRot(const Kernel::Quat &) override {}
  void copyRot(const IComponent &) {}
  int interceptSurface(Track &) const override { return -10; }
  void translate(const Kernel::V3D &) override {}
  void translate(double, double, double) override {}
  void rotate(const Kernel::Quat &) override {}
  void rotate(double, const Kernel::V3D &) override {}
  const Kernel::V3D getRelativePos() const override {
    throw std::runtime_error("Cannot call getRelativePos on a DetectorGroup");
  }
  const Kernel::Quat &getRelativeRot() const override {
    throw std::runtime_error("Cannot call getRelativeRot on a DetectorGroup");
  }
  const Kernel::Quat getRotation() const override { return Kernel::Quat(); }
  void printSelf(std::ostream &) const override {}

  // functions inherited from IObjComponent

  void getBoundingBox(double &, double &, double &, double &, double &,
                      double &) const {};

  void draw() const override{};
  void drawObject() const override{};
  void initDraw() const override{};

  /// Returns the shape of the Object
  const boost::shared_ptr<const Object> shape() const override {
    return boost::shared_ptr<const Object>();
  }
  /// Returns the material of the Object
  const boost::shared_ptr<const Kernel::Material> material() const override {
    return boost::shared_ptr<const Kernel::Material>();
  }

private:
  /// Private, unimplemented copy constructor
  DetectorGroup(const DetectorGroup &);
  /// Private, unimplemented copy assignment operator
  DetectorGroup &operator=(const DetectorGroup &);

  /// function calculates the detectors arrangement (topology)
  void calculateGroupTopology() const;
};

/// Typedef for shared pointer
typedef boost::shared_ptr<DetectorGroup> DetectorGroup_sptr;
/// Typedef for shared pointer to a const object
typedef boost::shared_ptr<const DetectorGroup> DetectorGroup_const_sptr;

} // namespace Geometry
} // namespace Mantid

#endif /*MANTID_GEOMETRY_DETECTORGROUP_H_*/<|MERGE_RESOLUTION|>--- conflicted
+++ resolved
@@ -202,24 +202,14 @@
   mutable Kernel::V3D groupCentre;
 
   // functions inherited from IComponent
-<<<<<<< HEAD
-  Component *clone() const { return nullptr; }
-  ComponentID getComponentID(void) const { return nullptr; }
-  boost::shared_ptr<const IComponent> getParent() const {
-    return boost::shared_ptr<const IComponent>();
-  }
-  virtual const IComponent *getBareParent() const { return nullptr; }
-  std::vector<boost::shared_ptr<const IComponent>> getAncestors() const {
-=======
-  Component *clone() const override { return NULL; }
-  ComponentID getComponentID(void) const override { return NULL; }
+  Component *clone() const override { return nullptr; }
+  ComponentID getComponentID(void) const override { return nullptr; }
   boost::shared_ptr<const IComponent> getParent() const override {
     return boost::shared_ptr<const IComponent>();
   }
-  const IComponent *getBareParent() const override { return NULL; }
+  const IComponent *getBareParent() const override { return nullptr; }
   std::vector<boost::shared_ptr<const IComponent>>
   getAncestors() const override {
->>>>>>> 566f38fe
     return std::vector<boost::shared_ptr<const IComponent>>();
   }
   std::string getName() const override;
