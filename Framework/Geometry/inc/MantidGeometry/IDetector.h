#ifndef MANTID_GEOMETRY_IDETECTOR_H_
#define MANTID_GEOMETRY_IDETECTOR_H_

//----------------------------------------------------------------------
// Includes
//----------------------------------------------------------------------
#include "MantidGeometry/DllConfig.h"
#include "MantidKernel/Logger.h"
#include "MantidGeometry/IComponent.h"
#include "MantidGeometry/IObjComponent.h"
#include "MantidGeometry/IDTypes.h"
#include <stdexcept>
#include <map>

namespace Mantid {
namespace Kernel {
//----------------------------------------------------------------------
// Forward declaration
//----------------------------------------------------------------------
class V3D;
}

namespace Geometry {
/** Describes the topology of a detectors group used to calculate angular
 * position and angular
 *  measures for detectors. The topology defines the meaning of angular
 * measurements for a detector
 */
enum det_topology {
  rect, //< rectangular geometry
  cyl,  //< cylindrical geometry
  undef //< the geometry is yet undefined, if you need to know the geometry, a
  // method to identify it must be deployed
};

/** Interface class for detector objects.

    @author Russell Taylor, Tessella Support Services plc
    @date 08/04/2008

    Copyright &copy; 2008-2011 ISIS Rutherford Appleton Laboratory, NScD Oak
   Ridge National Laboratory & European Spallation Source

    This file is part of Mantid.

    Mantid is free software; you can redistribute it and/or modify
    it under the terms of the GNU General Public License as published by
    the Free Software Foundation; either version 3 of the License, or
    (at your option) any later version.

    Mantid is distributed in the hope that it will be useful,
    but WITHOUT ANY WARRANTY; without even the implied warranty of
    MERCHANTABILITY or FITNESS FOR A PARTICULAR PURPOSE.  See the
    GNU General Public License for more details.

    You should have received a copy of the GNU General Public License
    along with this program.  If not, see <http://www.gnu.org/licenses/>.

    File change history is stored at: <https://github.com/mantidproject/mantid>.
    Code Documentation is available at: <http://doxygen.mantidproject.org>
*/
class MANTID_GEOMETRY_DLL IDetector : public virtual IObjComponent {
public:
  /// Get the detector ID
  virtual detid_t getID() const = 0;

  /// Get the number of physical detectors this object represents
  virtual std::size_t nDets() const = 0;

  /** Get the distance of this detector object from another Component
   *  @param comp :: The component to give the distance to
   *  @return The distance
   */
  double getDistance(const IComponent &comp) const override = 0;

  /** Gives the angle of this detector object with respect to an axis
   *  @param observer :: The point to calculate the angle relative to (typically
   * the sample position)
   *  @param axis ::     The axis to which the required angle is relative
   *  @return The angle in radians
   */
  virtual double getTwoTheta(const Kernel::V3D &observer,
                             const Kernel::V3D &axis) const = 0;

  /** Gives the signed angle of this detector object with respect to an axis
   *  @param observer :: The point to calculate the angle relative to (typically
   * the sample position)
   *  @param axis ::     The axis to which the required angle is relative
   *  @param instrumentUp :: Direction corresponding to the instrument up
   * direction. Used to determine signs.
   *  @return The angle in radians
   */
  virtual double getSignedTwoTheta(const Kernel::V3D &observer,
                                   const Kernel::V3D &axis,
                                   const Kernel::V3D &instrumentUp) const = 0;

  /// Gives the phi of this detector object in radians
  virtual double getPhi() const = 0;

  /// Gives the phi of this detector offset from y=0 by offset.
  virtual double getPhiOffset(const double &offset) const = 0;

  /// Indicates whether the detector has been masked
  virtual bool isMasked() const = 0;
  /// Indicates whether this is a monitor detector
  virtual bool isMonitor() const = 0;

  /// returns the geometry of detectors, meaningful for groups, rectangular for
  /// single; returns the centre of a detector
  virtual det_topology getTopology(Kernel::V3D &center) const = 0;

  /// (Empty) Constructor
  IDetector() = default;
  /// Virtual destructor
<<<<<<< HEAD
  virtual ~IDetector() = default;
=======
  ~IDetector() override {}
>>>>>>> fa8a40d8
};

/// Shared pointer to IDetector
typedef boost::shared_ptr<Mantid::Geometry::IDetector> IDetector_sptr;
/// Shared pointer to IDetector (const version)
typedef boost::shared_ptr<const Mantid::Geometry::IDetector>
    IDetector_const_sptr;

} // namespace Geometry
} // namespace Mantid

#endif /*MANTID_GEOMETRY_IDETECTOR_H_*/<|MERGE_RESOLUTION|>--- conflicted
+++ resolved
@@ -111,12 +111,6 @@
 
   /// (Empty) Constructor
   IDetector() = default;
-  /// Virtual destructor
-<<<<<<< HEAD
-  virtual ~IDetector() = default;
-=======
-  ~IDetector() override {}
->>>>>>> fa8a40d8
 };
 
 /// Shared pointer to IDetector
