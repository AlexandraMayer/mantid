--- conflicted
+++ resolved
@@ -21,315 +21,6 @@
     delete suite;
   }
 
-<<<<<<< HEAD
-  void testGetFactorForSign() {
-    TS_ASSERT_EQUALS(
-        TestableSymmetryOperationSymbolParser::getFactorForSign('-'), -1);
-    TS_ASSERT_EQUALS(
-        TestableSymmetryOperationSymbolParser::getFactorForSign('+'), 1);
-    TS_ASSERT_THROWS(
-        TestableSymmetryOperationSymbolParser::getFactorForSign('f'),
-        std::runtime_error);
-    TS_ASSERT_THROWS(
-        TestableSymmetryOperationSymbolParser::getFactorForSign('t'),
-        std::runtime_error);
-    TS_ASSERT_THROWS(
-        TestableSymmetryOperationSymbolParser::getFactorForSign('1'),
-        std::runtime_error);
-  }
-
-  void testGetVectorForSymbol() {
-    std::vector<int> x;
-    TS_ASSERT_THROWS_NOTHING(
-        x = TestableSymmetryOperationSymbolParser::getVectorForSymbol('x'));
-    TS_ASSERT_EQUALS(x.size(), 3);
-    TS_ASSERT_EQUALS(x[0], 1);
-    TS_ASSERT_EQUALS(x[1], 0);
-    TS_ASSERT_EQUALS(x[2], 0);
-
-    std::vector<int> y;
-    TS_ASSERT_THROWS_NOTHING(
-        y = TestableSymmetryOperationSymbolParser::getVectorForSymbol('y'));
-    TS_ASSERT_EQUALS(y.size(), 3);
-    TS_ASSERT_EQUALS(y[0], 0);
-    TS_ASSERT_EQUALS(y[1], 1);
-    TS_ASSERT_EQUALS(y[2], 0);
-
-    std::vector<int> z;
-    TS_ASSERT_THROWS_NOTHING(
-        z = TestableSymmetryOperationSymbolParser::getVectorForSymbol('z'));
-    TS_ASSERT_EQUALS(z.size(), 3);
-    TS_ASSERT_EQUALS(z[0], 0);
-    TS_ASSERT_EQUALS(z[1], 0);
-    TS_ASSERT_EQUALS(z[2], 1);
-
-    std::vector<int> yMinus;
-    TS_ASSERT_THROWS_NOTHING(
-        yMinus = TestableSymmetryOperationSymbolParser::getVectorForSymbol(
-            'y', '-'));
-    TS_ASSERT_EQUALS(yMinus.size(), 3);
-    TS_ASSERT_EQUALS(yMinus[0], 0);
-    TS_ASSERT_EQUALS(yMinus[1], -1);
-    TS_ASSERT_EQUALS(yMinus[2], 0);
-
-    TS_ASSERT_THROWS(
-        TestableSymmetryOperationSymbolParser::getVectorForSymbol('t'),
-        std::runtime_error);
-    TS_ASSERT_THROWS(
-        TestableSymmetryOperationSymbolParser::getVectorForSymbol('1'),
-        std::runtime_error);
-    TS_ASSERT_THROWS(
-        TestableSymmetryOperationSymbolParser::getVectorForSymbol('+'),
-        std::runtime_error);
-  }
-
-  void testAddToVector() {
-    std::vector<int> one(3, 1);
-    std::vector<int> two(3, 2);
-    std::vector<int> wrongSize(1, 3);
-
-    TS_ASSERT_THROWS_NOTHING(
-        TestableSymmetryOperationSymbolParser::addToVector(one, two));
-
-    TS_ASSERT_EQUALS(one[0], 3);
-    TS_ASSERT_EQUALS(one[1], 3);
-    TS_ASSERT_EQUALS(one[2], 3);
-
-    TS_ASSERT_THROWS(
-        TestableSymmetryOperationSymbolParser::addToVector(one, wrongSize),
-        std::runtime_error);
-  }
-
-  void testProcessMatrixRowToken() {
-    std::vector<int> matrixRow(3, 0);
-    TS_ASSERT_THROWS_NOTHING(
-        TestableSymmetryOperationSymbolParser::processMatrixRowToken(
-            "+x", matrixRow));
-
-    TS_ASSERT_EQUALS(matrixRow[0], 1);
-    TS_ASSERT_EQUALS(matrixRow[1], 0);
-    TS_ASSERT_EQUALS(matrixRow[2], 0);
-
-    TS_ASSERT_THROWS_NOTHING(
-        TestableSymmetryOperationSymbolParser::processMatrixRowToken(
-            "+y", matrixRow));
-
-    TS_ASSERT_EQUALS(matrixRow[0], 1);
-    TS_ASSERT_EQUALS(matrixRow[1], 1);
-    TS_ASSERT_EQUALS(matrixRow[2], 0);
-
-    TS_ASSERT_THROWS_NOTHING(
-        TestableSymmetryOperationSymbolParser::processMatrixRowToken(
-            "-y", matrixRow));
-
-    TS_ASSERT_EQUALS(matrixRow[0], 1);
-    TS_ASSERT_EQUALS(matrixRow[1], 0);
-    TS_ASSERT_EQUALS(matrixRow[2], 0);
-
-    TS_ASSERT_THROWS_NOTHING(
-        TestableSymmetryOperationSymbolParser::processMatrixRowToken(
-            "-z", matrixRow));
-
-    TS_ASSERT_EQUALS(matrixRow[0], 1);
-    TS_ASSERT_EQUALS(matrixRow[1], 0);
-    TS_ASSERT_EQUALS(matrixRow[2], -1);
-
-    TS_ASSERT_THROWS_NOTHING(
-        TestableSymmetryOperationSymbolParser::processMatrixRowToken(
-            "z", matrixRow));
-
-    TS_ASSERT_EQUALS(matrixRow[0], 1);
-    TS_ASSERT_EQUALS(matrixRow[1], 0);
-    TS_ASSERT_EQUALS(matrixRow[2], 0);
-
-    TS_ASSERT_THROWS(
-        TestableSymmetryOperationSymbolParser::processMatrixRowToken("g",
-                                                                     matrixRow),
-        std::runtime_error);
-    TS_ASSERT_THROWS(
-        TestableSymmetryOperationSymbolParser::processMatrixRowToken("",
-                                                                     matrixRow),
-        std::runtime_error);
-    TS_ASSERT_THROWS(
-        TestableSymmetryOperationSymbolParser::processMatrixRowToken("+-g",
-                                                                     matrixRow),
-        std::runtime_error);
-    TS_ASSERT_THROWS(
-        TestableSymmetryOperationSymbolParser::processMatrixRowToken("-+",
-                                                                     matrixRow),
-        std::runtime_error);
-    TS_ASSERT_THROWS(
-        TestableSymmetryOperationSymbolParser::processMatrixRowToken("xx",
-                                                                     matrixRow),
-        std::runtime_error);
-  }
-
-  void testProcessVectorComponentToken() {
-    RationalNumber num;
-
-    TS_ASSERT_THROWS_NOTHING(
-        TestableSymmetryOperationSymbolParser::processVectorComponentToken(
-            "+1/4", num));
-    TS_ASSERT_EQUALS(num, RationalNumber(1, 4));
-
-    TS_ASSERT_THROWS_NOTHING(
-        TestableSymmetryOperationSymbolParser::processVectorComponentToken(
-            "+1/2", num));
-    TS_ASSERT_EQUALS(num, RationalNumber(3, 4));
-
-    TS_ASSERT_THROWS_NOTHING(
-        TestableSymmetryOperationSymbolParser::processVectorComponentToken(
-            "-10/20", num));
-    TS_ASSERT_EQUALS(num, RationalNumber(1, 4));
-
-    TS_ASSERT_THROWS_NOTHING(
-        TestableSymmetryOperationSymbolParser::processVectorComponentToken(
-            "-1/4", num));
-    TS_ASSERT_EQUALS(num, 0);
-
-    TS_ASSERT_THROWS_NOTHING(
-        TestableSymmetryOperationSymbolParser::processVectorComponentToken(
-            "12", num));
-    TS_ASSERT_EQUALS(num, 12);
-
-    TS_ASSERT_THROWS_NOTHING(
-        TestableSymmetryOperationSymbolParser::processVectorComponentToken(
-            "-12", num));
-    TS_ASSERT_EQUALS(num, 0);
-
-    TS_ASSERT_THROWS(
-        TestableSymmetryOperationSymbolParser::processVectorComponentToken(
-            "1/2/3", num),
-        std::runtime_error);
-    TS_ASSERT_THROWS(
-        TestableSymmetryOperationSymbolParser::processVectorComponentToken(
-            "/2/3", num),
-        std::runtime_error);
-    TS_ASSERT_THROWS(
-        TestableSymmetryOperationSymbolParser::processVectorComponentToken(
-            "-/2/3", num),
-        std::runtime_error);
-
-    TS_ASSERT_THROWS(
-        TestableSymmetryOperationSymbolParser::processVectorComponentToken("",
-                                                                           num),
-        boost::bad_lexical_cast);
-    TS_ASSERT_THROWS(
-        TestableSymmetryOperationSymbolParser::processVectorComponentToken(
-            "g/d", num),
-        boost::bad_lexical_cast);
-    TS_ASSERT_THROWS(
-        TestableSymmetryOperationSymbolParser::processVectorComponentToken(
-            "--2", num),
-        boost::bad_lexical_cast);
-    TS_ASSERT_THROWS(
-        TestableSymmetryOperationSymbolParser::processVectorComponentToken(
-            "+3e", num),
-        boost::bad_lexical_cast);
-    TS_ASSERT_THROWS(
-        TestableSymmetryOperationSymbolParser::processVectorComponentToken(
-            "1/f", num),
-        boost::bad_lexical_cast);
-  }
-
-  void testParseComponent() {
-    std::pair<std::vector<int>, RationalNumber> result;
-    TS_ASSERT_THROWS_NOTHING(
-        result =
-            TestableSymmetryOperationSymbolParser::parseComponent("x+1/4"));
-    TS_ASSERT_EQUALS(result.first[0], 1);
-    TS_ASSERT_EQUALS(result.first[1], 0);
-    TS_ASSERT_EQUALS(result.first[2], 0);
-    TS_ASSERT_EQUALS(result.second, RationalNumber(1, 4));
-
-    TS_ASSERT_THROWS_NOTHING(
-        result =
-            TestableSymmetryOperationSymbolParser::parseComponent("x+y-1/4"));
-    TS_ASSERT_EQUALS(result.first[0], 1);
-    TS_ASSERT_EQUALS(result.first[1], 1);
-    TS_ASSERT_EQUALS(result.first[2], 0);
-    TS_ASSERT_EQUALS(result.second, RationalNumber(-1, 4));
-
-    TS_ASSERT_THROWS_NOTHING(
-        result =
-            TestableSymmetryOperationSymbolParser::parseComponent("1/4-x"));
-    TS_ASSERT_EQUALS(result.first[0], -1);
-    TS_ASSERT_EQUALS(result.first[1], 0);
-    TS_ASSERT_EQUALS(result.first[2], 0);
-    TS_ASSERT_EQUALS(result.second, RationalNumber(1, 4));
-
-    TS_ASSERT_THROWS_NOTHING(
-        result =
-            TestableSymmetryOperationSymbolParser::parseComponent("-x+z-1/4"));
-    TS_ASSERT_EQUALS(result.first[0], -1);
-    TS_ASSERT_EQUALS(result.first[1], 0);
-    TS_ASSERT_EQUALS(result.first[2], 1);
-    TS_ASSERT_EQUALS(result.second, RationalNumber(-1, 4));
-
-    TS_ASSERT_THROWS(
-        result =
-            TestableSymmetryOperationSymbolParser::parseComponent("x+x+1/4"),
-        std::runtime_error);
-    TS_ASSERT_THROWS(
-        result = TestableSymmetryOperationSymbolParser::parseComponent("--1/4"),
-        std::runtime_error);
-    TS_ASSERT_THROWS(
-        result = TestableSymmetryOperationSymbolParser::parseComponent("-s/4"),
-        std::runtime_error);
-    TS_ASSERT_THROWS(
-        result =
-            TestableSymmetryOperationSymbolParser::parseComponent("argwertq"),
-        std::runtime_error);
-    TS_ASSERT_THROWS(
-        result = TestableSymmetryOperationSymbolParser::parseComponent("x/4+z"),
-        std::runtime_error);
-  }
-
-  void testGetCleanComponentString() {
-    TestableSymmetryOperationSymbolParser symOpParser;
-
-    TS_ASSERT_EQUALS(
-        TestableSymmetryOperationSymbolParser::getCleanComponentString(
-            "x + 1/2"),
-        "x+1/2");
-    TS_ASSERT_EQUALS(
-        TestableSymmetryOperationSymbolParser::getCleanComponentString(
-            " x + 1/2 "),
-        "x+1/2");
-    TS_ASSERT_EQUALS(
-        TestableSymmetryOperationSymbolParser::getCleanComponentString(
-            " x + 1 / 2 "),
-        "x+1/2");
-  }
-
-  void testParseComponents() {
-    std::vector<std::string> components;
-    components.emplace_back("x+z");
-    components.emplace_back("1/4-x");
-    components.emplace_back("y");
-
-    std::pair<Mantid::Kernel::IntMatrix, V3R> parsed;
-    TS_ASSERT_THROWS_NOTHING(
-        parsed =
-            TestableSymmetryOperationSymbolParser::parseComponents(components));
-
-    TS_ASSERT_EQUALS(parsed.first[0][0], 1);
-    TS_ASSERT_EQUALS(parsed.first[0][1], 0);
-    TS_ASSERT_EQUALS(parsed.first[0][2], 1);
-
-    TS_ASSERT_EQUALS(parsed.first[1][0], -1);
-    TS_ASSERT_EQUALS(parsed.first[1][1], 0);
-    TS_ASSERT_EQUALS(parsed.first[1][2], 0);
-
-    TS_ASSERT_EQUALS(parsed.first[2][0], 0);
-    TS_ASSERT_EQUALS(parsed.first[2][1], 1);
-    TS_ASSERT_EQUALS(parsed.first[2][2], 0);
-
-    TS_ASSERT_EQUALS(parsed.second, V3R(0, RationalNumber(1, 4), 0));
-  }
-
-=======
->>>>>>> 59ce062b
   void testParseIdentifier() {
     TS_ASSERT_THROWS_NOTHING(
         TestableSymmetryOperationSymbolParser::parseIdentifier("x, y, z"));
