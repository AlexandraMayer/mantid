--- conflicted
+++ resolved
@@ -581,25 +581,6 @@
   }
 
   void test_getLinePlot() {
-<<<<<<< HEAD
-    MDHistoWorkspace_sptr ws =
-        MDEventsTestHelper::makeFakeMDHistoWorkspace(1.0, 2, 10);
-    for (size_t i = 0; i < 100; i++)
-      ws->setSignalAt(i, double(i));
-    VMD start(0.5, 0.5);
-    VMD end(9.5, 0.5);
-    auto line = ws->getLinePlot(start, end, NoNormalization);
-    TS_ASSERT_EQUALS(line.x.size(), 500);
-    TS_ASSERT_DELTA(line.x[0], 0.0, 1e-5);
-    TS_ASSERT_DELTA(line.x[50], 0.9018, 1e-5);
-    TS_ASSERT_DELTA(line.x[100], 1.8036, 1e-5);
-    TS_ASSERT_DELTA(line.x[499], 9.0, 1e-5);
-
-    TS_ASSERT_EQUALS(line.y.size(), 500);
-    TS_ASSERT_DELTA(line.y[0], 0.0, 1e-5);
-    TS_ASSERT_DELTA(line.y[50], 1.0, 1e-5);
-    TS_ASSERT_DELTA(line.y[100], 2.0, 1e-5);
-=======
     auto line = this->getLinePlotData(false);
     TS_ASSERT_EQUALS(line.x.size(), 10);
     TSM_ASSERT_DELTA("x[0] should be the centre coordinate of the first bin",
@@ -614,7 +595,6 @@
     TS_ASSERT_DELTA(line.y[4], 4.0, 1e-5);
     TSM_ASSERT_DELTA("y[9] should be the signal value of the last bin",
                      line.y[9], 9.0, 1e-5);
->>>>>>> a038867d
   }
 
   void test_getLinePlot_masked_same_number_of_x_and_y_values() {
@@ -638,16 +618,6 @@
         new MDBoxImplicitFunction(min_mask, max_mask);
     ws->setMDMasking(function);
 
-<<<<<<< HEAD
-    VMD start(0.5, 0.5);
-    VMD end(9.5, 0.5);
-    auto line = ws->getLinePlot(start, end, NoNormalization);
-
-    // Masked points omitted
-    TS_ASSERT_EQUALS(line.y.size(), 250);
-    // Unmasked value
-    TS_ASSERT_DELTA(line.y[200], 8.0, 1e-5);
-=======
     auto first_dim = ws->getDimension(0);
     VMD start(first_dim->getMinimum(), 0.0);
     VMD end(first_dim->getMaximum(), 0.0);
@@ -664,7 +634,6 @@
     TS_ASSERT_EQUALS(line.y.size(), 5);
     // Unmasked value
     TS_ASSERT_DELTA(line.y[3], 8.0, 1e-5);
->>>>>>> a038867d
   }
 
   //---------------------------------------------------------------------------------------------------
@@ -676,12 +645,6 @@
       ws->setSignalAt(i, double(i));
     VMD start(0.5, 0.5);
     VMD end(9.5, 0.5);
-<<<<<<< HEAD
-    std::vector<coord_t> x;
-    std::vector<signal_t> y;
-    std::vector<signal_t> e;
-=======
->>>>>>> a038867d
     auto line = ws->getLineData(start, end, NoNormalization);
     TS_ASSERT_EQUALS(line.x.size(), 11);
     TS_ASSERT_DELTA(line.x[0], 0.0, 1e-5);
