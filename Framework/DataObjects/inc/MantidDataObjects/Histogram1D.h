--- conflicted
+++ resolved
@@ -38,12 +38,6 @@
 
 public:
   Histogram1D();
-<<<<<<< HEAD
-=======
-  Histogram1D(const Histogram1D &);
-  Histogram1D &operator=(const Histogram1D &);
-  ~Histogram1D() override;
->>>>>>> fa8a40d8
 
   /// Sets the data.
   void setData(const MantidVec &Y) override { refY.access() = Y; };
