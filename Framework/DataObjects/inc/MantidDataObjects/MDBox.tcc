--- conflicted
+++ resolved
@@ -772,16 +772,10 @@
  * @param Evnt :: reference to a MDEvent to add.
  * @return Always returns 1
  * */
-<<<<<<< HEAD
-TMDE(void MDBox)::addEvent(const MDE &Evnt) {
-  std::lock_guard<std::mutex> _lock(this->m_dataMutex);
-  this->data.push_back(Evnt);
-=======
 TMDE(size_t MDBox)::addEvent(const MDE &Evnt) {
   std::lock_guard<std::mutex> _lock(this->m_dataMutex);
   this->data.push_back(Evnt);
   return 1;
->>>>>>> a038867d
 }
 
 //-----------------------------------------------------------------------------------------------
