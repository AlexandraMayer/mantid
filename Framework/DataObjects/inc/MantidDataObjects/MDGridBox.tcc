#include "MantidKernel/Task.h"
#include "MantidKernel/Utils.h"
#include "MantidKernel/FunctionTask.h"
#include "MantidKernel/Timer.h"
#include "MantidKernel/ThreadPool.h"
#include "MantidKernel/ThreadScheduler.h"
#include "MantidKernel/ThreadSchedulerMutexes.h"
#include "MantidKernel/WarningSuppressions.h"
#include "MantidDataObjects/MDBox.h"
#include "MantidDataObjects/MDEvent.h"
#include "MantidDataObjects/MDGridBox.h"
#include <boost/math/special_functions/round.hpp>
#include <boost/optional.hpp>
#include <ostream>
#include "MantidKernel/Strings.h"

// These pragmas ignores the warning in the ctor where "d<nd-1" for nd=1.
// This is okay (though would be better if it were for only that function
#if (defined(__INTEL_COMPILER))
#pragma warning disable 186
#elif defined(__GNUC__)
#pragma GCC diagnostic ignored "-Wtype-limits"
#endif

namespace Mantid {
namespace DataObjects {

////===============================================================================================
////===============================================================================================

//-----------------------------------------------------------------------------------------------
/** Constructor with a box controller.
 * @param bc :: poineter to the BoxController, owned by workspace
 * @param depth :: recursive split depth
 * @param extentsVector :: size of the box
 */
TMDE(MDGridBox)::MDGridBox(
    API::BoxController *const bc, const uint32_t depth,
    const std::vector<Mantid::Geometry::MDDimensionExtents<coord_t>> &
        extentsVector)
    : MDBoxBase<MDE, nd>(bc, depth, UNDEF_SIZET, extentsVector), numBoxes(0),
      m_Children(), diagonalSquared(0.f), nPoints(0) {
  initGridBox();
}

/** convenience Constructor, taking the shared pointer and extracting const
 * pointer from it
  * @param bc :: shared poineter to the BoxController, owned by workspace
  * @param depth :: recursive split depth
  * @param extentsVector :: size of the box
*/
TMDE(MDGridBox)::MDGridBox(
    boost::shared_ptr<API::BoxController> &bc, const uint32_t depth,
    const std::vector<Mantid::Geometry::MDDimensionExtents<coord_t>> &
        extentsVector)
    : MDBoxBase<MDE, nd>(bc.get(), depth, UNDEF_SIZET, extentsVector),
      numBoxes(0), m_Children(), diagonalSquared(0.f), nPoints(0) {
  initGridBox();
}
/// common part of MDGridBox contstructor;
template <typename MDE, size_t nd> size_t MDGridBox<MDE, nd>::initGridBox() {
  if (!this->m_BoxController)
    throw std::runtime_error(
        "MDGridBox::ctor(): No BoxController specified in box.");

  // How many is it split?
  // If we are at the top level and we have a specific top level split, then set
  // it.
  boost::optional<std::vector<size_t>> splitTopInto =
      this->m_BoxController->getSplitTopInto();
  if (this->getDepth() == 0 && splitTopInto) {
    for (size_t d = 0; d < nd; d++)
      split[d] = splitTopInto.get()[d];
  } else {
    for (size_t d = 0; d < nd; d++)
      split[d] = this->m_BoxController->getSplitInto(d);
  }

  // Compute sizes etc.
  size_t tot = computeSizesFromSplit();
  if (tot == 0)
    throw std::runtime_error(
        "MDGridBox::ctor(): Invalid splitting criterion (one was zero).");
  return tot;
}

//-----------------------------------------------------------------------------------------------
/** Constructor
 * @param box :: MDBox containing the events to split
 */
TMDE(MDGridBox)::MDGridBox(MDBox<MDE, nd> *box)
    : MDBoxBase<MDE, nd>(*box, box->getBoxController()), split(), splitCumul(),
      m_SubBoxSize(), numBoxes(0), m_Children(), diagonalSquared(0.f),
      nPoints(0) {
  size_t totalSize = initGridBox();

  double ChildVol(1);
  for (size_t d = 0; d < nd; d++)
    ChildVol *= m_SubBoxSize[d];

  // Splitting an input MDBox requires creating a bunch of children
  fillBoxShell(totalSize, coord_t(1. / ChildVol));

  // Prepare to distribute the events that were in the box before, this will
  // load missing events from HDD in file based ws if there are some.
  const std::vector<MDE> &events = box->getConstEvents();
  typename std::vector<MDE>::const_iterator it = events.begin();
  typename std::vector<MDE>::const_iterator it_end = events.end();
  // just add event to the existing internal box
  for (; it != it_end; ++it)
    addEvent(*it);

  // Copy the cached numbers from the incoming box. This is quick - don't need
  // to refresh cache
  this->nPoints = box->getNPoints();

  // Clear the old box and delete it from disk buffer if one is used.
  box->clear();
}
/**Internal function to do main job of filling in a GridBox contents  (part of
 * the constructor) */
template <typename MDE, size_t nd>
void MDGridBox<MDE, nd>::fillBoxShell(const size_t tot,
                                      const coord_t ChildInverseVolume) {
  // Create the array of MDBox contents.
  this->m_Children.clear();
  this->m_Children.reserve(tot);
  this->numBoxes = tot;

  size_t indices[nd];
  for (size_t d = 0; d < nd; d++)
    indices[d] = 0;

  // get inital free ID for the boxes, which would be created by this command
  // Splitting an input MDBox requires creating a bunch of children
  // But the IDs of these children MUST be sequential. Hence the critical block
  // within claimIDRange,
  // which would produce sequental ranges in multithreaded environment
  size_t ID0 = this->m_BoxController->claimIDRange(tot);

  for (size_t i = 0; i < tot; i++) {
    // Create the box
    // (Increase the depth of this box to one more than the parent (this))
    MDBox<MDE, nd> *splitBox = new MDBox<MDE, nd>(
        this->m_BoxController, this->m_depth + 1, UNDEF_SIZET, size_t(ID0 + i));
    // This MDGridBox is the parent of the new child.
    splitBox->setParent(this);

    // Set the extents of this box.
    for (size_t d = 0; d < nd; d++) {
      double min = double(this->extents[d].getMin()) +
                   double(indices[d]) * m_SubBoxSize[d];
      double max = min + m_SubBoxSize[d];
      splitBox->setExtents(d, min, max);
    }
    splitBox->setInverseVolume(
        ChildInverseVolume); // Set the cached inverse volume
    m_Children.push_back(splitBox);

    // Increment the indices, rolling back as needed
    indices[0]++;
    for (
        size_t d = 0; d < nd - 1;
        d++) // This is not run if nd=1; that's okay, you can ignore the warning
    {
      if (indices[d] >= split[d]) {
        indices[d] = 0;
        indices[d + 1]++;
      }
    }
  } // for each box
}

//-----------------------------------------------------------------------------------------------
/** Copy constructor
 * @param other :: MDGridBox to copy
 * @param otherBC :: mandatory pointer to other box controller, which will split
 this box.
                     if it the same BC, as the one for the copied box, it needs
 to be taken explicitly from the
                     copied box.
 */
TMDE(MDGridBox)::MDGridBox(const MDGridBox<MDE, nd> &other,
                           Mantid::API::BoxController *const otherBC)
    : MDBoxBase<MDE, nd>(other, otherBC), numBoxes(other.numBoxes),
      m_Children(), diagonalSquared(other.diagonalSquared),
      nPoints(other.nPoints) {
  for (size_t d = 0; d < nd; d++) {
    split[d] = other.split[d];
    splitCumul[d] = other.splitCumul[d];
    m_SubBoxSize[d] = other.m_SubBoxSize[d];
  }
  // Copy all the boxes
  m_Children.clear();
  m_Children.reserve(numBoxes);
  for (size_t i = 0; i < other.m_Children.size(); i++) {
    API::IMDNode *otherBox = other.m_Children[i];
    const MDBox<MDE, nd> *otherMDBox =
        dynamic_cast<const MDBox<MDE, nd> *>(otherBox);
    const MDGridBox<MDE, nd> *otherMDGridBox =
        dynamic_cast<const MDGridBox<MDE, nd> *>(otherBox);
    if (otherMDBox) {
      MDBox<MDE, nd> *newBox = new MDBox<MDE, nd>(*otherMDBox, otherBC);
      newBox->setParent(this);
      m_Children.push_back(newBox);
    } else if (otherMDGridBox) {
      MDGridBox<MDE, nd> *newBox =
          new MDGridBox<MDE, nd>(*otherMDGridBox, otherBC);
      newBox->setParent(this);
      m_Children.push_back(newBox);
    } else {
      throw std::runtime_error(
          "MDGridBox::copy_ctor(): an unexpected child box type was found.");
    }
  }
}

//-----------------------------------------------------------------------------------------------
/** Transform the dimensions contained in this box
 * x' = x*scaling + offset.
 * NON-RECURSIVE!
 *
 * @param scaling :: multiply each coordinate by this value.
 * @param offset :: after multiplying, add this offset.
 */
TMDE(void MDGridBox)::transformDimensions(std::vector<double> &scaling,
                                          std::vector<double> &offset) {
  MDBoxBase<MDE, nd>::transformDimensions(scaling, offset);
  this->computeSizesFromSplit();
}

//-----------------------------------------------------------------------------------------------
/** Compute some data from the split[] array and the extents.
 *
 * @return :: the total number of boxes */
TMDE(size_t MDGridBox)::computeSizesFromSplit() {
  // Do some computation based on how many splits per each dim.
  size_t tot = 1;
  double diagSum(0);
  for (size_t d = 0; d < nd; d++) {
    // Cumulative multiplier, for indexing
    splitCumul[d] = tot;
    tot *= split[d];
    // Length of the side of a box in this dimension
    m_SubBoxSize[d] = static_cast<double>(this->extents[d].getSize()) /
                      static_cast<double>(split[d]);
    // Accumulate the squared diagonal length.
    diagSum += m_SubBoxSize[d] * m_SubBoxSize[d];
  }
  diagonalSquared = static_cast<coord_t>(diagSum);

  return tot;
}

//-----------------------------------------------------------------------------------------------
/// Destructor
TMDE(MDGridBox)::~MDGridBox() {
  // Delete all contained boxes (this should fire the MDGridBox destructors
  // recursively).
  auto it = m_Children.begin();
  for (; it != m_Children.end(); ++it)
    delete *it;
  m_Children.clear();
}

//-----------------------------------------------------------------------------------------------
/** Clear any points contained. */
TMDE(void MDGridBox)::clear() {
  this->m_signal = 0.0;
  this->m_errorSquared = 0.0;
  auto it = m_Children.begin();
  for (; it != m_Children.end(); ++it) {
    (*it)->clear();
  }
}

//-----------------------------------------------------------------------------------------------
/** Returns the number of dimensions in this box */
TMDE(size_t MDGridBox)::getNumDims() const { return nd; }

//-----------------------------------------------------------------------------------------------
/// Recursiveluy calculates the amount of the data located in memory. Slow
TMDE(size_t MDGridBox)::getDataInMemorySize() const {
  size_t nPoints(0);
  for (size_t i = 0; i < numBoxes; i++)
    nPoints += m_Children[i]->getDataInMemorySize();
  return nPoints;
}

//-----------------------------------------------------------------------------------------------
/** Returns the number of un-split MDBoxes in this box (recursively including
 * all children)
 * @return :: the total # of MDBoxes in all children */
TMDE(size_t MDGridBox)::getNumMDBoxes() const {
  size_t total = 0;
  auto it = m_Children.begin();
  for (; it != m_Children.end(); ++it) {
    total += (*it)->getNumMDBoxes();
  }
  return total;
}

//-----------------------------------------------------------------------------------------------
/** @return The number of children of the MDGridBox, not recursively
 */
TMDE(size_t MDGridBox)::getNumChildren() const { return numBoxes; }

//-----------------------------------------------------------------------------------------------
/** Get a child box
 * @param index :: index into the array, within range 0..getNumChildren()-1
 * @return the child MDBoxBase pointer.
 */
TMDE(API::IMDNode *MDGridBox)::getChild(size_t index) {
  return m_Children[index];
}

//-----------------------------------------------------------------------------------------------
/** Directly set the children of the MDGridBox. Used in file loading.
 * Should not be called on a box with children; the existing children are NOT
 *deleted.
 *
 * @param otherBoxes:: reference to a vector of boxes containing the children
 * @param indexStart :: start point in the vector
 * @param indexEnd :: end point in the vector, not-inclusive
 */
TMDE(void MDGridBox)::setChildren(const std::vector<API::IMDNode *> &otherBoxes,
                                  const size_t indexStart,
                                  const size_t indexEnd) {
  m_Children.clear();
  m_Children.reserve(indexEnd - indexStart + 1);
  auto it = otherBoxes.begin() + indexStart;
  auto it_end = otherBoxes.begin() + indexEnd;
  // Set the parent of each new child box.
  for (; it != it_end; it++) {
    m_Children.push_back(dynamic_cast<MDBoxBase<MDE, nd> *>(*it));
    m_Children.back()->setParent(this);
  }
  numBoxes = m_Children.size();
}

//-----------------------------------------------------------------------------------------------
/** Helper function to get the index into the linear array given
 * an array of indices for each dimension (0 to nd)
 * @param indices :: array of size[nd]
 * @return size_t index into m_Children[].
 */
TMDE(inline size_t MDGridBox)::getLinearIndex(size_t *indices) const {
  size_t out_linear_index = 0;
  for (size_t d = 0; d < nd; d++)
    out_linear_index += (indices[d] * splitCumul[d]);
  return out_linear_index;
}

//-----------------------------------------------------------------------------------------------
/** Refresh the cache of nPoints, signal and error,
 * by adding up all boxes (recursively).
 * MDBoxes' totals are used directly.
 *
 * @param ts :: ThreadScheduler pointer to perform the caching
 *  in parallel. If NULL, it will be performed in series.
 */
TMDE(void MDGridBox)::refreshCache(Kernel::ThreadScheduler *ts) {
  // Clear your total
  nPoints = 0;
  this->m_signal = 0;
  this->m_errorSquared = 0;
  this->m_totalWeight = 0;

  typename boxVector_t::iterator it;
  typename boxVector_t::iterator it_end = m_Children.end();

  if (!ts) {
    //--------- Serial -----------
    for (it = m_Children.begin(); it != it_end; ++it) {
      MDBoxBase<MDE, nd> *ibox = *it;

      // Refresh the cache (does nothing for MDBox)
      ibox->refreshCache();

      // Add up what's in there
      nPoints += ibox->getNPoints();
      this->m_signal += ibox->getSignal();
      this->m_errorSquared += ibox->getErrorSquared();
      this->m_totalWeight += ibox->getTotalWeight();
    }
  } else {
    //---------- Parallel refresh --------------
    throw std::runtime_error("Not implemented");
  }
}

//-----------------------------------------------------------------------------------------------
/** Allocate and return a vector with a copy of all events contained
 */
TMDE(std::vector<MDE> *MDGridBox)::getEventsCopy() {
  std::vector<MDE> *out = new std::vector<MDE>();
  // Make the copy
  // out->insert(out->begin(), data.begin(), data.end());
  return out;
}

//-----------------------------------------------------------------------------------------------
/** Return all boxes contained within.
 *
 * @param outBoxes :: vector to fill
 * @param maxDepth :: max depth value of the returned boxes.
 * @param leafOnly :: if true, only add the boxes that are no more subdivided
 *(leaves on the tree)
 */
TMDE(void MDGridBox)::getBoxes(std::vector<API::IMDNode *> &outBoxes,
                               size_t maxDepth, bool leafOnly) {
  // Add this box, unless we only want the leaves
  if (!leafOnly)
    outBoxes.push_back(this);

  if (this->getDepth() + 1 <= maxDepth) {
    for (size_t i = 0; i < numBoxes; i++) {
      // Recursively go deeper, if needed
      m_Children[i]->getBoxes(outBoxes, maxDepth, leafOnly);
    }
  } else {
    // Oh, we reached the max depth and want only leaves.
    // ... so we consider this box to be a leaf too.
    if (leafOnly)
      outBoxes.push_back(this);
  }
}

//-----------------------------------------------------------------------------------------------
/** Return all boxes contained within, limited by an implicit function.
 *
 * This method evaluates each vertex to see how it is contained by the implicit
 *function.
 * For example, if there are 4x4 boxes, there are 5x5 vertices to evaluate.
 *
 * All boxes that might be touching the implicit function are returned
 *(including ones that
 * overlap without any point actually in the function).
 *
 * @param outBoxes :: vector to fill
 * @param maxDepth :: max depth value of the returned boxes.
 * @param leafOnly :: if true, only add the boxes that are no more subdivided
 *(leaves on the tree)
 * @param function :: implicitFunction pointer
 */
TMDE(void MDGridBox)::getBoxes(std::vector<API::IMDNode *> &outBoxes,
                               size_t maxDepth, bool leafOnly,
                               Mantid::Geometry::MDImplicitFunction *function) {
  // Add this box, unless we only want the leaves
  if (!leafOnly)
    outBoxes.push_back(this);

  if (this->getDepth() + 1 <= maxDepth) {
    // OK, let's look for children that are either touching or completely
    // contained by the implicit function.

    // The number of vertices in each dimension is the # split[d] + 1
    size_t vertices_max[nd];
    Kernel::Utils::NestedForLoop::SetUp(nd, vertices_max, 0);

    // Total number of vertices for all the boxes
    size_t numVertices = 1;
    for (size_t d = 0; d < nd; ++d) {
      vertices_max[d] = split[d] + 1;
      numVertices *= vertices_max[d];
    }

    // The function is limited by this many planes
    size_t numPlanes = function->getNumPlanes();

    // This array will hold whether each vertex is contained by each plane.
    bool *vertexContained = new bool[numVertices * numPlanes];

    // The index to the vertex in each dimension
    size_t vertexIndex[nd];
    Kernel::Utils::NestedForLoop::SetUp(nd, vertexIndex, 0);
    // To get indexes in the array of vertexes
    size_t vertexIndexMaker[nd];
<<<<<<< HEAD
    Kernel::Utils::NestedForLoop::SetUpIndexMaker(nd, vertexIndexMaker, vertices_max);
=======
    Kernel::Utils::NestedForLoop::SetUpIndexMaker(nd, vertexIndexMaker,
                                                  vertices_max);
>>>>>>> a038867d
    // To get indexes in the array of BOXES
    size_t boxIndexMaker[nd];
    Kernel::Utils::NestedForLoop::SetUpIndexMaker(nd, boxIndexMaker, split);

    size_t linearVertexIndex = 0;
    for (linearVertexIndex = 0; linearVertexIndex < numVertices;
         linearVertexIndex++) {
      // Get the nd-dimensional index
      Kernel::Utils::NestedForLoop::GetIndicesFromLinearIndex(
          nd, linearVertexIndex, vertexIndexMaker, vertices_max, vertexIndex);

      // Coordinates of this vertex
      coord_t vertexCoord[nd];
      for (size_t d = 0; d < nd; ++d)
        vertexCoord[d] = this->extents[d].getMin() +
                         coord_t(double(vertexIndex[d]) * m_SubBoxSize[d]);

      // Now check each plane to see if the vertex is bounded by it
      for (size_t p = 0; p < numPlanes; p++) {
        // Save whether this vertex is contained by this plane
        vertexContained[p * numVertices + linearVertexIndex] =
            function->getPlane(p).isPointInside(vertexCoord);
      }
    }

    // OK, now we have an array saying which vertex is contained by which plane.

    // This is the number of vertices for each box, e.g. 8 in 3D
    size_t verticesPerBox = 1 << nd;

    /* There is a fixed relationship betwen a vertex (in a linear index) and its
     * neighbors for a given box. This array calculates this:  */
    size_t *vertexNeighborsOffsets = new size_t[verticesPerBox];

    for (size_t i = 0; i < verticesPerBox; i++) {
      // Index (in n-dimensions) of this neighbor)
      size_t vertIndex[nd];
      for (size_t d = 0; d < nd; d++) {
        vertIndex[d] = 0;
        // Use a bit mask to iterate through the 2^nd neighbor options
        size_t mask = 1 << d;
        if (i & mask)
          vertIndex[d] = 1;
      }
<<<<<<< HEAD
      size_t linIndex =
          Kernel::Utils::NestedForLoop::GetLinearIndex(nd, vertIndex, vertexIndexMaker);
=======
      size_t linIndex = Kernel::Utils::NestedForLoop::GetLinearIndex(
          nd, vertIndex, vertexIndexMaker);
>>>>>>> a038867d
      vertexNeighborsOffsets[i] = linIndex;
    }

    // Go through all the boxes
    size_t boxIndex[nd];
    Kernel::Utils::NestedForLoop::SetUp(nd, boxIndex, 0);

    bool allDone = false;
    while (!allDone) {
      // Find the linear index into the BOXES array.
<<<<<<< HEAD
      size_t boxLinearIndex =
          Kernel::Utils::NestedForLoop::GetLinearIndex(nd, boxIndex, boxIndexMaker);
=======
      size_t boxLinearIndex = Kernel::Utils::NestedForLoop::GetLinearIndex(
          nd, boxIndex, boxIndexMaker);
>>>>>>> a038867d
      API::IMDNode *box = m_Children[boxLinearIndex];

      //        std::cout << "Box at " << Strings::join(boxIndex, boxIndex+nd,
      //        ", ")
      //              << " (" << box->getExtentsStr() << ") ";

      // Find the linear index of the upper left vertex of the box.
      // (note that we're using the VERTEX index maker to find the linear index
      // in that LARGER array)
<<<<<<< HEAD
      size_t vertLinearIndex =
          Kernel::Utils::NestedForLoop::GetLinearIndex(nd, boxIndex, vertexIndexMaker);
=======
      size_t vertLinearIndex = Kernel::Utils::NestedForLoop::GetLinearIndex(
          nd, boxIndex, vertexIndexMaker);
>>>>>>> a038867d

      // OK, now its time to see if the box is touching or contained or out of
      // it.
      // Recall that:
      //  - if a plane has NO vertices, then the box DOES NOT TOUCH
      //  - if EVERY plane has EVERY vertex, then the box is CONTAINED
      //  - if EVERY plane has at least one vertex, then the box is TOUCHING

      size_t numPlanesWithAllVertexes = 0;

      bool boxIsNotTouching = false;

      // Go plane by plane
      for (size_t p = 0; p < numPlanes; p++) {
        size_t numVertexesInThisPlane = 0;
        // Evaluate the 2^nd vertexes for this box.
        for (size_t i = 0; i < verticesPerBox; i++) {
          // (the index of the vertex is) = vertLinearIndex +
          // vertexNeighborsOffsets[i]
          if (vertexContained[p * numVertices + vertLinearIndex +
                              vertexNeighborsOffsets[i]])
            numVertexesInThisPlane++;
        }

        // Plane with no vertexes = NOT TOUCHING. You can exit now
        if (numVertexesInThisPlane == 0) {
          boxIsNotTouching = true;
          break;
        }

        // Plane has all the vertexes
        if (numVertexesInThisPlane == verticesPerBox)
          numPlanesWithAllVertexes++;
      } // (for each plane)

      // Is there a chance that the box is contained?
      if (!boxIsNotTouching) {

        if (numPlanesWithAllVertexes == numPlanes) {
          // All planes have all vertexes
          // The box is FULLY CONTAINED
          // So we can get ALL children and don't need to check the implicit
          // function
          box->getBoxes(outBoxes, maxDepth, leafOnly);
        } else {
          // There is a chance the box is touching. Keep checking with implicit
          // functions
          box->getBoxes(outBoxes, maxDepth, leafOnly, function);
        }
      } else {
        //          std::cout << " is not touching at all." << std::endl;
      }

      // Move on to the next box in the list
      allDone = Kernel::Utils::NestedForLoop::Increment(nd, boxIndex, split);
    }

    // Clean up.
    delete[] vertexContained;
    delete[] vertexNeighborsOffsets;

  } // Not at max depth
  else {
    // Oh, we reached the max depth and want only leaves.
    // ... so we consider this box to be a leaf too.
    if (leafOnly)
      outBoxes.push_back(this);
  }
}

//-----------------------------------------------------------------------------------------------
/** Returns the lowest-level box at the given coordinates
 * @param coords :: nd-sized array of the coordinate of the point to look at
 * @return MDBoxBase pointer.
 */
template <typename MDE, size_t nd>
const API::IMDNode *MDGridBox<MDE, nd>::getBoxAtCoord(const coord_t *coords) {
  size_t index = 0;
  for (size_t d = 0; d < nd; d++) {
    coord_t x = coords[d];
    int i = int((x - this->extents[d].getMin()) / m_SubBoxSize[d]);
    // NOTE: No bounds checking is done (for performance).
    // Accumulate the index
    index += (i * splitCumul[d]);
  }

  // Add it to the contained box
  if (index < numBoxes) // avoid segfaults for floating point round-off errors.
    return m_Children[index]->getBoxAtCoord(coords);
  else
    return nullptr;
}

//-----------------------------------------------------------------------------------------------
/** Split a box that is contained in the GridBox, at the given index,
 * into a MDGridBox.
 *
 * Thread-safe as long as 'index' is different for all threads.
 *
 * @param index :: index into the boxes vector.
 *        Warning: No bounds check is made, don't give stupid values!
 * @param ts :: optional ThreadScheduler * that will be used to parallelize
 *        recursive splitting. Set to NULL for no recursive splitting.
 */
TMDE(void MDGridBox)::splitContents(size_t index, Kernel::ThreadScheduler *ts) {
  // You can only split it if it is a MDBox (not MDGridBox).
  MDBox<MDE, nd> *box = dynamic_cast<MDBox<MDE, nd> *>(m_Children[index]);
  if (!box)
    return;
  // Track how many MDBoxes there are in the overall workspace
  this->m_BoxController->trackNumBoxes(box->getDepth());
  // Construct the grid box. This should take the object out of the disk MRU
  MDGridBox<MDE, nd> *gridbox = new MDGridBox<MDE, nd>(box);

  // Delete the old ungridded box
  delete m_Children[index];
  // And now we have a gridded box instead of a boring old regular box.
  m_Children[index] = gridbox;

  if (ts) {
    // Create a task to split the newly created MDGridBox.
    ts->push(new Kernel::FunctionTask(
        boost::bind(&MDGridBox<MDE, nd>::splitAllIfNeeded, &*gridbox, ts)));
  } else {
    gridbox->splitAllIfNeeded(nullptr);
  }
}

//-----------------------------------------------------------------------------------------------
/** Get the child index from its ID
 *
 * @param childId :: ID of the child you want
 * @return the index into the children of this grid box; size_t(-1) if NOT
 *found.
 */
TMDE(size_t MDGridBox)::getChildIndexFromID(size_t childId) const {
  for (size_t index = 0; index < numBoxes; index++) {
    if (m_Children[index]->getID() == childId)
      return index;
  }
  return UNDEF_SIZET;
}

//-----------------------------------------------------------------------------------------------
/** Goes through all the sub-boxes and splits them if they contain
 * enough events to be worth it.
 *
 * @param ts :: optional ThreadScheduler * that will be used to parallelize
 *        recursive splitting. Set to NULL to do it serially.
 */
TMDE(void MDGridBox)::splitAllIfNeeded(Kernel::ThreadScheduler *ts) {
  for (size_t i = 0; i < numBoxes; ++i) {
    MDBox<MDE, nd> *box = dynamic_cast<MDBox<MDE, nd> *>(m_Children[i]);
    if (box) {
      // Plain MD-Box. Does it need to be split?
      if (this->m_BoxController->willSplit(box->getNPoints(),
                                           box->getDepth())) {
        // The MDBox needs to split into a grid box.
        if (!ts) {
          // ------ Perform split serially (no ThreadPool) ------
          MDGridBox<MDE, nd> *gridBox = new MDGridBox<MDE, nd>(box);
          // Track how many MDBoxes there are in the overall workspace
          this->m_BoxController->trackNumBoxes(box->getDepth());
          // Replace in the array
          m_Children[i] = gridBox;
          // Delete the old box
          delete box;
          // Now recursively check if this NEW grid box's contents should be
          // split too
          gridBox->splitAllIfNeeded(nullptr);
        } else {
          // ------ Perform split in parallel (using ThreadPool) ------
          // So we create a task to split this MDBox,
          // Task is : this->splitContents(i, ts);
          ts->push(new Kernel::FunctionTask(
              boost::bind(&MDGridBox<MDE, nd>::splitContents, &*this, i, ts)));
        }
      } else {
        // This box does NOT have enough events to be worth splitting, if it do
        // have at least something in memory then,
        Kernel::ISaveable *const pSaver(box->getISaveable());
        if (pSaver && box->getDataInMemorySize() > 0) {
          // Mark the box as "to-write" in DiskBuffer. If the buffer is full,
          // the boxes will be dropped on disk

          this->m_BoxController->getFileIO()->toWrite(pSaver);
        }
      }
    } else {
      // It should be a MDGridBox
      MDGridBox<MDE, nd> *gridBox =
          dynamic_cast<MDGridBox<MDE, nd> *>(m_Children[i]);
      if (gridBox) {
        // Now recursively check if this old grid box's contents should be split
        // too
        if (!ts || (this->nPoints <
                    this->m_BoxController->getAddingEvents_eventsPerTask()))
          // Go serially if there are only a few points contained (less
          // overhead).
          gridBox->splitAllIfNeeded(ts);
        else
          // Go parallel if this is a big enough gridbox.
          // Task is : gridBox->splitAllIfNeeded(ts);
          ts->push(new Kernel::FunctionTask(boost::bind(
              &MDGridBox<MDE, nd>::splitAllIfNeeded, &*gridBox, ts)));
      }
    }
  }
}

//-----------------------------------------------------------------------------------------------
/** Perform centerpoint binning of events, with bins defined
 * in axes perpendicular to the axes of the workspace.
 *
 * @param bin :: MDBin object giving the limits of events to accept.
 * @param fullyContained :: optional bool array sized [nd] of which dimensions
 *are known to be fully contained (for MDSplitBox)
 */
TMDE(void MDGridBox)::centerpointBin(MDBin<MDE, nd> &bin,
                                     bool *fullyContained) const {

  // The MDBin ranges from index_min to index_max (inclusively) if each
  // dimension. So
  // we'll need to make nested loops from index_min[0] to index_max[0]; from
  // index_min[1] to index_max[1]; etc.
  int index_min[nd];
  int index_max[nd];
  // For running the nested loop, counters of each dimension. These are bounded
  // by 0..split[d]
  size_t counters_min[nd];
  size_t counters_max[nd];

  for (size_t d = 0; d < nd; d++) {
    int min, max;

    // The min index in this dimension (we round down - we'll include this edge)
    if (bin.m_min[d] >= this->extents[d].getMin()) {
      min = int((bin.m_min[d] - this->extents[d].getMin()) / m_SubBoxSize[d]);
      counters_min[d] = min;
    } else {
      min = -1; // Goes past the edge
      counters_min[d] = 0;
    }

    // If the minimum is bigger than the number of blocks in that dimension,
    // then the bin is off completely in
    //  that dimension. There is nothing to integrate.
    if (min >= static_cast<int>(split[d]))
      return;
    index_min[d] = min;

    // The max index in this dimension (we round UP, but when we iterate we'll
    // NOT include this edge)
    if (bin.m_max[d] < this->extents[d].getMax()) {
      max = int(ceil((bin.m_max[d] - this->extents[d].getMin()) /
                     m_SubBoxSize[d])) -
            1;
      counters_max[d] =
          max + 1; // (the counter looping will NOT include counters_max[d])
    } else {
      max = int(split[d]);   // Goes past THAT edge
      counters_max[d] = max; // (the counter looping will NOT include max)
    }

    // If the max value is before the min, that means NOTHING is in the bin, and
    // we can return
    if ((max < min) || (max < 0))
      return;
    index_max[d] = max;

    // std::cout << d << " from " << std::setw(5) << index_min[d] << " to " <<
    // std::setw(5)  << index_max[d] << "inc" << std::endl;
  }

  // If you reach here, than at least some of bin is overlapping this box
  size_t counters[nd];
  for (size_t d = 0; d < nd; d++)
    counters[d] = counters_min[d];

  bool allDone = false;
  while (!allDone) {
    size_t index = getLinearIndex(counters);
    // std::cout << index << ": " << counters[0] << ", " << counters[1] <<
    // std::endl;

    // Find if the box is COMPLETELY held in the bin.
    bool completelyWithin = true;
    for (size_t dim = 0; dim < nd; dim++)
      if ((static_cast<int>(counters[dim]) <= index_min[dim]) ||
          (static_cast<int>(counters[dim]) >= index_max[dim])) {
        // The index we are at is at the edge of the integrated area (index_min
        // or index_max-1)
        // That means that the bin only PARTIALLY covers this MDBox
        completelyWithin = false;
        break;
      }

    if (completelyWithin) {
      // Box is completely in the bin.
      // std::cout << "Box at index " << counters[0] << ", " << counters[1] << "
      // is entirely contained.\n";
      // Use the aggregated signal and error
      bin.m_signal += m_Children[index]->getSignal();
      bin.m_errorSquared += m_Children[index]->getErrorSquared();
    } else {
      // Perform the binning
      m_Children[index]->centerpointBin(bin, fullyContained);
    }

    // Increment the counter(s) in the nested for loops.
<<<<<<< HEAD
    allDone = Kernel::Utils::NestedForLoop::Increment(nd, counters, counters_max,
                                              counters_min);
=======
    allDone = Kernel::Utils::NestedForLoop::Increment(
        nd, counters, counters_max, counters_min);
>>>>>>> a038867d
  }
}

//  TMDE(
//  void MDGridBox)::generalBin(MDBin<MDE,nd> & bin,
//  Mantid::API::ImplicitFunction & function) const
//  {
//    // The MDBin ranges from index_min to index_max (inclusively) if each
//    dimension. So
//    // we'll need to make nested loops from index_min[0] to index_max[0]; from
//    index_min[1] to index_max[1]; etc.
//    int index_min[nd];
//    int index_max[nd];
//    // For running the nested loop, counters of each dimension. These are
//    bounded by 0..split[d]
//    size_t counters_min[nd];
//    size_t counters_max[nd];
//
//    for (size_t d=0; d<nd; d++)
//    {
//      int min,max;
//
//      // The min index in this dimension (we round down - we'll include this
//      edge)
//      if (bin.m_min[d] >= this->extents[d].getMin())
//      {
//        min = int((bin.m_min[d] - this->extents[d].getMin()) / boxSize[d]);
//        counters_min[d] = min;
//      }
//      else
//      {
//        min = -1; // Goes past the edge
//        counters_min[d] = 0;
//      }
//
//      // If the minimum is bigger than the number of blocks in that dimension,
//      then the bin is off completely in
//      //  that dimension. There is nothing to integrate.
//      if (min >= static_cast<int>(split[d]))
//        return;
//      index_min[d] = min;
//
//      // The max index in this dimension (we round UP, but when we iterate
//      we'll NOT include this edge)
//      if (bin.m_max[d] < this->extents[d].max)
//      {
//        max = int(ceil((bin.m_max[d] - this->extents[d].getMin()) /
//        boxSize[d])) - 1;
//        counters_max[d] = max+1; // (the counter looping will NOT include
//        counters_max[d])
//      }
//      else
//      {
//        max = int(split[d]); // Goes past THAT edge
//        counters_max[d] = max; // (the counter looping will NOT include max)
//      }
//
//      // If the max value is before the min, that means NOTHING is in the bin,
//      and we can return
//      if ((max < min) || (max < 0))
//        return;
//      index_max[d] = max;
//
//      //std::cout << d << " from " << std::setw(5) << index_min[d] << " to "
//      << std::setw(5)  << index_max[d] << "inc" << std::endl;
//    }
//
//    // If you reach here, than at least some of bin is overlapping this box
//
//
//    // We start by looking at the vertices at every corner of every box
//    contained,
//    // to see which boxes are partially contained/fully contained.
//
//    // One entry with the # of vertices in this box contained; start at 0.
//    size_t * verticesContained = new size_t[numBoxes];
//    memset( verticesContained, 0, numBoxes * sizeof(size_t) );
//
//    // Set to true if there is a possibility of the box at least partly
//    touching the integration volume.
//    bool * boxMightTouch = new bool[numBoxes];
//    memset( boxMightTouch, 0, numBoxes * sizeof(bool) );
//
//    // How many vertices does one box have? 2^nd, or bitwise shift left 1 by
//    nd bits
//    size_t maxVertices = 1 << nd;
//
//    // The index to the vertex in each dimension
//    size_t * vertexIndex = Utils::NestedForLoop::SetUp(nd, 0);
//
//    // This is the index in each dimension at which we start looking at
//    vertices
//    size_t * vertices_min = Utils::NestedForLoop::SetUp(nd, 0);
//    for (size_t d=0; d<nd; ++d)
//    {
//      vertices_min[d] = counters_min[d];
//      vertexIndex[d] = vertices_min[d]; // This is where we start
//    }
//
//    // There is one more vertex in each dimension than there are boxes we are
//    considering
//    size_t * vertices_max = Utils::NestedForLoop::SetUp(nd, 0);
//    for (size_t d=0; d<nd; ++d)
//      vertices_max[d] = counters_max[d]+1;
//
//    size_t * boxIndex = Utils::NestedForLoop::SetUp(nd, 0);
//    size_t * indexMaker = Utils::NestedForLoop::SetUpIndexMaker(nd, split);
//
//    bool allDone = false;
//    while (!allDone)
//    {
//      // Coordinates of this vertex
//      coord_t vertexCoord[nd];
//      bool masks[nd];
//      for (size_t d=0; d<nd; ++d)
//      {
//        vertexCoord[d] = double(vertexIndex[d]) * boxSize[d] +
//        this->extents[d].getMin();
//        masks[d] = false; //HACK ... assumes that all vertexes are used.
//      }
//      // Is this vertex contained?
//      if (function.evaluate(vertexCoord, masks, nd))
//      {
//        // Yes, this vertex is contained within the integration volume!
////        std::cout << "vertex at " << vertexCoord[0] << ", " <<
/// vertexCoord[1] << ", " << vertexCoord[2] << " is contained\n";
//
//        // This vertex is shared by up to 2^nd adjacent boxes (left-right
//        along each dimension).
//        for (size_t neighb=0; neighb<maxVertices; ++neighb)
//        {
//          // The index of the box is the same as the vertex, but maybe - 1 in
//          each possible combination of dimensions
//          bool badIndex = false;
//          // Build the index of the neighbor
//          for (size_t d=0; d<nd;d++)
//          {
//            boxIndex[d] = vertexIndex[d] - ((neighb & (1 << d)) >> d); //(this
//            does a bitwise and mask, shifted back to 1 to subtract 1 to the
//            dimension)
//            // Taking advantage of the fact that unsigned(0)-1 = some large
//            POSITIVE number.
//            if (boxIndex[d] >= split[d])
//            {
//              badIndex = true;
//              break;
//            }
//          }
//          if (!badIndex)
//          {
//            // Convert to linear index
//            size_t linearIndex = Utils::NestedForLoop::GetLinearIndex(nd,
//            boxIndex, indexMaker);
//            // So we have one more vertex touching this box that is contained
//            in the integration volume. Whew!
//            verticesContained[linearIndex]++;
////            std::cout << "... added 1 vertex to box " <<
/// boxes[linearIndex]->getExtentsStr() << "\n";
//          }
//        }
//      }
//
//      // Increment the counter(s) in the nested for loops.
//      allDone = Utils::NestedForLoop::Increment(nd, vertexIndex, vertices_max,
//      vertices_min);
//    }
//
//    // OK, we've done all the vertices. Now we go through and check each box.
//    size_t numFullyContained = 0;
//    //size_t numPartiallyContained = 0;
//
//    // We'll iterate only through the boxes with (bin)
//    size_t counters[nd];
//    for (size_t d=0; d<nd; d++)
//      counters[d] = counters_min[d];
//
//    allDone = false;
//    while (!allDone)
//    {
//      size_t index = getLinearIndex(counters);
//      MDBoxBase<MDE,nd> * box = boxes[index];
//
//      // Is this box fully contained?
//      if (verticesContained[index] >= maxVertices)
//      {
//        // Use the integrated sum of signal in the box
//        bin.m_signal += box->getSignal();
//        bin.m_errorSquared += box->getErrorSquared();
//        numFullyContained++;
//      }
//      else
//      {
//        // The box MAY be contained. Need to evaluate every event
//
//        // box->generalBin(bin,function);
//      }
//
//      // Increment the counter(s) in the nested for loops.
//      allDone = Utils::NestedForLoop::Increment(nd, counters, counters_max,
//      counters_min);
//    }
//
////    std::cout << "Depth " << this->getDepth() << " with " <<
/// numFullyContained << " fully contained; " << numPartiallyContained << "
/// partial. Signal = " << signal <<"\n";
//
//    delete [] verticesContained;
//    delete [] boxMightTouch;
//    delete [] vertexIndex;
//    delete [] vertices_max;
//    delete [] boxIndex;
//    delete [] indexMaker;
//
//  }
//
//

//-----------------------------------------------------------------------------------------------
/** Integrate the signal within a sphere; for example, to perform single-crystal
 * peak integration.
 * The CoordTransform object could be used for more complex shapes, e.g.
 *"lentil" integration, as long
 * as it reduces the dimensions to a single value.
 *
 * @param radiusTransform :: nd-to-1 coordinate transformation that converts
 *from these
 *        dimensions to the distance (squared) from the center of the sphere.
 * @param radiusSquared :: radius^2 below which to integrate
 * @param signal [out] :: set to the integrated signal
 * @param errorSquared [out] :: set to the integrated squared error.
 */
TMDE(void MDGridBox)::integrateSphere(API::CoordTransform &radiusTransform,
                                      const coord_t radiusSquared,
                                      signal_t &signal,
                                      signal_t &errorSquared) const {
  // We start by looking at the vertices at every corner of every box contained,
  // to see which boxes are partially contained/fully contained.

  // One entry with the # of vertices in this box contained; start at 0.
  size_t *verticesContained = new size_t[numBoxes];
  memset(verticesContained, 0, numBoxes * sizeof(size_t));

  // Set to true if there is a possibility of the box at least partly touching
  // the integration volume.
  bool *boxMightTouch = new bool[numBoxes];
  memset(boxMightTouch, 0, numBoxes * sizeof(bool));

  // How many vertices does one box have? 2^nd, or bitwise shift left 1 by nd
  // bits
  size_t maxVertices = 1 << nd;

  // set up caches for box sizes and min box values
  coord_t boxSize[nd];
  coord_t minBoxVal[nd];

  // The number of vertices in each dimension is the # split[d] + 1
  size_t vertices_max[nd];
  Kernel::Utils::NestedForLoop::SetUp(nd, vertices_max, 0);
  for (size_t d = 0; d < nd; ++d) {
    vertices_max[d] = split[d] + 1;
    // cache box sizes and min box valyes for performance
    boxSize[d] = static_cast<coord_t>(m_SubBoxSize[d]);
    minBoxVal[d] = static_cast<coord_t>(this->extents[d].getMin());
  }

  // The index to the vertex in each dimension
  size_t vertexIndex[nd];
  Kernel::Utils::NestedForLoop::SetUp(nd, vertexIndex, 0);
  size_t boxIndex[nd];
  Kernel::Utils::NestedForLoop::SetUp(nd, boxIndex, 0);
  size_t indexMaker[nd];
  Kernel::Utils::NestedForLoop::SetUpIndexMaker(nd, indexMaker, split);

  bool allDone = false;
  while (!allDone) {
    // Coordinates of this vertex
    coord_t vertexCoord[nd];
    for (size_t d = 0; d < nd; ++d)
      vertexCoord[d] =
          static_cast<coord_t>(vertexIndex[d]) * boxSize[d] + minBoxVal[d];
    // static_cast<coord_t>(vertexIndex[d]) * boxSize[d] + this->extents[d].min

    // Is this vertex contained?
    coord_t out[nd];
    radiusTransform.apply(vertexCoord, out);
    if (out[0] < radiusSquared) {
      // Yes, this vertex is contained within the integration volume!
      //        std::cout << "vertex at " << vertexCoord[0] << ", " <<
      //        vertexCoord[1] << ", " << vertexCoord[2] << " is contained\n";

      // This vertex is shared by up to 2^nd adjacent boxes (left-right along
      // each dimension).
      for (size_t neighb = 0; neighb < maxVertices; ++neighb) {
        // The index of the box is the same as the vertex, but maybe - 1 in each
        // possible combination of dimensions
        bool badIndex = false;
        // Build the index of the neighbor
        for (size_t d = 0; d < nd; d++) {
          boxIndex[d] = vertexIndex[d] - ((neighb & ((size_t)1 << d)) >>
                                          d); //(this does a bitwise and mask,
          // shifted back to 1 to subtract 1
          // to the dimension)
          // Taking advantage of the fact that unsigned(0)-1 = some large
          // POSITIVE number.
          if (boxIndex[d] >= split[d]) {
            badIndex = true;
            break;
          }
        }
        if (!badIndex) {
          // Convert to linear index
<<<<<<< HEAD
          size_t linearIndex =
              Kernel::Utils::NestedForLoop::GetLinearIndex(nd, boxIndex, indexMaker);
=======
          size_t linearIndex = Kernel::Utils::NestedForLoop::GetLinearIndex(
              nd, boxIndex, indexMaker);
>>>>>>> a038867d
          // So we have one more vertex touching this box that is contained in
          // the integration volume. Whew!
          verticesContained[linearIndex]++;
          //            std::cout << "... added 1 vertex to box " <<
          //            boxes[linearIndex]->getExtentsStr() << "\n";
        }
      }
    }

    // Increment the counter(s) in the nested for loops.
<<<<<<< HEAD
    allDone = Kernel::Utils::NestedForLoop::Increment(nd, vertexIndex, vertices_max);
=======
    allDone =
        Kernel::Utils::NestedForLoop::Increment(nd, vertexIndex, vertices_max);
>>>>>>> a038867d
  }

  // OK, we've done all the vertices. Now we go through and check each box.
  size_t numFullyContained = 0;
  size_t numPartiallyContained = 0;

  for (size_t i = 0; i < numBoxes; ++i) {
    API::IMDNode *box = m_Children[i];
    // Box partially contained?
    bool partialBox = false;

    // Is this box fully contained?
    if (verticesContained[i] >= maxVertices) {
      // Use the integrated sum of signal in the box
      signal += box->getSignal();
      errorSquared += box->getErrorSquared();

      //        std::cout << "box at " << i << " (" << box->getExtentsStr() <<
      //        ") is fully contained. Vertices = " << verticesContained[i] <<
      //        "\n";

      numFullyContained++;
      // Go on to the next box
      continue;
    }

    if (verticesContained[i] == 0) {
      // There is a chance that this part of the box is within integration
      // volume,
      // even if no vertex of it is.
      coord_t boxCenter[nd];
      box->getCenter(boxCenter);

      // Distance from center to the peak integration center
      coord_t out[nd];
      radiusTransform.apply(boxCenter, out);

      if (out[0] < diagonalSquared * 0.72 + radiusSquared) {
        // If the center is closer than the size of the box, then it MIGHT be
        // touching.
        // (We multiply by 0.72 (about sqrt(2)) to look for half the diagonal).
        // NOTE! Watch out for non-spherical transforms!
        //          std::cout << "box at " << i << " is maybe touching\n";
        partialBox = true;
      }
    } else {
      partialBox = true;
      //        std::cout << "box at " << i << " has a vertex touching\n";
    }

    // We couldn't rule out that the box might be partially contained.
    if (partialBox) {
      // Use the detailed integration method.
      box->integrateSphere(radiusTransform, radiusSquared, signal,
                           errorSquared);
      //        std::cout << ".signal=" << signal << "\n";
      numPartiallyContained++;
    }
  } // (for each box)

  //    std::cout << "Depth " << this->getDepth() << " with " <<
  //    numFullyContained << " fully contained; " << numPartiallyContained << "
  //    partial. Signal = " << signal <<"\n";

  delete[] verticesContained;
  delete[] boxMightTouch;
}

//-----------------------------------------------------------------------------------------------
/** Find the centroid of all events contained within by doing a weighted average
 * of their coordinates.
 *
 * @param radiusTransform :: nd-to-1 coordinate transformation that converts
 *from these
 *        dimensions to the distance (squared) from the center of the sphere.
 * @param radiusSquared :: radius^2 below which to integrate
 * @param[out] centroid :: array of size [nd]; its centroid will be added
 * @param[out] signal :: set to the integrated signal
 */
TMDE(void MDGridBox)::centroidSphere(API::CoordTransform &radiusTransform,
                                     const coord_t radiusSquared,
                                     coord_t *centroid,
                                     signal_t &signal) const {
  for (size_t i = 0; i < numBoxes; ++i) {
    // Go through each contained box
    API::IMDNode *box = m_Children[i];
    coord_t boxCenter[nd];
    box->getCenter(boxCenter);

    // Distance from center to the peak integration center
    coord_t out[nd];
    radiusTransform.apply(boxCenter, out);

    if (out[0] < diagonalSquared * 0.72 + radiusSquared) {
      // If the center is closer than the size of the box, then it MIGHT be
      // touching.
      // (We multiply by 0.72 (about sqrt(2)) to look for half the diagonal).
      // NOTE! Watch out for non-spherical transforms!

      // Go down one level to keep centroiding
      box->centroidSphere(radiusTransform, radiusSquared, centroid, signal);
    }
  } // (for each box)
}
//-----------------------------------------------------------------------------------------------
// clang-format off
GCC_DIAG_OFF(array-bounds)
// clang-format on
/** Integrate the signal within a sphere; for example, to perform single-crystal
 * peak integration.
 * The CoordTransform object could be used for more complex shapes, e.g.
 *"lentil" integration, as long
 * as it reduces the dimensions to a single value.
 *
 * @param radiusTransform :: nd-to-1 coordinate transformation that converts
 *from these
 *        dimensions to the distance (squared) from the center of the sphere.
 * @param radius :: radius below which to integrate
 * @param length :: length below which to integrate
 * @param signal [out] :: set to the integrated signal
 * @param errorSquared [out] :: set to the integrated squared error.
 * @param[out] signal_fit :: evaluation parameter on fit
 */
TMDE(void MDGridBox)::integrateCylinder(
    Mantid::API::CoordTransform &radiusTransform, const coord_t radius,
    const coord_t length, signal_t &signal, signal_t &errorSquared,
    std::vector<signal_t> &signal_fit) const {
  // We start by looking at the vertices at every corner of every box contained,
  // to see which boxes are partially contained/fully contained.

  // One entry with the # of vertices in this box contained; start at 0.
  size_t *verticesContained = new size_t[numBoxes];
  memset(verticesContained, 0, numBoxes * sizeof(size_t));

  // Set to true if there is a possibility of the box at least partly touching
  // the integration volume.
  bool *boxMightTouch = new bool[numBoxes];
  memset(boxMightTouch, 0, numBoxes * sizeof(bool));

  // How many vertices does one box have? 2^nd, or bitwise shift left 1 by nd
  // bits
  size_t maxVertices = 1 << nd;

  // set up caches for box sizes and min box values
  coord_t boxSize[nd];
  coord_t minBoxVal[nd];

  // The number of vertices in each dimension is the # split[d] + 1
  size_t vertices_max[nd];
  Kernel::Utils::NestedForLoop::SetUp(nd, vertices_max, 0);
  for (size_t d = 0; d < nd; ++d) {
    vertices_max[d] = split[d] + 1;
    // cache box sizes and min box valyes for performance
    boxSize[d] = static_cast<coord_t>(m_SubBoxSize[d]);
    minBoxVal[d] = static_cast<coord_t>(this->extents[d].getMin());
  }

  // The index to the vertex in each dimension
  size_t vertexIndex[nd];
  Kernel::Utils::NestedForLoop::SetUp(nd, vertexIndex, 0);
  size_t boxIndex[nd];
  Kernel::Utils::NestedForLoop::SetUp(nd, boxIndex, 0);
  size_t indexMaker[nd];
  Kernel::Utils::NestedForLoop::SetUpIndexMaker(nd, indexMaker, split);

  size_t numSteps = signal_fit.size();
  double deltaQ = length / static_cast<double>(numSteps - 1);
  bool allDone = false;
  while (!allDone) {
    // Coordinates of this vertex
    coord_t vertexCoord[nd];
    for (size_t d = 0; d < nd; ++d)
      vertexCoord[d] =
          static_cast<coord_t>(vertexIndex[d]) * boxSize[d] + minBoxVal[d];
    // static_cast<coord_t>(vertexIndex[d]) * boxSize[d] + this->extents[d].min

    // Is this vertex contained?
    coord_t out[2]; // radius and length of cylinder
    radiusTransform.apply(vertexCoord, out);
    if (out[0] < radius && std::fabs(out[1]) < 0.5 * length) {
      // Yes, this vertex is contained within the integration volume!
      //        std::cout << "vertex at " << vertexCoord[0] << ", " <<
      //        vertexCoord[1] << ", " << vertexCoord[2] << " is contained\n";

      // This vertex is shared by up to 2^nd adjacent boxes (left-right along
      // each dimension).
      for (size_t neighb = 0; neighb < maxVertices; ++neighb) {
        // The index of the box is the same as the vertex, but maybe - 1 in each
        // possible combination of dimensions
        bool badIndex = false;
        // Build the index of the neighbor
        for (size_t d = 0; d < nd; d++) {
          boxIndex[d] = vertexIndex[d] - ((neighb & ((size_t)1 << d)) >>
                                          d); //(this does a bitwise and mask,
          // shifted back to 1 to subtract 1
          // to the dimension)
          // Taking advantage of the fact that unsigned(0)-1 = some large
          // POSITIVE number.
          if (boxIndex[d] >= split[d]) {
            badIndex = true;
            break;
          }
        }
        if (!badIndex) {
          // Convert to linear index
<<<<<<< HEAD
          size_t linearIndex =
              Kernel::Utils::NestedForLoop::GetLinearIndex(nd, boxIndex, indexMaker);
=======
          size_t linearIndex = Kernel::Utils::NestedForLoop::GetLinearIndex(
              nd, boxIndex, indexMaker);
>>>>>>> a038867d
          // So we have one more vertex touching this box that is contained in
          // the integration volume. Whew!
          verticesContained[linearIndex]++;
          //            std::cout << "... added 1 vertex to box " <<
          //            boxes[linearIndex]->getExtentsStr() << "\n";
        }
      }
    }

    // Increment the counter(s) in the nested for loops.
<<<<<<< HEAD
    allDone = Kernel::Utils::NestedForLoop::Increment(nd, vertexIndex, vertices_max);
=======
    allDone =
        Kernel::Utils::NestedForLoop::Increment(nd, vertexIndex, vertices_max);
>>>>>>> a038867d
  }

  // OK, we've done all the vertices. Now we go through and check each box.
  size_t numFullyContained = 0;
  size_t numPartiallyContained = 0;

  for (size_t i = 0; i < numBoxes; ++i) {
    API::IMDNode *box = m_Children[i];
    // Box partially contained?
    bool partialBox = false;

    // Is this box fully contained?
    if (verticesContained[i] >= maxVertices) {
      std::vector<coord_t> coordTable;
      size_t nColumns;
      box->getEventsData(coordTable, nColumns);
      if (nColumns > 0 && nd > 1) {
        size_t nEvents = coordTable.size() / nColumns;
        size_t skipCol = 2; // lean events
        if (nColumns == 7)
          skipCol += 2; // events
        for (size_t k = 0; k < nEvents; k++) {
          coord_t eventCenter[nd];
          for (size_t l = 0; l < nd; l++)
            eventCenter[l] = coordTable[k * nColumns + skipCol + l];
          coord_t out[nd];
          radiusTransform.apply(eventCenter, out);
          // add event to appropriate y channel
          size_t xchannel =
              static_cast<size_t>(std::floor(out[1] / deltaQ)) + numSteps / 2;

          if (xchannel < numSteps)
            signal_fit[xchannel] += coordTable[k * nColumns];
        }
      }
      // box->releaseEvents();
      // Use the integrated sum of signal in the box
      signal += box->getSignal();
      errorSquared += box->getErrorSquared();

      //        std::cout << "box at " << i << " (" << box->getExtentsStr() <<
      //        ") is fully contained. Vertices = " << verticesContained[i] <<
      //        "\n";
      numFullyContained++;
      // Go on to the next box
      continue;
    }

    if (verticesContained[i] == 0) {
      // There is a chance that this part of the box is within integration
      // volume,
      // even if no vertex of it is.
      coord_t boxCenter[nd];
      box->getCenter(boxCenter);

      // Distance from center to the peak integration center
      coord_t out[nd];
      radiusTransform.apply(boxCenter, out);
      if ((nd >= 1) &&
          out[0] < std::sqrt(diagonalSquared * 0.72 + radius * radius) &&
          (nd >= 2 &&
           std::fabs(out[1]) <
               std::sqrt(diagonalSquared * 0.72 + 0.25 * length * length))) {
        // If the center is closer than the size of the box, then it MIGHT be
        // touching.
        // (We multiply by 0.72 (about sqrt(2)) to look for half the diagonal).
        // NOTE! Watch out for non-spherical transforms!
        //          std::cout << "box at " << i << " is maybe touching\n";
        partialBox = true;
      }
    } else {
      partialBox = true;
      //        std::cout << "box at " << i << " has a vertex touching\n";
    }

    // We couldn't rule out that the box might be partially contained.
    if (partialBox) {
      // Use the detailed integration method.
      box->integrateCylinder(radiusTransform, radius, length, signal,
                             errorSquared, signal_fit);
      //        std::cout << ".signal=" << signal << "\n";
      numPartiallyContained++;
    }
  } // (for each box)

  //    std::cout << "Depth " << this->getDepth() << " with " <<
  //    numFullyContained << " fully contained; " << numPartiallyContained << "
  //    partial. Signal = " << signal <<"\n";

  delete[] verticesContained;
  delete[] boxMightTouch;
}
// clang-format off
GCC_DIAG_ON(array-bounds)
// clang-format on

/**
Getter for the masking status of the gridded box.
@return TRUE if ANY ONE of its referenced boxes is masked.
*/
TMDE(bool MDGridBox)::getIsMasked() const {
  bool isMasked = false;
  for (size_t i = 0; i < numBoxes; ++i) {
    // Go through each contained box
    API::IMDNode *box = m_Children[i];
    if (box->getIsMasked()) {
      isMasked = true;
      break;
    }
  }
  return isMasked;
}

/// Setter for masking the box
TMDE(void MDGridBox)::mask() {
  for (size_t i = 0; i < numBoxes; ++i) {
    // Go through each contained box
    API::IMDNode *box = m_Children[i];
    box->mask();
  }
}

/// Setter for unmasking the box
TMDE(void MDGridBox)::unmask() {
  for (size_t i = 0; i < numBoxes; ++i) {
    // Go through each contained box
    API::IMDNode *box = m_Children[i];
    box->unmask();
  }
}
//------------------------------------------------------------------------------------------------------------------------------------------------------------
//------------------------------------------------------------------------------------------------------------------------------------------------------------
//------------------------------------------------------------------------------------------------------------------------------------------------------------
/* Internal TMP class to simplify adding events to the box for events and lean
 * events using single interface. One would nead to overload the box class
 * otherwise*/
template <typename MDE, size_t nd> struct IF_EVENT {
public:
  // create generic events from array of events data and add them to the grid
  // box
  static inline void
  EXEC(MDGridBox<MDE, nd> *pBox, const std::vector<signal_t> &sigErrSq,
       const std::vector<coord_t> &Coord, const std::vector<uint16_t> &runIndex,
       const std::vector<uint32_t> &detectorId, size_t nEvents) {
    for (size_t i = 0; i < nEvents; i++)
      pBox->addEvent(MDEvent<nd>(sigErrSq[2 * i], sigErrSq[2 * i + 1],
                                 runIndex[i], detectorId[i], &Coord[i * nd]));
  }
};
/* Specialize for the case of LeanEvent */
template <size_t nd> struct IF_EVENT<MDLeanEvent<nd>, nd> {
public:
  // create lean events from array of events data and add them to the grid box
  static inline void EXEC(MDGridBox<MDLeanEvent<nd>, nd> *pBox,
                          const std::vector<signal_t> &sigErrSq,
                          const std::vector<coord_t> &Coord,
                          const std::vector<uint16_t> & /*runIndex*/,
                          const std::vector<uint32_t> & /*detectorId*/,
                          size_t nEvents) {
    for (size_t i = 0; i < nEvents; i++)
      pBox->addEvent(MDLeanEvent<nd>(sigErrSq[2 * i], sigErrSq[2 * i + 1],
                                     &Coord[i * nd]));
  }
};

/** Create and Add several (N) events into correspondent boxes; If the event is
 out/at of bounds it may be placed in very peculiar place!
 *
 * @param sigErrSq   :: vector of N-signals and errors where errror follows
 signal
 * @param Coord      :: vector of MD event coordinates, nd(number of dimensions)
 coordinates for each event
 * @param runIndex   :: vector of run  indexes for N events.
 * @param detectorId :: vector of detector's ID for N events.

 *@return number of events rejected (0 as nothing is rejected here)
 */
TMDE(size_t MDGridBox)::buildAndAddEvents(
    const std::vector<signal_t> &sigErrSq, const std::vector<coord_t> &Coord,
    const std::vector<uint16_t> &runIndex,
    const std::vector<uint32_t> &detectorId) {

  size_t nEvents = sigErrSq.size() / 2;
  IF_EVENT<MDE, nd>::EXEC(this, sigErrSq, Coord, runIndex, detectorId, nEvents);

  return 0;
}

/** Create event from the input data and add it to the box.
 * @param Signal  :: events signal
 * @param errorSq :: events Error squared
 * @param point   :: reference to the vector of  MDEvent coordinates
 * @param runIndex ::    run  index
 * @param detectorId ::  detector's ID
 * */
TMDE(void MDGridBox)::buildAndAddEvent(const signal_t Signal,
                                       const signal_t errorSq,
                                       const std::vector<coord_t> &point,
                                       uint16_t runIndex, uint32_t detectorId) {
  this->addEvent(IF<MDE, nd>::BUILD_EVENT(Signal, errorSq, &point[0], runIndex,
                                          detectorId));
}

//-----------------------------------------------------------------------------------------------
/**Create MDEvent and add it to the box, in a NON-THREAD-SAFE manner.
 * No lock is performed. This is only safe if no 2 threads will
 * try to add to the same box at the same time.
 *
 * @param Signal  :: events signal
 * @param errorSq :: events Error squared
 * @param point :: reference to the  MDEvent coordinates
 * @param point   :: reference to the vector of  MDEvent coordinates
 * @param runIndex ::    run  index
 * @param detectorId ::  detector's ID

 * */
TMDE(void MDGridBox)::buildAndAddEventUnsafe(const signal_t Signal,
                                             const signal_t errorSq,
                                             const std::vector<coord_t> &point,
                                             uint16_t runIndex,
                                             uint32_t detectorId) {
  this->addEventUnsafe(IF<MDE, nd>::BUILD_EVENT(Signal, errorSq, &point[0],
                                                runIndex, detectorId));
}

//-----------------------------------------------------------------------------------------------
/** Add a single MDLeanEvent to the grid box. If the boxes
 * contained within are also gridded, this will recursively push the event
 * down to the deepest level.
 * Warning! No bounds checking is done (for performance). It must
 * be known that the event is within the bounds of the grid box before adding.
 *
 * Note! nPoints, signal and error must be re-calculated using refreshCache()
 * after all events have been added.
 *
 * @param event :: reference to a MDLeanEvent to add.
 * @return 1 if the event was added, 0 otherwise
 * */
TMDE(inline size_t MDGridBox)::addEvent(const MDE &event) {
  size_t cindex = calculateChildIndex(event);

  // We can erroneously get cindex == numBoxes for events which fall on the
  // upper boundary of the last child box, so add these events to the last box
  if (cindex == numBoxes)
    cindex = numBoxes - 1;

  if (cindex < numBoxes)
    return m_Children[cindex]->addEvent(event);
  else
    return 0;
}

//-----------------------------------------------------------------------------------------------
/** Add a single MDLeanEvent to the grid box. If the boxes
 * contained within are also gridded, this will recursively push the event
 * down to the deepest level.
 *
 * Warning! No bounds checking is done (for performance). It must
 * be known that the event is within the bounds of the grid box before adding.
 *
 * Warning! Call is NOT thread-safe. Only 1 thread should be writing to this
 * box (or any child boxes) at a time
 *
 * Note! nPoints, signal and error must be re-calculated using refreshCache()
 * after all events have been added.
 *
 * @param event :: reference to a MDEvent to add.
 * @return 1 if the event was added, 0 otherwise
 * */
TMDE(inline size_t MDGridBox)::addEventUnsafe(const MDE &event) {
  size_t cindex = calculateChildIndex(event);

  // We can erroneously get cindex == numBoxes for events which fall on the
  // upper boundary of the last child box, so add these events to the last box
  if (cindex == numBoxes)
    cindex = numBoxes - 1;

  if (cindex < numBoxes)
    return m_Children[cindex]->addEventUnsafe(event);
  else
    return 0;
}

/**Sets particular child MDgridBox at the index, specified by the input
*parameters
*@param index     -- the position of the new child in the list of GridBox
*children
*@param newChild  -- the pointer to the new child grid box
*/
TMDE(inline void MDGridBox)::setChild(size_t index,
                                      MDGridBox<MDE, nd> *newChild) {
  // Delete the old box  (supposetly ungridded);
  delete this->m_Children[index];
  // set new box, supposetly gridded
  this->m_Children[index] = newChild;
}
/**Recursively make this and all underlaying boxes file-backed. Not(yet?)
 * implemented for gridboxes */
TMDE(void MDGridBox)::setFileBacked(const uint64_t /*fileLocation*/,
                                    const size_t /*fileSize*/,
                                    const bool /*markSaved*/) {
  throw(Kernel::Exception::NotImplementedError("Recursive file backed is not "
                                               "yet implemented (unclear how "
                                               "to set file location etc)"));
}
/** Make the box file-backed without knowing its position on the HDD. Works
 * recursively through all children*/
TMDE(void MDGridBox)::setFileBacked() {
  for (size_t i = 0; i < this->numBoxes; i++) {
    m_Children[i]->setFileBacked();
  }
}
/**Recursively clear the file-backed information stored in mdBoxes from the
 *boxes if such information exists
 *
 * @param loadDiskBackedData -- if true, load the data initially saved to HDD
 *before breaking connection between the file and memory
 *                              if false -- just forget about the data on the
 *HDD
 * not entirely fool-proof, as if the data is actually loaded is controlled by
 *isLoaded switch in ISaveable
 * and this switch has to be set up correctly
*/

TMDE(void MDGridBox)::clearFileBacked(bool loadDiskBackedData) {
  auto it = m_Children.begin();
  auto it_end = m_Children.end();
  for (; it != it_end; it++) {
    (*it)->clearFileBacked(loadDiskBackedData);
  }
}

/**
 * @param event A reference to an event
 */
TMDE(size_t MDGridBox)::calculateChildIndex(const MDE &event) const {
  size_t cindex(0);
  for (size_t d = 0; d < nd; d++) {
    // Accumulate the index
    auto offset = event.getCenter(d) - this->extents[d].getMin();
    cindex += static_cast<int>(offset / (m_SubBoxSize[d])) * splitCumul[d];
  }
  return cindex;
}
} // namespace DataObjects

} // namespace Mantid<|MERGE_RESOLUTION|>--- conflicted
+++ resolved
@@ -476,12 +476,8 @@
     Kernel::Utils::NestedForLoop::SetUp(nd, vertexIndex, 0);
     // To get indexes in the array of vertexes
     size_t vertexIndexMaker[nd];
-<<<<<<< HEAD
-    Kernel::Utils::NestedForLoop::SetUpIndexMaker(nd, vertexIndexMaker, vertices_max);
-=======
     Kernel::Utils::NestedForLoop::SetUpIndexMaker(nd, vertexIndexMaker,
                                                   vertices_max);
->>>>>>> a038867d
     // To get indexes in the array of BOXES
     size_t boxIndexMaker[nd];
     Kernel::Utils::NestedForLoop::SetUpIndexMaker(nd, boxIndexMaker, split);
@@ -526,13 +522,8 @@
         if (i & mask)
           vertIndex[d] = 1;
       }
-<<<<<<< HEAD
-      size_t linIndex =
-          Kernel::Utils::NestedForLoop::GetLinearIndex(nd, vertIndex, vertexIndexMaker);
-=======
       size_t linIndex = Kernel::Utils::NestedForLoop::GetLinearIndex(
           nd, vertIndex, vertexIndexMaker);
->>>>>>> a038867d
       vertexNeighborsOffsets[i] = linIndex;
     }
 
@@ -543,13 +534,8 @@
     bool allDone = false;
     while (!allDone) {
       // Find the linear index into the BOXES array.
-<<<<<<< HEAD
-      size_t boxLinearIndex =
-          Kernel::Utils::NestedForLoop::GetLinearIndex(nd, boxIndex, boxIndexMaker);
-=======
       size_t boxLinearIndex = Kernel::Utils::NestedForLoop::GetLinearIndex(
           nd, boxIndex, boxIndexMaker);
->>>>>>> a038867d
       API::IMDNode *box = m_Children[boxLinearIndex];
 
       //        std::cout << "Box at " << Strings::join(boxIndex, boxIndex+nd,
@@ -559,13 +545,8 @@
       // Find the linear index of the upper left vertex of the box.
       // (note that we're using the VERTEX index maker to find the linear index
       // in that LARGER array)
-<<<<<<< HEAD
-      size_t vertLinearIndex =
-          Kernel::Utils::NestedForLoop::GetLinearIndex(nd, boxIndex, vertexIndexMaker);
-=======
       size_t vertLinearIndex = Kernel::Utils::NestedForLoop::GetLinearIndex(
           nd, boxIndex, vertexIndexMaker);
->>>>>>> a038867d
 
       // OK, now its time to see if the box is touching or contained or out of
       // it.
@@ -876,13 +857,8 @@
     }
 
     // Increment the counter(s) in the nested for loops.
-<<<<<<< HEAD
-    allDone = Kernel::Utils::NestedForLoop::Increment(nd, counters, counters_max,
-                                              counters_min);
-=======
     allDone = Kernel::Utils::NestedForLoop::Increment(
         nd, counters, counters_max, counters_min);
->>>>>>> a038867d
   }
 }
 
@@ -1194,13 +1170,8 @@
         }
         if (!badIndex) {
           // Convert to linear index
-<<<<<<< HEAD
-          size_t linearIndex =
-              Kernel::Utils::NestedForLoop::GetLinearIndex(nd, boxIndex, indexMaker);
-=======
           size_t linearIndex = Kernel::Utils::NestedForLoop::GetLinearIndex(
               nd, boxIndex, indexMaker);
->>>>>>> a038867d
           // So we have one more vertex touching this box that is contained in
           // the integration volume. Whew!
           verticesContained[linearIndex]++;
@@ -1211,12 +1182,8 @@
     }
 
     // Increment the counter(s) in the nested for loops.
-<<<<<<< HEAD
-    allDone = Kernel::Utils::NestedForLoop::Increment(nd, vertexIndex, vertices_max);
-=======
     allDone =
         Kernel::Utils::NestedForLoop::Increment(nd, vertexIndex, vertices_max);
->>>>>>> a038867d
   }
 
   // OK, we've done all the vertices. Now we go through and check each box.
@@ -1422,13 +1389,8 @@
         }
         if (!badIndex) {
           // Convert to linear index
-<<<<<<< HEAD
-          size_t linearIndex =
-              Kernel::Utils::NestedForLoop::GetLinearIndex(nd, boxIndex, indexMaker);
-=======
           size_t linearIndex = Kernel::Utils::NestedForLoop::GetLinearIndex(
               nd, boxIndex, indexMaker);
->>>>>>> a038867d
           // So we have one more vertex touching this box that is contained in
           // the integration volume. Whew!
           verticesContained[linearIndex]++;
@@ -1439,12 +1401,8 @@
     }
 
     // Increment the counter(s) in the nested for loops.
-<<<<<<< HEAD
-    allDone = Kernel::Utils::NestedForLoop::Increment(nd, vertexIndex, vertices_max);
-=======
     allDone =
         Kernel::Utils::NestedForLoop::Increment(nd, vertexIndex, vertices_max);
->>>>>>> a038867d
   }
 
   // OK, we've done all the vertices. Now we go through and check each box.
