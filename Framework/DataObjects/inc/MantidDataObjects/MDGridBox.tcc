#include "MantidKernel/Task.h"
#include "MantidKernel/Utils.h"
#include "MantidKernel/FunctionTask.h"
#include "MantidKernel/Timer.h"
#include "MantidKernel/ThreadPool.h"
#include "MantidKernel/ThreadScheduler.h"
#include "MantidKernel/ThreadSchedulerMutexes.h"
#include "MantidKernel/WarningSuppressions.h"
#include "MantidDataObjects/MDBox.h"
#include "MantidDataObjects/MDEvent.h"
#include "MantidDataObjects/MDGridBox.h"
#include <boost/math/special_functions/round.hpp>
#include <boost/optional.hpp>
#include <ostream>
#include "MantidKernel/Strings.h"

// These pragmas ignores the warning in the ctor where "d<nd-1" for nd=1.
// This is okay (though would be better if it were for only that function
#if (defined(__INTEL_COMPILER))
#pragma warning disable 186
#elif defined(__GNUC__)
#pragma GCC diagnostic ignored "-Wtype-limits"
#endif

namespace Mantid {
namespace DataObjects {

////===============================================================================================
////===============================================================================================

//-----------------------------------------------------------------------------------------------
/** Constructor with a box controller.
 * @param bc :: poineter to the BoxController, owned by workspace
 * @param depth :: recursive split depth
 * @param extentsVector :: size of the box
 */
TMDE(MDGridBox)::MDGridBox(
    API::BoxController *const bc, const uint32_t depth,
    const std::vector<Mantid::Geometry::MDDimensionExtents<coord_t>> &
        extentsVector)
    : MDBoxBase<MDE, nd>(bc, depth, UNDEF_SIZET, extentsVector), numBoxes(0),
      m_Children(), diagonalSquared(0.f), nPoints(0) {
  initGridBox();
}

/** convenience Constructor, taking the shared pointer and extracting const
 * pointer from it
  * @param bc :: shared poineter to the BoxController, owned by workspace
  * @param depth :: recursive split depth
  * @param extentsVector :: size of the box
*/
TMDE(MDGridBox)::MDGridBox(
    boost::shared_ptr<API::BoxController> &bc, const uint32_t depth,
    const std::vector<Mantid::Geometry::MDDimensionExtents<coord_t>> &
        extentsVector)
    : MDBoxBase<MDE, nd>(bc.get(), depth, UNDEF_SIZET, extentsVector),
      numBoxes(0), m_Children(), diagonalSquared(0.f), nPoints(0) {
  initGridBox();
}
/// common part of MDGridBox contstructor;
template <typename MDE, size_t nd> size_t MDGridBox<MDE, nd>::initGridBox() {
  if (!this->m_BoxController)
    throw std::runtime_error(
        "MDGridBox::ctor(): No BoxController specified in box.");

  // How many is it split?
  // If we are at the top level and we have a specific top level split, then set
  // it.
  boost::optional<std::vector<size_t>> splitTopInto =
      this->m_BoxController->getSplitTopInto();
  if (this->getDepth() == 0 && splitTopInto) {
    for (size_t d = 0; d < nd; d++)
      split[d] = splitTopInto.get()[d];
  } else {
    for (size_t d = 0; d < nd; d++)
      split[d] = this->m_BoxController->getSplitInto(d);
  }

  // Compute sizes etc.
  size_t tot = computeSizesFromSplit();
  if (tot == 0)
    throw std::runtime_error(
        "MDGridBox::ctor(): Invalid splitting criterion (one was zero).");
  return tot;
}

//-----------------------------------------------------------------------------------------------
/** Constructor
 * @param box :: MDBox containing the events to split
 */
TMDE(MDGridBox)::MDGridBox(MDBox<MDE, nd> *box)
    : MDBoxBase<MDE, nd>(*box, box->getBoxController()), split(), splitCumul(),
      m_SubBoxSize(), numBoxes(0), m_Children(), diagonalSquared(0.f),
      nPoints(0) {
  size_t totalSize = initGridBox();

  double ChildVol(1);
  for (size_t d = 0; d < nd; d++)
    ChildVol *= m_SubBoxSize[d];

  // Splitting an input MDBox requires creating a bunch of children
  fillBoxShell(totalSize, coord_t(1. / ChildVol));

  // Prepare to distribute the events that were in the box before, this will
  // load missing events from HDD in file based ws if there are some.
  const std::vector<MDE> &events = box->getConstEvents();
  typename std::vector<MDE>::const_iterator it = events.begin();
  typename std::vector<MDE>::const_iterator it_end = events.end();
  // just add event to the existing internal box
  for (; it != it_end; ++it)
    addEvent(*it);

  // Copy the cached numbers from the incoming box. This is quick - don't need
  // to refresh cache
  this->nPoints = box->getNPoints();

  // Clear the old box and delete it from disk buffer if one is used.
  box->clear();
}
/**Internal function to do main job of filling in a GridBox contents  (part of
 * the constructor) */
template <typename MDE, size_t nd>
void MDGridBox<MDE, nd>::fillBoxShell(const size_t tot,
                                      const coord_t ChildInverseVolume) {
  // Create the array of MDBox contents.
  this->m_Children.clear();
  this->m_Children.reserve(tot);
  this->numBoxes = tot;

  size_t indices[nd];
  for (size_t d = 0; d < nd; d++)
    indices[d] = 0;

  // get inital free ID for the boxes, which would be created by this command
  // Splitting an input MDBox requires creating a bunch of children
  // But the IDs of these children MUST be sequential. Hence the critical block
  // within claimIDRange,
  // which would produce sequental ranges in multithreaded environment
  size_t ID0 = this->m_BoxController->claimIDRange(tot);

  for (size_t i = 0; i < tot; i++) {
    // Create the box
    // (Increase the depth of this box to one more than the parent (this))
    MDBox<MDE, nd> *splitBox = new MDBox<MDE, nd>(
        this->m_BoxController, this->m_depth + 1, UNDEF_SIZET, size_t(ID0 + i));
    // This MDGridBox is the parent of the new child.
    splitBox->setParent(this);

    // Set the extents of this box.
    for (size_t d = 0; d < nd; d++) {
      double min = double(this->extents[d].getMin()) +
                   double(indices[d]) * m_SubBoxSize[d];
      double max = min + m_SubBoxSize[d];
      splitBox->setExtents(d, min, max);
    }
    splitBox->setInverseVolume(
        ChildInverseVolume); // Set the cached inverse volume
    m_Children.push_back(splitBox);

    // Increment the indices, rolling back as needed
    indices[0]++;
    for (
        size_t d = 0; d < nd - 1;
        d++) // This is not run if nd=1; that's okay, you can ignore the warning
    {
      if (indices[d] >= split[d]) {
        indices[d] = 0;
        indices[d + 1]++;
      }
    }
  } // for each box
}

//-----------------------------------------------------------------------------------------------
/** Copy constructor
 * @param other :: MDGridBox to copy
 * @param otherBC :: mandatory pointer to other box controller, which will split
 this box.
                     if it the same BC, as the one for the copied box, it needs
 to be taken explicitly from the
                     copied box.
 */
TMDE(MDGridBox)::MDGridBox(const MDGridBox<MDE, nd> &other,
                           Mantid::API::BoxController *const otherBC)
    : MDBoxBase<MDE, nd>(other, otherBC), numBoxes(other.numBoxes),
      m_Children(), diagonalSquared(other.diagonalSquared),
      nPoints(other.nPoints) {
  for (size_t d = 0; d < nd; d++) {
    split[d] = other.split[d];
    splitCumul[d] = other.splitCumul[d];
    m_SubBoxSize[d] = other.m_SubBoxSize[d];
  }
  // Copy all the boxes
  m_Children.clear();
  m_Children.reserve(numBoxes);
  for (size_t i = 0; i < other.m_Children.size(); i++) {
    API::IMDNode *otherBox = other.m_Children[i];
    const MDBox<MDE, nd> *otherMDBox =
        dynamic_cast<const MDBox<MDE, nd> *>(otherBox);
    const MDGridBox<MDE, nd> *otherMDGridBox =
        dynamic_cast<const MDGridBox<MDE, nd> *>(otherBox);
    if (otherMDBox) {
      MDBox<MDE, nd> *newBox = new MDBox<MDE, nd>(*otherMDBox, otherBC);
      newBox->setParent(this);
      m_Children.push_back(newBox);
    } else if (otherMDGridBox) {
      MDGridBox<MDE, nd> *newBox =
          new MDGridBox<MDE, nd>(*otherMDGridBox, otherBC);
      newBox->setParent(this);
      m_Children.push_back(newBox);
    } else {
      throw std::runtime_error(
          "MDGridBox::copy_ctor(): an unexpected child box type was found.");
    }
  }
}

//-----------------------------------------------------------------------------------------------
/** Transform the dimensions contained in this box
 * x' = x*scaling + offset.
 * NON-RECURSIVE!
 *
 * @param scaling :: multiply each coordinate by this value.
 * @param offset :: after multiplying, add this offset.
 */
TMDE(void MDGridBox)::transformDimensions(std::vector<double> &scaling,
                                          std::vector<double> &offset) {
  MDBoxBase<MDE, nd>::transformDimensions(scaling, offset);
  this->computeSizesFromSplit();
}

//-----------------------------------------------------------------------------------------------
/** Compute some data from the split[] array and the extents.
 *
 * @return :: the total number of boxes */
TMDE(size_t MDGridBox)::computeSizesFromSplit() {
  // Do some computation based on how many splits per each dim.
  size_t tot = 1;
  double diagSum(0);
  for (size_t d = 0; d < nd; d++) {
    // Cumulative multiplier, for indexing
    splitCumul[d] = tot;
    tot *= split[d];
    // Length of the side of a box in this dimension
    m_SubBoxSize[d] = static_cast<double>(this->extents[d].getSize()) /
                      static_cast<double>(split[d]);
    // Accumulate the squared diagonal length.
    diagSum += m_SubBoxSize[d] * m_SubBoxSize[d];
  }
  diagonalSquared = static_cast<coord_t>(diagSum);

  return tot;
}

//-----------------------------------------------------------------------------------------------
/// Destructor
TMDE(MDGridBox)::~MDGridBox() {
  // Delete all contained boxes (this should fire the MDGridBox destructors
  // recursively).
  auto it = m_Children.begin();
  for (; it != m_Children.end(); ++it)
    delete *it;
  m_Children.clear();
}

//-----------------------------------------------------------------------------------------------
/** Clear any points contained. */
TMDE(void MDGridBox)::clear() {
  this->m_signal = 0.0;
  this->m_errorSquared = 0.0;
  auto it = m_Children.begin();
  for (; it != m_Children.end(); ++it) {
    (*it)->clear();
  }
}

//-----------------------------------------------------------------------------------------------
/** Returns the number of dimensions in this box */
TMDE(size_t MDGridBox)::getNumDims() const { return nd; }

//-----------------------------------------------------------------------------------------------
/// Recursiveluy calculates the amount of the data located in memory. Slow
TMDE(size_t MDGridBox)::getDataInMemorySize() const {
  size_t nPoints(0);
  for (size_t i = 0; i < numBoxes; i++)
    nPoints += m_Children[i]->getDataInMemorySize();
  return nPoints;
}

//-----------------------------------------------------------------------------------------------
/** Returns the number of un-split MDBoxes in this box (recursively including
 * all children)
 * @return :: the total # of MDBoxes in all children */
TMDE(size_t MDGridBox)::getNumMDBoxes() const {
  size_t total = 0;
  auto it = m_Children.begin();
  for (; it != m_Children.end(); ++it) {
    total += (*it)->getNumMDBoxes();
  }
  return total;
}

//-----------------------------------------------------------------------------------------------
/** @return The number of children of the MDGridBox, not recursively
 */
TMDE(size_t MDGridBox)::getNumChildren() const { return numBoxes; }

//-----------------------------------------------------------------------------------------------
/** Get a child box
 * @param index :: index into the array, within range 0..getNumChildren()-1
 * @return the child MDBoxBase pointer.
 */
TMDE(API::IMDNode *MDGridBox)::getChild(size_t index) {
  return m_Children[index];
}

//-----------------------------------------------------------------------------------------------
/** Directly set the children of the MDGridBox. Used in file loading.
 * Should not be called on a box with children; the existing children are NOT
 *deleted.
 *
 * @param otherBoxes:: reference to a vector of boxes containing the children
 * @param indexStart :: start point in the vector
 * @param indexEnd :: end point in the vector, not-inclusive
 */
TMDE(void MDGridBox)::setChildren(const std::vector<API::IMDNode *> &otherBoxes,
                                  const size_t indexStart,
                                  const size_t indexEnd) {
  m_Children.clear();
  m_Children.reserve(indexEnd - indexStart + 1);
  auto it = otherBoxes.begin() + indexStart;
  auto it_end = otherBoxes.begin() + indexEnd;
  // Set the parent of each new child box.
  for (; it != it_end; it++) {
    m_Children.push_back(dynamic_cast<MDBoxBase<MDE, nd> *>(*it));
    m_Children.back()->setParent(this);
  }
  numBoxes = m_Children.size();
}

//-----------------------------------------------------------------------------------------------
/** Helper function to get the index into the linear array given
 * an array of indices for each dimension (0 to nd)
 * @param indices :: array of size[nd]
 * @return size_t index into m_Children[].
 */
TMDE(inline size_t MDGridBox)::getLinearIndex(size_t *indices) const {
  size_t out_linear_index = 0;
  for (size_t d = 0; d < nd; d++)
    out_linear_index += (indices[d] * splitCumul[d]);
  return out_linear_index;
}

//-----------------------------------------------------------------------------------------------
/** Refresh the cache of nPoints, signal and error,
 * by adding up all boxes (recursively).
 * MDBoxes' totals are used directly.
 *
 * @param ts :: ThreadScheduler pointer to perform the caching
 *  in parallel. If NULL, it will be performed in series.
 */
TMDE(void MDGridBox)::refreshCache(Kernel::ThreadScheduler *ts) {
  // Clear your total
  nPoints = 0;
  this->m_signal = 0;
  this->m_errorSquared = 0;
  this->m_totalWeight = 0;

  typename boxVector_t::iterator it;
  typename boxVector_t::iterator it_end = m_Children.end();

  if (!ts) {
    //--------- Serial -----------
    for (it = m_Children.begin(); it != it_end; ++it) {
      MDBoxBase<MDE, nd> *ibox = *it;

      // Refresh the cache (does nothing for MDBox)
      ibox->refreshCache();

      // Add up what's in there
      nPoints += ibox->getNPoints();
      this->m_signal += ibox->getSignal();
      this->m_errorSquared += ibox->getErrorSquared();
      this->m_totalWeight += ibox->getTotalWeight();
    }
  } else {
    //---------- Parallel refresh --------------
    throw std::runtime_error("Not implemented");
  }
}

//-----------------------------------------------------------------------------------------------
/** Allocate and return a vector with a copy of all events contained
 */
TMDE(std::vector<MDE> *MDGridBox)::getEventsCopy() {
  std::vector<MDE> *out = new std::vector<MDE>();
  // Make the copy
  // out->insert(out->begin(), data.begin(), data.end());
  return out;
}

//-----------------------------------------------------------------------------------------------
/** Return all boxes contained within.
 *
 * @param outBoxes :: vector to fill
 * @param maxDepth :: max depth value of the returned boxes.
 * @param leafOnly :: if true, only add the boxes that are no more subdivided
 *(leaves on the tree)
 */
TMDE(void MDGridBox)::getBoxes(std::vector<API::IMDNode *> &outBoxes,
                               size_t maxDepth, bool leafOnly) {
  // Add this box, unless we only want the leaves
  if (!leafOnly)
    outBoxes.push_back(this);

  if (this->getDepth() + 1 <= maxDepth) {
    for (size_t i = 0; i < numBoxes; i++) {
      // Recursively go deeper, if needed
      m_Children[i]->getBoxes(outBoxes, maxDepth, leafOnly);
    }
  } else {
    // Oh, we reached the max depth and want only leaves.
    // ... so we consider this box to be a leaf too.
    if (leafOnly)
      outBoxes.push_back(this);
  }
}

//-----------------------------------------------------------------------------------------------
/** Return all boxes contained within, limited by an implicit function.
 *
 * This method evaluates each vertex to see how it is contained by the implicit
 *function.
 * For example, if there are 4x4 boxes, there are 5x5 vertices to evaluate.
 *
 * All boxes that might be touching the implicit function are returned
 *(including ones that
 * overlap without any point actually in the function).
 *
 * @param outBoxes :: vector to fill
 * @param maxDepth :: max depth value of the returned boxes.
 * @param leafOnly :: if true, only add the boxes that are no more subdivided
 *(leaves on the tree)
 * @param function :: implicitFunction pointer
 */
TMDE(void MDGridBox)::getBoxes(std::vector<API::IMDNode *> &outBoxes,
                               size_t maxDepth, bool leafOnly,
                               Mantid::Geometry::MDImplicitFunction *function) {
  // Add this box, unless we only want the leaves
  if (!leafOnly)
    outBoxes.push_back(this);

  if (this->getDepth() + 1 <= maxDepth) {
    // OK, let's look for children that are either touching or completely
    // contained by the implicit function.

    // The number of vertices in each dimension is the # split[d] + 1
    size_t vertices_max[nd];
    Kernel::Utils::NestedForLoop::SetUp(nd, vertices_max, 0);

    // Total number of vertices for all the boxes
    size_t numVertices = 1;
    for (size_t d = 0; d < nd; ++d) {
      vertices_max[d] = split[d] + 1;
      numVertices *= vertices_max[d];
    }

    // The function is limited by this many planes
    size_t numPlanes = function->getNumPlanes();

    // This array will hold whether each vertex is contained by each plane.
    bool *vertexContained = new bool[numVertices * numPlanes];

    // The index to the vertex in each dimension
    size_t vertexIndex[nd];
    Kernel::Utils::NestedForLoop::SetUp(nd, vertexIndex, 0);
    // To get indexes in the array of vertexes
    size_t vertexIndexMaker[nd];
    Kernel::Utils::NestedForLoop::SetUpIndexMaker(nd, vertexIndexMaker,
                                                  vertices_max);
    // To get indexes in the array of BOXES
    size_t boxIndexMaker[nd];
    Kernel::Utils::NestedForLoop::SetUpIndexMaker(nd, boxIndexMaker, split);

    size_t linearVertexIndex = 0;
    for (linearVertexIndex = 0; linearVertexIndex < numVertices;
         linearVertexIndex++) {
      // Get the nd-dimensional index
      Kernel::Utils::NestedForLoop::GetIndicesFromLinearIndex(
          nd, linearVertexIndex, vertexIndexMaker, vertices_max, vertexIndex);

      // Coordinates of this vertex
      coord_t vertexCoord[nd];
      for (size_t d = 0; d < nd; ++d)
        vertexCoord[d] = this->extents[d].getMin() +
                         coord_t(double(vertexIndex[d]) * m_SubBoxSize[d]);

      // Now check each plane to see if the vertex is bounded by it
      for (size_t p = 0; p < numPlanes; p++) {
        // Save whether this vertex is contained by this plane
        vertexContained[p * numVertices + linearVertexIndex] =
            function->getPlane(p).isPointInside(vertexCoord);
      }
    }

    // OK, now we have an array saying which vertex is contained by which plane.

    // This is the number of vertices for each box, e.g. 8 in 3D
    size_t verticesPerBox = 1 << nd;

    /* There is a fixed relationship betwen a vertex (in a linear index) and its
     * neighbors for a given box. This array calculates this:  */
    size_t *vertexNeighborsOffsets = new size_t[verticesPerBox];

    for (size_t i = 0; i < verticesPerBox; i++) {
      // Index (in n-dimensions) of this neighbor)
      size_t vertIndex[nd];
      for (size_t d = 0; d < nd; d++) {
        vertIndex[d] = 0;
        // Use a bit mask to iterate through the 2^nd neighbor options
        size_t mask = 1 << d;
        if (i & mask)
          vertIndex[d] = 1;
      }
      size_t linIndex = Kernel::Utils::NestedForLoop::GetLinearIndex(
          nd, vertIndex, vertexIndexMaker);
      vertexNeighborsOffsets[i] = linIndex;
    }

    // Go through all the boxes
    size_t boxIndex[nd];
    Kernel::Utils::NestedForLoop::SetUp(nd, boxIndex, 0);

    bool allDone = false;
    while (!allDone) {
      // Find the linear index into the BOXES array.
      size_t boxLinearIndex = Kernel::Utils::NestedForLoop::GetLinearIndex(
          nd, boxIndex, boxIndexMaker);
      API::IMDNode *box = m_Children[boxLinearIndex];

      //        std::cout << "Box at " << Strings::join(boxIndex, boxIndex+nd,
      //        ", ")
      //              << " (" << box->getExtentsStr() << ") ";

      // Find the linear index of the upper left vertex of the box.
      // (note that we're using the VERTEX index maker to find the linear index
      // in that LARGER array)
      size_t vertLinearIndex = Kernel::Utils::NestedForLoop::GetLinearIndex(
          nd, boxIndex, vertexIndexMaker);

      // OK, now its time to see if the box is touching or contained or out of
      // it.
      // Recall that:
      //  - if a plane has NO vertices, then the box DOES NOT TOUCH
      //  - if EVERY plane has EVERY vertex, then the box is CONTAINED
      //  - if EVERY plane has at least one vertex, then the box is TOUCHING

      size_t numPlanesWithAllVertexes = 0;

      bool boxIsNotTouching = false;

      // Go plane by plane
      for (size_t p = 0; p < numPlanes; p++) {
        size_t numVertexesInThisPlane = 0;
        // Evaluate the 2^nd vertexes for this box.
        for (size_t i = 0; i < verticesPerBox; i++) {
          // (the index of the vertex is) = vertLinearIndex +
          // vertexNeighborsOffsets[i]
          if (vertexContained[p * numVertices + vertLinearIndex +
                              vertexNeighborsOffsets[i]])
            numVertexesInThisPlane++;
        }

        // Plane with no vertexes = NOT TOUCHING. You can exit now
        if (numVertexesInThisPlane == 0) {
          boxIsNotTouching = true;
          break;
        }

        // Plane has all the vertexes
        if (numVertexesInThisPlane == verticesPerBox)
          numPlanesWithAllVertexes++;
      } // (for each plane)

      // Is there a chance that the box is contained?
      if (!boxIsNotTouching) {

        if (numPlanesWithAllVertexes == numPlanes) {
          // All planes have all vertexes
          // The box is FULLY CONTAINED
          // So we can get ALL children and don't need to check the implicit
          // function
          box->getBoxes(outBoxes, maxDepth, leafOnly);
        } else {
          // There is a chance the box is touching. Keep checking with implicit
          // functions
          box->getBoxes(outBoxes, maxDepth, leafOnly, function);
        }
      } else {
        //          std::cout << " is not touching at all." << std::endl;
      }

      // Move on to the next box in the list
      allDone = Kernel::Utils::NestedForLoop::Increment(nd, boxIndex, split);
    }

    // Clean up.
    delete[] vertexContained;
    delete[] vertexNeighborsOffsets;

  } // Not at max depth
  else {
    // Oh, we reached the max depth and want only leaves.
    // ... so we consider this box to be a leaf too.
    if (leafOnly)
      outBoxes.push_back(this);
  }
}

//-----------------------------------------------------------------------------------------------
/** Returns the lowest-level box at the given coordinates
 * @param coords :: nd-sized array of the coordinate of the point to look at
 * @return MDBoxBase pointer.
 */
template <typename MDE, size_t nd>
const API::IMDNode *MDGridBox<MDE, nd>::getBoxAtCoord(const coord_t *coords) {
  size_t index = 0;
  for (size_t d = 0; d < nd; d++) {
    coord_t x = coords[d];
    int i = int((x - this->extents[d].getMin()) / m_SubBoxSize[d]);
    // NOTE: No bounds checking is done (for performance).
    // Accumulate the index
    index += (i * splitCumul[d]);
  }

  // Add it to the contained box
  if (index < numBoxes) // avoid segfaults for floating point round-off errors.
    return m_Children[index]->getBoxAtCoord(coords);
  else
    return nullptr;
}

//-----------------------------------------------------------------------------------------------
/** Split a box that is contained in the GridBox, at the given index,
 * into a MDGridBox.
 *
 * Thread-safe as long as 'index' is different for all threads.
 *
 * @param index :: index into the boxes vector.
 *        Warning: No bounds check is made, don't give stupid values!
 * @param ts :: optional ThreadScheduler * that will be used to parallelize
 *        recursive splitting. Set to NULL for no recursive splitting.
 */
TMDE(void MDGridBox)::splitContents(size_t index, Kernel::ThreadScheduler *ts) {
  // You can only split it if it is a MDBox (not MDGridBox).
  MDBox<MDE, nd> *box = dynamic_cast<MDBox<MDE, nd> *>(m_Children[index]);
  if (!box)
    return;
  // Track how many MDBoxes there are in the overall workspace
  this->m_BoxController->trackNumBoxes(box->getDepth());
  // Construct the grid box. This should take the object out of the disk MRU
  MDGridBox<MDE, nd> *gridbox = new MDGridBox<MDE, nd>(box);

  // Delete the old ungridded box
  delete m_Children[index];
  // And now we have a gridded box instead of a boring old regular box.
  m_Children[index] = gridbox;

  if (ts) {
    // Create a task to split the newly created MDGridBox.
    ts->push(new Kernel::FunctionTask(
        boost::bind(&MDGridBox<MDE, nd>::splitAllIfNeeded, &*gridbox, ts)));
  } else {
    gridbox->splitAllIfNeeded(nullptr);
  }
}

//-----------------------------------------------------------------------------------------------
/** Get the child index from its ID
 *
 * @param childId :: ID of the child you want
 * @return the index into the children of this grid box; size_t(-1) if NOT
 *found.
 */
TMDE(size_t MDGridBox)::getChildIndexFromID(size_t childId) const {
  for (size_t index = 0; index < numBoxes; index++) {
    if (m_Children[index]->getID() == childId)
      return index;
  }
  return UNDEF_SIZET;
}

//-----------------------------------------------------------------------------------------------
/** Goes through all the sub-boxes and splits them if they contain
 * enough events to be worth it.
 *
 * @param ts :: optional ThreadScheduler * that will be used to parallelize
 *        recursive splitting. Set to NULL to do it serially.
 */
TMDE(void MDGridBox)::splitAllIfNeeded(Kernel::ThreadScheduler *ts) {
  for (size_t i = 0; i < numBoxes; ++i) {
    MDBox<MDE, nd> *box = dynamic_cast<MDBox<MDE, nd> *>(m_Children[i]);
    if (box) {
      // Plain MD-Box. Does it need to be split?
      if (this->m_BoxController->willSplit(box->getNPoints(),
                                           box->getDepth())) {
        // The MDBox needs to split into a grid box.
        if (!ts) {
          // ------ Perform split serially (no ThreadPool) ------
          MDGridBox<MDE, nd> *gridBox = new MDGridBox<MDE, nd>(box);
          // Track how many MDBoxes there are in the overall workspace
          this->m_BoxController->trackNumBoxes(box->getDepth());
          // Replace in the array
          m_Children[i] = gridBox;
          // Delete the old box
          delete box;
          // Now recursively check if this NEW grid box's contents should be
          // split too
          gridBox->splitAllIfNeeded(nullptr);
        } else {
          // ------ Perform split in parallel (using ThreadPool) ------
          // So we create a task to split this MDBox,
          // Task is : this->splitContents(i, ts);
          ts->push(new Kernel::FunctionTask(
              boost::bind(&MDGridBox<MDE, nd>::splitContents, &*this, i, ts)));
        }
      } else {
        // This box does NOT have enough events to be worth splitting, if it do
        // have at least something in memory then,
        Kernel::ISaveable *const pSaver(box->getISaveable());
        if (pSaver && box->getDataInMemorySize() > 0) {
          // Mark the box as "to-write" in DiskBuffer. If the buffer is full,
          // the boxes will be dropped on disk

          this->m_BoxController->getFileIO()->toWrite(pSaver);
        }
      }
    } else {
      // It should be a MDGridBox
      MDGridBox<MDE, nd> *gridBox =
          dynamic_cast<MDGridBox<MDE, nd> *>(m_Children[i]);
      if (gridBox) {
        // Now recursively check if this old grid box's contents should be split
        // too
        if (!ts || (this->nPoints <
                    this->m_BoxController->getAddingEvents_eventsPerTask()))
          // Go serially if there are only a few points contained (less
          // overhead).
          gridBox->splitAllIfNeeded(ts);
        else
          // Go parallel if this is a big enough gridbox.
          // Task is : gridBox->splitAllIfNeeded(ts);
          ts->push(new Kernel::FunctionTask(boost::bind(
              &MDGridBox<MDE, nd>::splitAllIfNeeded, &*gridBox, ts)));
      }
    }
  }
}

//-----------------------------------------------------------------------------------------------
/** Perform centerpoint binning of events, with bins defined
 * in axes perpendicular to the axes of the workspace.
 *
 * @param bin :: MDBin object giving the limits of events to accept.
 * @param fullyContained :: optional bool array sized [nd] of which dimensions
 *are known to be fully contained (for MDSplitBox)
 */
TMDE(void MDGridBox)::centerpointBin(MDBin<MDE, nd> &bin,
                                     bool *fullyContained) const {

  // The MDBin ranges from index_min to index_max (inclusively) if each
  // dimension. So
  // we'll need to make nested loops from index_min[0] to index_max[0]; from
  // index_min[1] to index_max[1]; etc.
  int index_min[nd];
  int index_max[nd];
  // For running the nested loop, counters of each dimension. These are bounded
  // by 0..split[d]
  size_t counters_min[nd];
  size_t counters_max[nd];

  for (size_t d = 0; d < nd; d++) {
    int min, max;

    // The min index in this dimension (we round down - we'll include this edge)
    if (bin.m_min[d] >= this->extents[d].getMin()) {
      min = int((bin.m_min[d] - this->extents[d].getMin()) / m_SubBoxSize[d]);
      counters_min[d] = min;
    } else {
      min = -1; // Goes past the edge
      counters_min[d] = 0;
    }

    // If the minimum is bigger than the number of blocks in that dimension,
    // then the bin is off completely in
    //  that dimension. There is nothing to integrate.
    if (min >= static_cast<int>(split[d]))
      return;
    index_min[d] = min;

    // The max index in this dimension (we round UP, but when we iterate we'll
    // NOT include this edge)
    if (bin.m_max[d] < this->extents[d].getMax()) {
      max = int(ceil((bin.m_max[d] - this->extents[d].getMin()) /
                     m_SubBoxSize[d])) -
            1;
      counters_max[d] =
          max + 1; // (the counter looping will NOT include counters_max[d])
    } else {
      max = int(split[d]);   // Goes past THAT edge
      counters_max[d] = max; // (the counter looping will NOT include max)
    }

    // If the max value is before the min, that means NOTHING is in the bin, and
    // we can return
    if ((max < min) || (max < 0))
      return;
    index_max[d] = max;

    // std::cout << d << " from " << std::setw(5) << index_min[d] << " to " <<
    // std::setw(5)  << index_max[d] << "inc" << std::endl;
  }

  // If you reach here, than at least some of bin is overlapping this box
  size_t counters[nd];
  for (size_t d = 0; d < nd; d++)
    counters[d] = counters_min[d];

  bool allDone = false;
  while (!allDone) {
    size_t index = getLinearIndex(counters);
    // std::cout << index << ": " << counters[0] << ", " << counters[1] <<
    // std::endl;

    // Find if the box is COMPLETELY held in the bin.
    bool completelyWithin = true;
    for (size_t dim = 0; dim < nd; dim++)
      if ((static_cast<int>(counters[dim]) <= index_min[dim]) ||
          (static_cast<int>(counters[dim]) >= index_max[dim])) {
        // The index we are at is at the edge of the integrated area (index_min
        // or index_max-1)
        // That means that the bin only PARTIALLY covers this MDBox
        completelyWithin = false;
        break;
      }

    if (completelyWithin) {
      // Box is completely in the bin.
      // std::cout << "Box at index " << counters[0] << ", " << counters[1] << "
      // is entirely contained.\n";
      // Use the aggregated signal and error
      bin.m_signal += m_Children[index]->getSignal();
      bin.m_errorSquared += m_Children[index]->getErrorSquared();
    } else {
      // Perform the binning
      m_Children[index]->centerpointBin(bin, fullyContained);
    }

    // Increment the counter(s) in the nested for loops.
    allDone = Kernel::Utils::NestedForLoop::Increment(
        nd, counters, counters_max, counters_min);
  }
}

//  TMDE(
//  void MDGridBox)::generalBin(MDBin<MDE,nd> & bin,
//  Mantid::API::ImplicitFunction & function) const
//  {
//    // The MDBin ranges from index_min to index_max (inclusively) if each
//    dimension. So
//    // we'll need to make nested loops from index_min[0] to index_max[0]; from
//    index_min[1] to index_max[1]; etc.
//    int index_min[nd];
//    int index_max[nd];
//    // For running the nested loop, counters of each dimension. These are
//    bounded by 0..split[d]
//    size_t counters_min[nd];
//    size_t counters_max[nd];
//
//    for (size_t d=0; d<nd; d++)
//    {
//      int min,max;
//
//      // The min index in this dimension (we round down - we'll include this
//      edge)
//      if (bin.m_min[d] >= this->extents[d].getMin())
//      {
//        min = int((bin.m_min[d] - this->extents[d].getMin()) / boxSize[d]);
//        counters_min[d] = min;
//      }
//      else
//      {
//        min = -1; // Goes past the edge
//        counters_min[d] = 0;
//      }
//
//      // If the minimum is bigger than the number of blocks in that dimension,
//      then the bin is off completely in
//      //  that dimension. There is nothing to integrate.
//      if (min >= static_cast<int>(split[d]))
//        return;
//      index_min[d] = min;
//
//      // The max index in this dimension (we round UP, but when we iterate
//      we'll NOT include this edge)
//      if (bin.m_max[d] < this->extents[d].max)
//      {
//        max = int(ceil((bin.m_max[d] - this->extents[d].getMin()) /
//        boxSize[d])) - 1;
//        counters_max[d] = max+1; // (the counter looping will NOT include
//        counters_max[d])
//      }
//      else
//      {
//        max = int(split[d]); // Goes past THAT edge
//        counters_max[d] = max; // (the counter looping will NOT include max)
//      }
//
//      // If the max value is before the min, that means NOTHING is in the bin,
//      and we can return
//      if ((max < min) || (max < 0))
//        return;
//      index_max[d] = max;
//
//      //std::cout << d << " from " << std::setw(5) << index_min[d] << " to "
//      << std::setw(5)  << index_max[d] << "inc" << std::endl;
//    }
//
//    // If you reach here, than at least some of bin is overlapping this box
//
//
//    // We start by looking at the vertices at every corner of every box
//    contained,
//    // to see which boxes are partially contained/fully contained.
//
//    // One entry with the # of vertices in this box contained; start at 0.
//    size_t * verticesContained = new size_t[numBoxes];
//    memset( verticesContained, 0, numBoxes * sizeof(size_t) );
//
//    // Set to true if there is a possibility of the box at least partly
//    touching the integration volume.
//    bool * boxMightTouch = new bool[numBoxes];
//    memset( boxMightTouch, 0, numBoxes * sizeof(bool) );
//
//    // How many vertices does one box have? 2^nd, or bitwise shift left 1 by
//    nd bits
//    size_t maxVertices = 1 << nd;
//
//    // The index to the vertex in each dimension
//    size_t * vertexIndex = Utils::NestedForLoop::SetUp(nd, 0);
//
//    // This is the index in each dimension at which we start looking at
//    vertices
//    size_t * vertices_min = Utils::NestedForLoop::SetUp(nd, 0);
//    for (size_t d=0; d<nd; ++d)
//    {
//      vertices_min[d] = counters_min[d];
//      vertexIndex[d] = vertices_min[d]; // This is where we start
//    }
//
//    // There is one more vertex in each dimension than there are boxes we are
//    considering
//    size_t * vertices_max = Utils::NestedForLoop::SetUp(nd, 0);
//    for (size_t d=0; d<nd; ++d)
//      vertices_max[d] = counters_max[d]+1;
//
//    size_t * boxIndex = Utils::NestedForLoop::SetUp(nd, 0);
//    size_t * indexMaker = Utils::NestedForLoop::SetUpIndexMaker(nd, split);
//
//    bool allDone = false;
//    while (!allDone)
//    {
//      // Coordinates of this vertex
//      coord_t vertexCoord[nd];
//      bool masks[nd];
//      for (size_t d=0; d<nd; ++d)
//      {
//        vertexCoord[d] = double(vertexIndex[d]) * boxSize[d] +
//        this->extents[d].getMin();
//        masks[d] = false; //HACK ... assumes that all vertexes are used.
//      }
//      // Is this vertex contained?
//      if (function.evaluate(vertexCoord, masks, nd))
//      {
//        // Yes, this vertex is contained within the integration volume!
////        std::cout << "vertex at " << vertexCoord[0] << ", " <<
/// vertexCoord[1] << ", " << vertexCoord[2] << " is contained\n";
//
//        // This vertex is shared by up to 2^nd adjacent boxes (left-right
//        along each dimension).
//        for (size_t neighb=0; neighb<maxVertices; ++neighb)
//        {
//          // The index of the box is the same as the vertex, but maybe - 1 in
//          each possible combination of dimensions
//          bool badIndex = false;
//          // Build the index of the neighbor
//          for (size_t d=0; d<nd;d++)
//          {
//            boxIndex[d] = vertexIndex[d] - ((neighb & (1 << d)) >> d); //(this
//            does a bitwise and mask, shifted back to 1 to subtract 1 to the
//            dimension)
//            // Taking advantage of the fact that unsigned(0)-1 = some large
//            POSITIVE number.
//            if (boxIndex[d] >= split[d])
//            {
//              badIndex = true;
//              break;
//            }
//          }
//          if (!badIndex)
//          {
//            // Convert to linear index
//            size_t linearIndex = Utils::NestedForLoop::GetLinearIndex(nd,
//            boxIndex, indexMaker);
//            // So we have one more vertex touching this box that is contained
//            in the integration volume. Whew!
//            verticesContained[linearIndex]++;
////            std::cout << "... added 1 vertex to box " <<
/// boxes[linearIndex]->getExtentsStr() << "\n";
//          }
//        }
//      }
//
//      // Increment the counter(s) in the nested for loops.
//      allDone = Utils::NestedForLoop::Increment(nd, vertexIndex, vertices_max,
//      vertices_min);
//    }
//
//    // OK, we've done all the vertices. Now we go through and check each box.
//    size_t numFullyContained = 0;
//    //size_t numPartiallyContained = 0;
//
//    // We'll iterate only through the boxes with (bin)
//    size_t counters[nd];
//    for (size_t d=0; d<nd; d++)
//      counters[d] = counters_min[d];
//
//    allDone = false;
//    while (!allDone)
//    {
//      size_t index = getLinearIndex(counters);
//      MDBoxBase<MDE,nd> * box = boxes[index];
//
//      // Is this box fully contained?
//      if (verticesContained[index] >= maxVertices)
//      {
//        // Use the integrated sum of signal in the box
//        bin.m_signal += box->getSignal();
//        bin.m_errorSquared += box->getErrorSquared();
//        numFullyContained++;
//      }
//      else
//      {
//        // The box MAY be contained. Need to evaluate every event
//
//        // box->generalBin(bin,function);
//      }
//
//      // Increment the counter(s) in the nested for loops.
//      allDone = Utils::NestedForLoop::Increment(nd, counters, counters_max,
//      counters_min);
//    }
//
////    std::cout << "Depth " << this->getDepth() << " with " <<
/// numFullyContained << " fully contained; " << numPartiallyContained << "
/// partial. Signal = " << signal <<"\n";
//
//    delete [] verticesContained;
//    delete [] boxMightTouch;
//    delete [] vertexIndex;
//    delete [] vertices_max;
//    delete [] boxIndex;
//    delete [] indexMaker;
//
//  }
//
//

//-----------------------------------------------------------------------------------------------
/** Integrate the signal within a sphere; for example, to perform single-crystal
 * peak integration.
 * The CoordTransform object could be used for more complex shapes, e.g.
 *"lentil" integration, as long
 * as it reduces the dimensions to a single value.
 *
 * @param radiusTransform :: nd-to-1 coordinate transformation that converts
 *from these
 *        dimensions to the distance (squared) from the center of the sphere.
 * @param radiusSquared :: radius^2 below which to integrate
 * @param signal [out] :: set to the integrated signal
 * @param errorSquared [out] :: set to the integrated squared error.
 */
TMDE(void MDGridBox)::integrateSphere(API::CoordTransform &radiusTransform,
                                      const coord_t radiusSquared,
                                      signal_t &signal,
                                      signal_t &errorSquared) const {
  // We start by looking at the vertices at every corner of every box contained,
  // to see which boxes are partially contained/fully contained.

  // One entry with the # of vertices in this box contained; start at 0.
  size_t *verticesContained = new size_t[numBoxes];
  memset(verticesContained, 0, numBoxes * sizeof(size_t));

  // Set to true if there is a possibility of the box at least partly touching
  // the integration volume.
  bool *boxMightTouch = new bool[numBoxes];
  memset(boxMightTouch, 0, numBoxes * sizeof(bool));

  // How many vertices does one box have? 2^nd, or bitwise shift left 1 by nd
  // bits
  size_t maxVertices = 1 << nd;

  // set up caches for box sizes and min box values
  coord_t boxSize[nd];
  coord_t minBoxVal[nd];

  // The number of vertices in each dimension is the # split[d] + 1
  size_t vertices_max[nd];
  Kernel::Utils::NestedForLoop::SetUp(nd, vertices_max, 0);
  for (size_t d = 0; d < nd; ++d) {
    vertices_max[d] = split[d] + 1;
    // cache box sizes and min box valyes for performance
    boxSize[d] = static_cast<coord_t>(m_SubBoxSize[d]);
    minBoxVal[d] = static_cast<coord_t>(this->extents[d].getMin());
  }

  // The index to the vertex in each dimension
  size_t vertexIndex[nd];
  Kernel::Utils::NestedForLoop::SetUp(nd, vertexIndex, 0);
  size_t boxIndex[nd];
  Kernel::Utils::NestedForLoop::SetUp(nd, boxIndex, 0);
  size_t indexMaker[nd];
  Kernel::Utils::NestedForLoop::SetUpIndexMaker(nd, indexMaker, split);

  bool allDone = false;
  while (!allDone) {
    // Coordinates of this vertex
    coord_t vertexCoord[nd];
    for (size_t d = 0; d < nd; ++d)
      vertexCoord[d] =
          static_cast<coord_t>(vertexIndex[d]) * boxSize[d] + minBoxVal[d];
    // static_cast<coord_t>(vertexIndex[d]) * boxSize[d] + this->extents[d].min

    // Is this vertex contained?
    coord_t out[nd];
    radiusTransform.apply(vertexCoord, out);
    if (out[0] < radiusSquared) {
      // Yes, this vertex is contained within the integration volume!
      //        std::cout << "vertex at " << vertexCoord[0] << ", " <<
      //        vertexCoord[1] << ", " << vertexCoord[2] << " is contained\n";

      // This vertex is shared by up to 2^nd adjacent boxes (left-right along
      // each dimension).
      for (size_t neighb = 0; neighb < maxVertices; ++neighb) {
        // The index of the box is the same as the vertex, but maybe - 1 in each
        // possible combination of dimensions
        bool badIndex = false;
        // Build the index of the neighbor
        for (size_t d = 0; d < nd; d++) {
          boxIndex[d] = vertexIndex[d] - ((neighb & ((size_t)1 << d)) >>
                                          d); //(this does a bitwise and mask,
          // shifted back to 1 to subtract 1
          // to the dimension)
          // Taking advantage of the fact that unsigned(0)-1 = some large
          // POSITIVE number.
          if (boxIndex[d] >= split[d]) {
            badIndex = true;
            break;
          }
        }
        if (!badIndex) {
          // Convert to linear index
          size_t linearIndex = Kernel::Utils::NestedForLoop::GetLinearIndex(
              nd, boxIndex, indexMaker);
          // So we have one more vertex touching this box that is contained in
          // the integration volume. Whew!
          verticesContained[linearIndex]++;
          //            std::cout << "... added 1 vertex to box " <<
          //            boxes[linearIndex]->getExtentsStr() << "\n";
        }
      }
    }

    // Increment the counter(s) in the nested for loops.
    allDone =
        Kernel::Utils::NestedForLoop::Increment(nd, vertexIndex, vertices_max);
  }

  // OK, we've done all the vertices. Now we go through and check each box.
  size_t numFullyContained = 0;
  size_t numPartiallyContained = 0;

  for (size_t i = 0; i < numBoxes; ++i) {
    API::IMDNode *box = m_Children[i];
    // Box partially contained?
    bool partialBox = false;

    // Is this box fully contained?
    if (verticesContained[i] >= maxVertices) {
      // Use the integrated sum of signal in the box
      signal += box->getSignal();
      errorSquared += box->getErrorSquared();

      //        std::cout << "box at " << i << " (" << box->getExtentsStr() <<
      //        ") is fully contained. Vertices = " << verticesContained[i] <<
      //        "\n";

      numFullyContained++;
      // Go on to the next box
      continue;
    }

    if (verticesContained[i] == 0) {
      // There is a chance that this part of the box is within integration
      // volume,
      // even if no vertex of it is.
      coord_t boxCenter[nd];
      box->getCenter(boxCenter);

      // Distance from center to the peak integration center
      coord_t out[nd];
      radiusTransform.apply(boxCenter, out);

      if (out[0] < diagonalSquared * 0.72 + radiusSquared) {
        // If the center is closer than the size of the box, then it MIGHT be
        // touching.
        // (We multiply by 0.72 (about sqrt(2)) to look for half the diagonal).
        // NOTE! Watch out for non-spherical transforms!
        //          std::cout << "box at " << i << " is maybe touching\n";
        partialBox = true;
      }
    } else {
      partialBox = true;
      //        std::cout << "box at " << i << " has a vertex touching\n";
    }

    // We couldn't rule out that the box might be partially contained.
    if (partialBox) {
      // Use the detailed integration method.
      box->integrateSphere(radiusTransform, radiusSquared, signal,
                           errorSquared);
      //        std::cout << ".signal=" << signal << "\n";
      numPartiallyContained++;
    }
  } // (for each box)

  //    std::cout << "Depth " << this->getDepth() << " with " <<
  //    numFullyContained << " fully contained; " << numPartiallyContained << "
  //    partial. Signal = " << signal <<"\n";

  delete[] verticesContained;
  delete[] boxMightTouch;
}

//-----------------------------------------------------------------------------------------------
/** Find the centroid of all events contained within by doing a weighted average
 * of their coordinates.
 *
 * @param radiusTransform :: nd-to-1 coordinate transformation that converts
 *from these
 *        dimensions to the distance (squared) from the center of the sphere.
 * @param radiusSquared :: radius^2 below which to integrate
 * @param[out] centroid :: array of size [nd]; its centroid will be added
 * @param[out] signal :: set to the integrated signal
 */
TMDE(void MDGridBox)::centroidSphere(API::CoordTransform &radiusTransform,
                                     const coord_t radiusSquared,
                                     coord_t *centroid,
                                     signal_t &signal) const {
  for (size_t i = 0; i < numBoxes; ++i) {
    // Go through each contained box
    API::IMDNode *box = m_Children[i];
    coord_t boxCenter[nd];
    box->getCenter(boxCenter);

    // Distance from center to the peak integration center
    coord_t out[nd];
    radiusTransform.apply(boxCenter, out);

    if (out[0] < diagonalSquared * 0.72 + radiusSquared) {
      // If the center is closer than the size of the box, then it MIGHT be
      // touching.
      // (We multiply by 0.72 (about sqrt(2)) to look for half the diagonal).
      // NOTE! Watch out for non-spherical transforms!

      // Go down one level to keep centroiding
      box->centroidSphere(radiusTransform, radiusSquared, centroid, signal);
    }
  } // (for each box)
}
//-----------------------------------------------------------------------------------------------
// clang-format off
GCC_DIAG_OFF(array-bounds)
// clang-format on
/** Integrate the signal within a sphere; for example, to perform single-crystal
 * peak integration.
 * The CoordTransform object could be used for more complex shapes, e.g.
 *"lentil" integration, as long
 * as it reduces the dimensions to a single value.
 *
 * @param radiusTransform :: nd-to-1 coordinate transformation that converts
 *from these
 *        dimensions to the distance (squared) from the center of the sphere.
 * @param radius :: radius below which to integrate
 * @param length :: length below which to integrate
 * @param signal [out] :: set to the integrated signal
 * @param errorSquared [out] :: set to the integrated squared error.
 * @param[out] signal_fit :: evaluation parameter on fit
 */
TMDE(void MDGridBox)::integrateCylinder(
    Mantid::API::CoordTransform &radiusTransform, const coord_t radius,
    const coord_t length, signal_t &signal, signal_t &errorSquared,
    std::vector<signal_t> &signal_fit) const {
  // We start by looking at the vertices at every corner of every box contained,
  // to see which boxes are partially contained/fully contained.

  // One entry with the # of vertices in this box contained; start at 0.
  size_t *verticesContained = new size_t[numBoxes];
  memset(verticesContained, 0, numBoxes * sizeof(size_t));

  // Set to true if there is a possibility of the box at least partly touching
  // the integration volume.
  bool *boxMightTouch = new bool[numBoxes];
  memset(boxMightTouch, 0, numBoxes * sizeof(bool));

  // How many vertices does one box have? 2^nd, or bitwise shift left 1 by nd
  // bits
  size_t maxVertices = 1 << nd;

  // set up caches for box sizes and min box values
  coord_t boxSize[nd];
  coord_t minBoxVal[nd];

  // The number of vertices in each dimension is the # split[d] + 1
  size_t vertices_max[nd];
  Kernel::Utils::NestedForLoop::SetUp(nd, vertices_max, 0);
  for (size_t d = 0; d < nd; ++d) {
    vertices_max[d] = split[d] + 1;
    // cache box sizes and min box valyes for performance
    boxSize[d] = static_cast<coord_t>(m_SubBoxSize[d]);
    minBoxVal[d] = static_cast<coord_t>(this->extents[d].getMin());
  }

  // The index to the vertex in each dimension
  size_t vertexIndex[nd];
  Kernel::Utils::NestedForLoop::SetUp(nd, vertexIndex, 0);
  size_t boxIndex[nd];
  Kernel::Utils::NestedForLoop::SetUp(nd, boxIndex, 0);
  size_t indexMaker[nd];
  Kernel::Utils::NestedForLoop::SetUpIndexMaker(nd, indexMaker, split);

  size_t numSteps = signal_fit.size();
  double deltaQ = length / static_cast<double>(numSteps - 1);
  bool allDone = false;
  while (!allDone) {
    // Coordinates of this vertex
    coord_t vertexCoord[nd];
    for (size_t d = 0; d < nd; ++d)
      vertexCoord[d] =
          static_cast<coord_t>(vertexIndex[d]) * boxSize[d] + minBoxVal[d];
    // static_cast<coord_t>(vertexIndex[d]) * boxSize[d] + this->extents[d].min

    // Is this vertex contained?
    coord_t out[2]; // radius and length of cylinder
    radiusTransform.apply(vertexCoord, out);
    if (out[0] < radius && std::fabs(out[1]) < 0.5 * length) {
      // Yes, this vertex is contained within the integration volume!
      //        std::cout << "vertex at " << vertexCoord[0] << ", " <<
      //        vertexCoord[1] << ", " << vertexCoord[2] << " is contained\n";

      // This vertex is shared by up to 2^nd adjacent boxes (left-right along
      // each dimension).
      for (size_t neighb = 0; neighb < maxVertices; ++neighb) {
        // The index of the box is the same as the vertex, but maybe - 1 in each
        // possible combination of dimensions
        bool badIndex = false;
        // Build the index of the neighbor
        for (size_t d = 0; d < nd; d++) {
          boxIndex[d] = vertexIndex[d] - ((neighb & ((size_t)1 << d)) >>
                                          d); //(this does a bitwise and mask,
          // shifted back to 1 to subtract 1
          // to the dimension)
          // Taking advantage of the fact that unsigned(0)-1 = some large
          // POSITIVE number.
          if (boxIndex[d] >= split[d]) {
            badIndex = true;
            break;
          }
        }
        if (!badIndex) {
          // Convert to linear index
          size_t linearIndex = Kernel::Utils::NestedForLoop::GetLinearIndex(
              nd, boxIndex, indexMaker);
          // So we have one more vertex touching this box that is contained in
          // the integration volume. Whew!
          verticesContained[linearIndex]++;
          //            std::cout << "... added 1 vertex to box " <<
          //            boxes[linearIndex]->getExtentsStr() << "\n";
        }
      }
    }

    // Increment the counter(s) in the nested for loops.
    allDone =
        Kernel::Utils::NestedForLoop::Increment(nd, vertexIndex, vertices_max);
  }

  // OK, we've done all the vertices. Now we go through and check each box.
  size_t numFullyContained = 0;
  size_t numPartiallyContained = 0;

  for (size_t i = 0; i < numBoxes; ++i) {
    API::IMDNode *box = m_Children[i];
    // Box partially contained?
    bool partialBox = false;

    // Is this box fully contained?
    if (verticesContained[i] >= maxVertices) {
      std::vector<coord_t> coordTable;
      size_t nColumns;
      box->getEventsData(coordTable, nColumns);
      if (nColumns > 0 && nd > 1) {
        size_t nEvents = coordTable.size() / nColumns;
        size_t skipCol = 2; // lean events
        if (nColumns == 7)
          skipCol += 2; // events
        for (size_t k = 0; k < nEvents; k++) {
          coord_t eventCenter[nd];
          for (size_t l = 0; l < nd; l++)
            eventCenter[l] = coordTable[k * nColumns + skipCol + l];
          coord_t out[nd];
          radiusTransform.apply(eventCenter, out);
          // add event to appropriate y channel
          size_t xchannel =
              static_cast<size_t>(std::floor(out[1] / deltaQ)) + numSteps / 2;

          if (xchannel < numSteps)
            signal_fit[xchannel] += coordTable[k * nColumns];
        }
      }
      // box->releaseEvents();
      // Use the integrated sum of signal in the box
      signal += box->getSignal();
      errorSquared += box->getErrorSquared();

      //        std::cout << "box at " << i << " (" << box->getExtentsStr() <<
      //        ") is fully contained. Vertices = " << verticesContained[i] <<
      //        "\n";
      numFullyContained++;
      // Go on to the next box
      continue;
    }

    if (verticesContained[i] == 0) {
      // There is a chance that this part of the box is within integration
      // volume,
      // even if no vertex of it is.
      coord_t boxCenter[nd];
      box->getCenter(boxCenter);

      // Distance from center to the peak integration center
      coord_t out[nd];
      radiusTransform.apply(boxCenter, out);
      if ((nd >= 1) &&
          out[0] < std::sqrt(diagonalSquared * 0.72 + radius * radius) &&
          (nd >= 2 &&
           std::fabs(out[1]) <
               std::sqrt(diagonalSquared * 0.72 + 0.25 * length * length))) {
        // If the center is closer than the size of the box, then it MIGHT be
        // touching.
        // (We multiply by 0.72 (about sqrt(2)) to look for half the diagonal).
        // NOTE! Watch out for non-spherical transforms!
        //          std::cout << "box at " << i << " is maybe touching\n";
        partialBox = true;
      }
    } else {
      partialBox = true;
      //        std::cout << "box at " << i << " has a vertex touching\n";
    }

    // We couldn't rule out that the box might be partially contained.
    if (partialBox) {
      // Use the detailed integration method.
      box->integrateCylinder(radiusTransform, radius, length, signal,
                             errorSquared, signal_fit);
      //        std::cout << ".signal=" << signal << "\n";
      numPartiallyContained++;
    }
  } // (for each box)

  //    std::cout << "Depth " << this->getDepth() << " with " <<
  //    numFullyContained << " fully contained; " << numPartiallyContained << "
  //    partial. Signal = " << signal <<"\n";

  delete[] verticesContained;
  delete[] boxMightTouch;
}
// clang-format off
GCC_DIAG_ON(array-bounds)
// clang-format on

/**
Getter for the masking status of the gridded box.
@return TRUE if ANY ONE of its referenced boxes is masked.
*/
TMDE(bool MDGridBox)::getIsMasked() const {
  bool isMasked = false;
  for (size_t i = 0; i < numBoxes; ++i) {
    // Go through each contained box
    API::IMDNode *box = m_Children[i];
    if (box->getIsMasked()) {
      isMasked = true;
      break;
    }
  }
  return isMasked;
}

/// Setter for masking the box
TMDE(void MDGridBox)::mask() {
  for (size_t i = 0; i < numBoxes; ++i) {
    // Go through each contained box
    API::IMDNode *box = m_Children[i];
    box->mask();
  }
}

/// Setter for unmasking the box
TMDE(void MDGridBox)::unmask() {
  for (size_t i = 0; i < numBoxes; ++i) {
    // Go through each contained box
    API::IMDNode *box = m_Children[i];
    box->unmask();
  }
}
//------------------------------------------------------------------------------------------------------------------------------------------------------------
//------------------------------------------------------------------------------------------------------------------------------------------------------------
//------------------------------------------------------------------------------------------------------------------------------------------------------------
/* Internal TMP class to simplify adding events to the box for events and lean
 * events using single interface. One would nead to overload the box class
 * otherwise*/
template <typename MDE, size_t nd> struct IF_EVENT {
public:
  // create generic events from array of events data and add them to the grid
  // box
  static inline void
  EXEC(MDGridBox<MDE, nd> *pBox, const std::vector<signal_t> &sigErrSq,
       const std::vector<coord_t> &Coord, const std::vector<uint16_t> &runIndex,
       const std::vector<uint32_t> &detectorId, size_t nEvents) {
    for (size_t i = 0; i < nEvents; i++)
      pBox->addEvent(MDEvent<nd>(sigErrSq[2 * i], sigErrSq[2 * i + 1],
                                 runIndex[i], detectorId[i], &Coord[i * nd]));
  }
};
/* Specialize for the case of LeanEvent */
template <size_t nd> struct IF_EVENT<MDLeanEvent<nd>, nd> {
public:
  // create lean events from array of events data and add them to the grid box
  static inline void EXEC(MDGridBox<MDLeanEvent<nd>, nd> *pBox,
                          const std::vector<signal_t> &sigErrSq,
                          const std::vector<coord_t> &Coord,
                          const std::vector<uint16_t> & /*runIndex*/,
                          const std::vector<uint32_t> & /*detectorId*/,
                          size_t nEvents) {
    for (size_t i = 0; i < nEvents; i++)
      pBox->addEvent(MDLeanEvent<nd>(sigErrSq[2 * i], sigErrSq[2 * i + 1],
                                     &Coord[i * nd]));
  }
};

/** Create and Add several (N) events into correspondent boxes; If the event is
 out/at of bounds it may be placed in very peculiar place!
 *
 * @param sigErrSq   :: vector of N-signals and errors where errror follows
 signal
 * @param Coord      :: vector of MD event coordinates, nd(number of dimensions)
 coordinates for each event
 * @param runIndex   :: vector of run  indexes for N events.
 * @param detectorId :: vector of detector's ID for N events.

 *@return number of events rejected (0 as nothing is rejected here)
 */
TMDE(size_t MDGridBox)::buildAndAddEvents(
    const std::vector<signal_t> &sigErrSq, const std::vector<coord_t> &Coord,
    const std::vector<uint16_t> &runIndex,
    const std::vector<uint32_t> &detectorId) {

  size_t nEvents = sigErrSq.size() / 2;
  IF_EVENT<MDE, nd>::EXEC(this, sigErrSq, Coord, runIndex, detectorId, nEvents);

  return 0;
}

/** Create event from the input data and add it to the box.
 * @param Signal  :: events signal
 * @param errorSq :: events Error squared
 * @param point   :: reference to the vector of  MDEvent coordinates
 * @param runIndex ::    run  index
 * @param detectorId ::  detector's ID
 * */
TMDE(void MDGridBox)::buildAndAddEvent(const signal_t Signal,
                                       const signal_t errorSq,
                                       const std::vector<coord_t> &point,
                                       uint16_t runIndex, uint32_t detectorId) {
  this->addEvent(IF<MDE, nd>::BUILD_EVENT(Signal, errorSq, &point[0], runIndex,
                                          detectorId));
}

//-----------------------------------------------------------------------------------------------
/**Create MDEvent and add it to the box, in a NON-THREAD-SAFE manner.
 * No lock is performed. This is only safe if no 2 threads will
 * try to add to the same box at the same time.
 *
 * @param Signal  :: events signal
 * @param errorSq :: events Error squared
 * @param point :: reference to the  MDEvent coordinates
 * @param point   :: reference to the vector of  MDEvent coordinates
 * @param runIndex ::    run  index
 * @param detectorId ::  detector's ID

 * */
TMDE(void MDGridBox)::buildAndAddEventUnsafe(const signal_t Signal,
                                             const signal_t errorSq,
                                             const std::vector<coord_t> &point,
                                             uint16_t runIndex,
                                             uint32_t detectorId) {
  this->addEventUnsafe(IF<MDE, nd>::BUILD_EVENT(Signal, errorSq, &point[0],
                                                runIndex, detectorId));
}

//-----------------------------------------------------------------------------------------------
/** Add a single MDLeanEvent to the grid box. If the boxes
 * contained within are also gridded, this will recursively push the event
 * down to the deepest level.
 * Warning! No bounds checking is done (for performance). It must
 * be known that the event is within the bounds of the grid box before adding.
 *
 * Note! nPoints, signal and error must be re-calculated using refreshCache()
 * after all events have been added.
 *
 * @param event :: reference to a MDLeanEvent to add.
 * @return 1 if the event was added, 0 otherwise
 * */
TMDE(inline size_t MDGridBox)::addEvent(const MDE &event) {
  size_t cindex = calculateChildIndex(event);
<<<<<<< HEAD

  // We can erroneously get cindex == numBoxes for events which fall on the
  // upper boundary of the last child box, so add these events to the last box
  if (cindex == numBoxes)
    cindex = numBoxes - 1;

  if (cindex < numBoxes) {
    m_Children[cindex]->addEvent(event);
  }
=======
  if (cindex < numBoxes)
    return m_Children[cindex]->addEvent(event);
  else
    return 0;
>>>>>>> 81d0af62
}

//-----------------------------------------------------------------------------------------------
/** Add a single MDLeanEvent to the grid box. If the boxes
 * contained within are also gridded, this will recursively push the event
 * down to the deepest level.
 *
 * Warning! No bounds checking is done (for performance). It must
 * be known that the event is within the bounds of the grid box before adding.
 *
 * Warning! Call is NOT thread-safe. Only 1 thread should be writing to this
 * box (or any child boxes) at a time
 *
 * Note! nPoints, signal and error must be re-calculated using refreshCache()
 * after all events have been added.
 *
 * @param event :: reference to a MDEvent to add.
 * @return 1 if the event was added, 0 otherwise
 * */
TMDE(inline size_t MDGridBox)::addEventUnsafe(const MDE &event) {
  size_t cindex = calculateChildIndex(event);
  if (cindex < numBoxes)
    return m_Children[cindex]->addEventUnsafe(event);
  else
    return 0;
}

/**Sets particular child MDgridBox at the index, specified by the input
*parameters
*@param index     -- the position of the new child in the list of GridBox
*children
*@param newChild  -- the pointer to the new child grid box
*/
TMDE(inline void MDGridBox)::setChild(size_t index,
                                      MDGridBox<MDE, nd> *newChild) {
  // Delete the old box  (supposetly ungridded);
  delete this->m_Children[index];
  // set new box, supposetly gridded
  this->m_Children[index] = newChild;
}
/**Recursively make this and all underlaying boxes file-backed. Not(yet?)
 * implemented for gridboxes */
TMDE(void MDGridBox)::setFileBacked(const uint64_t /*fileLocation*/,
                                    const size_t /*fileSize*/,
                                    const bool /*markSaved*/) {
  throw(Kernel::Exception::NotImplementedError("Recursive file backed is not "
                                               "yet implemented (unclear how "
                                               "to set file location etc)"));
}
/** Make the box file-backed without knowing its position on the HDD. Works
 * recursively through all children*/
TMDE(void MDGridBox)::setFileBacked() {
  for (size_t i = 0; i < this->numBoxes; i++) {
    m_Children[i]->setFileBacked();
  }
}
/**Recursively clear the file-backed information stored in mdBoxes from the
 *boxes if such information exists
 *
 * @param loadDiskBackedData -- if true, load the data initially saved to HDD
 *before breaking connection between the file and memory
 *                              if false -- just forget about the data on the
 *HDD
 * not entirely fool-proof, as if the data is actually loaded is controlled by
 *isLoaded switch in ISaveable
 * and this switch has to be set up correctly
*/

TMDE(void MDGridBox)::clearFileBacked(bool loadDiskBackedData) {
  auto it = m_Children.begin();
  auto it_end = m_Children.end();
  for (; it != it_end; it++) {
    (*it)->clearFileBacked(loadDiskBackedData);
  }
}

/**
 * @param event A reference to an event
 */
TMDE(size_t MDGridBox)::calculateChildIndex(const MDE &event) const {
  size_t cindex(0);
  for (size_t d = 0; d < nd; d++) {
    // Accumulate the index
    auto offset = event.getCenter(d) - this->extents[d].getMin();
    cindex += static_cast<int>(offset / (m_SubBoxSize[d])) * splitCumul[d];
  }
  return cindex;
}
} // namespace DataObjects

} // namespace Mantid<|MERGE_RESOLUTION|>--- conflicted
+++ resolved
@@ -1643,22 +1643,16 @@
  * */
 TMDE(inline size_t MDGridBox)::addEvent(const MDE &event) {
   size_t cindex = calculateChildIndex(event);
-<<<<<<< HEAD
 
   // We can erroneously get cindex == numBoxes for events which fall on the
   // upper boundary of the last child box, so add these events to the last box
   if (cindex == numBoxes)
     cindex = numBoxes - 1;
 
-  if (cindex < numBoxes) {
-    m_Children[cindex]->addEvent(event);
-  }
-=======
   if (cindex < numBoxes)
     return m_Children[cindex]->addEvent(event);
   else
     return 0;
->>>>>>> 81d0af62
 }
 
 //-----------------------------------------------------------------------------------------------
