#pylint: disable=no-init
from __future__ import (absolute_import, division, print_function)


from mantid.simpleapi import *  # noqa
from mantid.kernel import *  # noqa
from mantid.api import *  # noqa
from mantid import mtd
import numpy as np
import re


class IndirectILLReductionFWS(DataProcessorAlgorithm):

    _sample_files = None
    _background_files = None
    _calibration_files = None
    _observable = None
    _sortX = None
    _red_ws = None
    _back_scaling = None
    _criteria = None
    _progress = None
    _analyser = None
    _reflection = None
    _common_args = {}
    _all_runs = None

    def category(self):
        return 'Workflow\\MIDAS;Inelastic\\Reduction'

    def summary(self):
        return 'Performs complete FWS multiple file reduction (both elastic and inelastic) ' \
               'for ILL indirect geometry data, instrument IN16B.'

    def name(self):
        return "IndirectILLReductionFWS"

    def PyInit(self):

        self.declareProperty(MultipleFileProperty('Run', extensions=['nxs']),
                             doc='Run number(s) of sample run(s).')

        self.declareProperty(MultipleFileProperty('BackgroundRun',
                                                  action=FileAction.OptionalLoad,
                                                  extensions=['nxs']),
                             doc='Run number(s) of background (empty can) run(s).')

        self.declareProperty(MultipleFileProperty('CalibrationRun',
                                                  action=FileAction.OptionalLoad,
                                                  extensions=['nxs']),
                             doc='Run number(s) of vanadium calibration run(s).')

        self.declareProperty(name='Observable',
                             defaultValue='sample.temperature',
                             doc='Scanning observable, a Sample Log entry\n')

        self.declareProperty(name='SortXAxis',
                             defaultValue=False,
                             doc='Whether or not to sort the x-axis\n')

        self.declareProperty(name='BackgroundScalingFactor', defaultValue=1.,
                             validator=FloatBoundedValidator(lower=0),
                             doc='Scaling factor for background subtraction')

        self.declareProperty(FileProperty('MapFile', '',
                                          action=FileAction.OptionalLoad,
                                          extensions=['xml']),
                             doc='Filename of the detector grouping map file to use. \n'
                                 'If left blank the default will be used '
                                 '(i.e. all vertical pixels will be summed in each PSD tube.)')

        self.declareProperty(name='Analyser',
                             defaultValue='silicon',
                             validator=StringListValidator(['silicon']),
                             doc='Analyser crystal.')

        self.declareProperty(name='Reflection',
                             defaultValue='111',
                             validator=StringListValidator(['111', '311']),
                             doc='Analyser reflection.')

        self.declareProperty(WorkspaceGroupProperty('OutputWorkspace', 'red',
                                                    direction=Direction.Output),
                             doc='Output workspace group')

    def validateInputs(self):

        issues = dict()

        return issues

    def setUp(self):

        self._sample_files = self.getPropertyValue('Run')
        self._background_files = self.getPropertyValue('BackgroundRun')
        self._calibration_files = self.getPropertyValue('CalibrationRun')
        self._observable = self.getPropertyValue('Observable')
        self._sortX = self.getProperty('SortXAxis').value
        self._back_scaling = self.getProperty('BackgroundScalingFactor').value

        # arguments to pass to IndirectILLEnergyTransfer
        self._common_args['MapFile'] = self.getPropertyValue('MapFile')
        self._common_args['Analyser'] = self.getPropertyValue('Analyser')
        self._common_args['Reflection'] = self.getPropertyValue('Reflection')

        self._red_ws = self.getPropertyValue('OutputWorkspace')

        # Nexus metadata criteria for FWS type of data (both EFWS and IFWS)
        self._criteria = '($/entry0/instrument/Doppler/maximum_delta_energy$ == 0. or ' \
                         '$/entry0/instrument/Doppler/velocity_profile$ == 1)'

        # make sure observable entry also exists (value is not important)
        self._criteria += ' and ($/entry0/' + self._observable.replace('.', '/') + '$ or True)'

        # empty dictionary
        self._all_runs = dict()

    def _filter_files(self, files, label):
        '''
        Filters the given list of files according to nexus criteria
        @param  files :: list of input files (i.e. , and + separated string)
        @param  label :: label of error message if nothing left after filtering
        @throws RuntimeError :: when nothing left after filtering
        @return :: the list of input files that passsed the criteria
        '''

        files = SelectNexusFilesByMetadata(files, self._criteria)

        if not files:
            raise RuntimeError('None of the {0} runs satisfied the FWS, '
                               'MirrorSense and Observable criteria.'.format(label))
        else:
            self.log().information('Filtered {0} runs are: {0} \\n'.format(label, files.replace(',', '\\n')))

        return files

    def _ifws_peak_bins(self, ws):
        '''
        Gives the bin indices of the first and last peaks (of spectra 0) in the IFWS
        @param ws :: input workspace
        return    :: [xmin,xmax]
        '''

        y = mtd[ws].readY(0)
        size = len(y)
        mid = int(size / 2)
        imin = np.nanargmax(y[0:mid])
        imax = np.nanargmax(y[mid:size]) + mid
        return imin, imax

    def _ifws_integrate(self, wsgroup):
        '''
        Integrates IFWS over two peaks at the beginning and end
        @param ws :: input workspace group
        '''

        for index in range(mtd[wsgroup].getNumberOfEntries()):
            ws = mtd[wsgroup].getItem(index).getName()
            size = mtd[ws].blocksize()
            imin, imax = self._ifws_peak_bins(ws)
            x_values = mtd[ws].readX(0)
            int1 = '__int1_' + ws
            int2 = '__int2_' + ws
            Integration(InputWorkspace=ws, OutputWorkspace=int1,
                        RangeLower=x_values[0], RangeUpper=x_values[2*imin])
            Integration(InputWorkspace=ws, OutputWorkspace=int2,
                        RangeLower=x_values[-2*(size-imax)], RangeUpper=x_values[-1])
            Plus(LHSWorkspace=int1, RHSWorkspace=int2, OutputWorkspace=ws)
            DeleteWorkspace(int1)
            DeleteWorkspace(int2)

    def _perform_unmirror(self, groupws):
        '''
        Sums the integrals of left and right for two wings, or returns the integral of one wing
        @param ws :: group workspace containing one ws for one wing, and two ws for two wing data
        '''
        if mtd[groupws].getNumberOfEntries() == 2:  # two wings, sum
            left = mtd[groupws].getItem(0).getName()
            right = mtd[groupws].getItem(1).getName()
            UnGroupWorkspace(groupws)
            summed = '__sum_' + groupws
            Plus(LHSWorkspace=left, RHSWorkspace=right, OutputWorkspace=summed)
            DeleteWorkspace(left)
            DeleteWorkspace(right)
            RenameWorkspace(InputWorkspace=summed, OutputWorkspace=groupws)
        else:
            RenameWorkspace(InputWorkspace=mtd[groupws].getItem(0), OutputWorkspace=groupws)

    def PyExec(self):

        self.setUp()

        # total number of (unsummed) runs
        total = self._sample_files.count(',')+self._background_files.count(',')+self._calibration_files.count(',')

        self._progress = Progress(self, start=0.0, end=1.0, nreports=total)

        self._reduce_multiple_runs(self._sample_files, 'sample')

        if self._background_files:
            self._reduce_multiple_runs(self._background_files, 'background')
            self._interpolate(self._red_ws + '_sample', self._red_ws + '_background', 'backg_interp', 'background')
            Minus(LHSWorkspace=self._red_ws + '_sample', RHSWorkspace='backg_interp', OutputWorkspace=self._red_ws)
            # Rename workspaces
            #for workspace in range(mtd['backg_interp'].getNumberOfEntries()):
            #    RenameWorkspace(InputWorkspace=mtd['backg_interp'].getItem(workspace)getName()..., OutputWorkspace=...)
            DeleteWorkspace('backg_interp')
            DeleteWorkspace(self._red_ws + '_background')
            DeleteWorkspace(self._red_ws + '_sample')

        if self._calibration_files:
            self._reduce_multiple_runs(self._calibration_files, 'calibration')
            # interpolate, divide, delete calibration

        self.log().information('Run files map is :'+str(self._all_runs))

        #RenameWorkspace(InputWorkspace=self._red_ws + '_sample', OutputWorkspace=self._red_ws)

        self.setProperty('OutputWorkspace', self._red_ws)

    def _reduce_multiple_runs(self, files, label):
        '''
        Filters and reduces multiple files
        @param files :: list of run paths
        @param label :: output ws name
        '''

        files = self._filter_files(files, label)

        for run in files.split(','):
            self._reduce_run(run, label)

        self._create_matrices(label)

    def _reduce_run(self, run, label):
        '''
        Reduces the given (single or summed multiple) run
        @param run :: run path
        @param runnumber :: run number
        @param  label :: sample, background or calibration
        '''

        runnumber = os.path.basename(run.split('+')[0]).split('.')[0]

        ws = runnumber + '_' + label

        self._progress.report("Reducing run #" + runnumber)

        IndirectILLEnergyTransfer(Run=run, OutputWorkspace=ws, **self._common_args)

        energy = round(mtd[ws].getItem(0).getRun().getLogData('Doppler.maximum_delta_energy').value, 2)

        if energy == 0.:
            # Elastic, integrate over full energy range
            Integration(InputWorkspace=ws, OutputWorkspace=ws)
        else:
            # Inelastic, do something more complex
            self._ifws_integrate(ws)

        self._perform_unmirror(ws)

        self._subscribe_run(ws, energy, label)

    def _subscribe_run(self, ws, energy, label):
        '''
        Subcribes the given ws name to the list for
        given energy and sample/background or calibration
        @param ws :: workspace name
        @param energy :: energy
        @param label  :: sample,calibration or background
        '''

        if label in self._all_runs:
            if energy in self._all_runs[label]:
                self._all_runs[label][energy].append(ws)
            else:
                self._all_runs[label][energy] = [ws]
        else:
            self._all_runs[label] = dict()
            self._all_runs[label][energy] = [ws]

    def _get_observable_values(self, ws_list):
        '''
        Retrives the needed sample log values for the given list of workspaces
        @param ws_list :: list of workspaces
        @returns :: array of observable values
        '''

        result = []

        for ws in ws_list:
            value = mtd[ws].getRun().getLogData(self._observable).value

            if 'start_time' not in self._observable:
                value = float(value)
            else:
                # start_time is a string like 2016-09-12T09:09:15,
                # find an elegant way to convert to absolute time
                pass

            result.append(value)

        return result

    def _get_energies(self, input_workspace):
        '''
        Returns: energies   a list of unique energies

        '''
        energies = []
        number_of_workspaces = mtd[input_workspace].getNumberOfEntries()

        # Count appearances of energy, this will be the number of GroupWorkspaces needed
        for i in range(number_of_workspaces):
            the_workspace = mtd[input_workspace].getItem(i).getRun()
            if the_workspace.hasProperty('Doppler.maximum_delta_energy'):
                energy = round(the_workspace.getLogData('Doppler.maximum_delta_energy').value, 2)
            else:
                energy = float('nan')
            energies.append(energy)

        # return_counts would be nice to use here but requires numpy version 1.9.0
        energy_values, indices = np.unique(energies, return_inverse=True)
        self.log().information('FWS energies: {0}'.format(energy_values))
        self.log().debug('Corresponding workspaces (index): {0}'.format(indices))

        return [energy_values, indices]

    def _empty_workspace(self, input_workspace, workspace_name):
        n_hists = mtd[input_workspace].getNumberHistograms()

        zero_data = np.zeros(n_hists * len(mtd[input_workspace].readX(0)))

        # Setting up matrix of same size as sample run
        self.log().debug('Creating workspace with {0} spectra and {1} channel(s)'.
                         format(n_hists, len(mtd[input_workspace].readX(0))))

        # ParentWorkspace needed for getting observable (for example)
        CreateWorkspace(OutputWorkspace=workspace_name,
                        DataX=mtd[input_workspace].extractX(),
                        DataY=zero_data,
                        NSpec=mtd[input_workspace].getNumberHistograms(),
                        Distribution=True,
                        ParentWorkspace=mtd[input_workspace])
        self._set_x_label(workspace_name)

    def _interpolate(self, sample_ws, to_be_interpolated_ws, interpolated_ws, label):
        '''
        Create a group workspace containing interpolated to_be_interpolated_ws intensities.
        The individual workspaces must have the same size as the sample input workspaces.
        In case there are more workspaces for the reference or to_be_interpolated_ws that do not have corresponding
        energies in the sample workspace group, those workspaces will not be considered.
        In case there are less workspaces for the to_be_interpolated_ws (missing corresponding energies in the sample
        workspace group), workspaces will be added but will contain only zeros and do not disturb later subtraction
        The output workspace group needs to be sorted

        input sample_ws (group ws)
        input to_be_interpolated_ws (group ws)
        output interpolated_ws (group ws)
        label should be background or ... must be an existing label
        '''

        list_result_workspace = []

        # Add empty workspace in case to_be_interpolated_ws workspace does not contain energy of sample workspace group
        # Skip to_be_interpolated_ws energies that are additional and not represented in sample workspace group

        to_be_interpolated_energies, to_be_interpolated_indices = self._get_energies(to_be_interpolated_ws)
        sample_energies, sample_indices = self._get_energies(sample_ws)
        del to_be_interpolated_energies
        del sample_energies

        missing_to_be_interpolated_indices = set(sample_indices) - set(to_be_interpolated_indices)

        for sample_index in missing_to_be_interpolated_indices:

            energy = round(mtd[sample_ws].getItem(sample_index).getRun().
                           getLogData('Doppler.maximum_delta_energy').value, 2)

            # might be more general here
            result_name = 'interpolated_' + self._red_ws + '_' + label + '_' + str(energy)

            self.log().debug('Add empty workspace {0}'.format(result_name))

            # Add empty workspace to the group
            self._empty_workspace(mtd[sample_ws].getItem(sample_index).getName(), result_name)
            list_result_workspace.append(result_name)

        # Take all remaining to_be_interpolated_ws workspaces into account, the sample_index is a common index of sample
        # and to_be_interpolated_ws workspaces

        for sample_index in set(to_be_interpolated_indices):

            result_name = 'interpolated_' + mtd[to_be_interpolated_ws].getItem(sample_index).getName()

            self.log().debug('Add new workspace {0}, {1}th workspace of the groups'.format(result_name, sample_index))

            # Get observables of the sample workspace
            observables_all = mtd[sample_ws].getItem(sample_index).readX(0)
            self.log().debug('Observables of group {0}, workspace {1}: {2}'.
                             format(sample_ws, mtd[sample_ws].getItem(sample_index).getName(), observables_all))
            # Get observables of the to_be_interpolated_ws runs
            observables_to_be_interpolated = mtd[to_be_interpolated_ws].getItem(sample_index).readX(0)
            self.log().debug('Observables of group {0}, workspace {1}: {2}'.
                             format(to_be_interpolated_ws, mtd[to_be_interpolated_ws].getItem(sample_index).getName(),
                                    observables_to_be_interpolated))

            # Number of histograms in to_be_interpolated_ws and sample files must be compatible
            number_histograms = mtd[sample_ws].getItem(sample_index).getNumberHistograms()
            if mtd[sample_ws].getItem(sample_index).getNumberHistograms() != \
                    mtd[to_be_interpolated_ws].getItem(sample_index).getNumberHistograms():
                self.log().notice('Sample {0} and reference workspace {1} workspace do not have the same number of'
                                  'histograms'.format(sample_ws, to_be_interpolated_ws))

            # Check whether observables of sample input runs are contained in to_be_interpolated_ws runs
            if frozenset(observables_to_be_interpolated).isdisjoint(frozenset(observables_all)):
                self.log().debug('Sample input run(s) and reference run(s) have different observable(s).')
            else:
                # maybe impossible case
                self.log().debug('Sample input run(s) and reference run(s) have common observable(s).')

            # Create a to_be_interpolated_ws workspace
            if len(observables_to_be_interpolated) > 2:
                self.log().notice('Perform spline interpolation')
                # Spline interpolation of the reference workspace
                SplineInterpolation(WorkspaceToMatch=mtd[sample_ws].getItem(sample_index),
                                    WorkspaceToInterpolate=mtd[to_be_interpolated_ws].getItem(sample_index),
                                    OutputWorkspace=result_name)
            else:
                self._empty_workspace(mtd[sample_ws].getItem(sample_index).getName(), result_name)

                # Insert the to_be_interpolated_ws values at the corresponding observable
                if len(observables_to_be_interpolated) == 1:
                    self.log().notice('Set flat workspace')
                    for i in range(number_histograms):
                        mtd[result_name].setY(i, np.ones(len(observables_all)) *
                                              mtd[to_be_interpolated_ws].getItem(sample_index).readY(i))
                        mtd[result_name].setE(i, np.ones(len(observables_all)) *
                                              mtd[to_be_interpolated_ws].getItem(sample_index).readE(i))
                elif len(observables_to_be_interpolated) == 2:
                    self.log().notice('Perform linear interpolation')
                    # Linear interpolation
                    from scipy.interpolate import interp1d
                    # to_be_interpolated_ws x-range must include or be the same as sample x-range (new x-range should
                    # not be above integration range)

                    if (observables_all[0] <= observables_to_be_interpolated[0]) or \
                            (observables_all[-1] >= observables_all[-1]):
                        self.log().debug('New (sample) x-range is not above (reference) integration range')
                    else:
                        self.log().debug('New (sample) x-range is above (reference) integration range')
                        # The reference workspace should not have x-values outside of the x-range of the sample
                        # workspace
                        # Crop all x-values that are outside of the sample x-range
                        if observables_all[0] >= observables_to_be_interpolated[0]:
                            xmin = observables_all[0]
                            CropWorkspace(InputWorkspace=to_be_interpolated_ws, OutputWorkspace=to_be_interpolated_ws,
                                          XMin=xmin)
                        if observables_all[-1] <= observables_all[-1]:
                            xmax = observables_all[-1]
                            CropWorkspace(InputWorkspace=to_be_interpolated_ws, OutputWorkspace=to_be_interpolated_ws,
                                          XMax=xmax)
                    for i in range(number_histograms):
                        # Y values
                        yfunction = interp1d(mtd[to_be_interpolated_ws].getItem(sample_index).readX(i),
                                             mtd[to_be_interpolated_ws].getItem(sample_index).readY(i))
                        # E values
                        efunction = interp1d(mtd[to_be_interpolated_ws].getItem(sample_index).readX(i),
                                             mtd[to_be_interpolated_ws].getItem(sample_index).readE(i))
                        mtd[result_name].setY(i, yfunction(mtd[sample_ws].getItem(sample_index).readX(i)))
                        mtd[result_name].setE(i, efunction(mtd[sample_ws].getItem(sample_index).readX(i)))

            list_result_workspace.append(result_name)

        self.log().debug('List of workspaces to be sorted: {0}'.format(list_result_workspace))

        # Workspaces must be sorted to allow group operations with the sample workspace
        def _key(item):
            set_item = re.findall("\d+\.\d", item)
            return float(set_item[0])

        GroupWorkspaces(InputWorkspaces=sorted(list_result_workspace, key=_key),
                        OutputWorkspace=interpolated_ws)

    def _create_matrices(self, label):
        '''
        For each reduction type concatenates the workspaces putting the given sample log value as x-axis
        Creates a group workspace for the given label, that contains 2D workspaces for each distinct energy value
        @param label :: sample, background or calibration
        '''

        togroup = []
        for energy in sorted(self._all_runs[label]):

<<<<<<< HEAD
=======
        for energy in sorted(self._all_runs[label]):

>>>>>>> 319679d3
            ws_list = self._all_runs[label][energy]
            size = len(self._all_runs[label][energy])
            wsname = self._red_ws + '_' + label + '_' + str(energy)
            togroup.append(wsname)
            nspectra = mtd[ws_list[0]].getNumberHistograms()
            observable_array = self._get_observable_values(self._all_runs[label][energy])

            y_values = np.zeros(size*nspectra)
            e_values = np.zeros(size*nspectra)
            x_values = np.zeros(size*nspectra)

            CreateWorkspace(DataX=x_values, DataY=y_values, DataE=e_values, NSpec=nspectra,
                            WorkspaceTitle=wsname, Distribution=True, ParentWorkspace=mtd[ws_list[0]],
                            OutputWorkspace=wsname)

            run_list = '' # to set to sample logs

            for ws in ws_list:
                run_list += ws.split('_')[0] + ','

            AddSampleLog(Workspace=wsname, LogName='ReducedRunsList', LogText=run_list.rstrip(','))

            for spectrum in range(nspectra):

                mtd[wsname].setX(spectrum, np.array(observable_array))

                y_data = np.zeros(size)
                e_data = np.zeros(size)

                for channel in range(size):
                    y_data[channel] = mtd[ws_list[channel]].readY(spectrum)[0]
                    e_data[channel] = mtd[ws_list[channel]].readE(spectrum)[0]

                mtd[wsname].setY(spectrum, y_data)
                mtd[wsname].setE(spectrum, e_data)

            if self._sortX:
                SortXAxis(InputWorkspace=wsname, OutputWorkspace=wsname)

            self._set_x_label(wsname)

        for energy, ws_list in self._all_runs[label].iteritems():
            for ws in ws_list:
                DeleteWorkspace(ws)

        GroupWorkspaces(InputWorkspaces=togroup, OutputWorkspace=self._red_ws+'_'+label)

    def _set_x_label(self, ws):
        '''
        Sets the x-axis label
        @param ws :: input workspace
        '''

        axis = mtd[ws].getAxis(0)
        if self._observable == 'sample.temperature':
            axis.setUnit("Label").setLabel('Temperature', 'K')
        elif self._observable == 'sample.pressure':
            axis.setUnit("Label").setLabel('Pressure', 'P')
        elif self._observable == 'start_time':
            axis.setUnit("Label").setLabel('Time', 'seconds')
        else:
            axis.setUnit("Label").setLabel(self._observable, 'Unknown')

# Register algorithm with Mantid
AlgorithmFactory.subscribe(IndirectILLReductionFWS)<|MERGE_RESOLUTION|>--- conflicted
+++ resolved
@@ -30,7 +30,7 @@
         return 'Workflow\\MIDAS;Inelastic\\Reduction'
 
     def summary(self):
-        return 'Performs complete FWS multiple file reduction (both elastic and inelastic) ' \
+        return 'Performs fixed-window scan (FWS) multiple file reduction (both elastic and inelastic) ' \
                'for ILL indirect geometry data, instrument IN16B.'
 
     def name(self):
@@ -87,6 +87,10 @@
     def validateInputs(self):
 
         issues = dict()
+
+        # For interpolation, x-values must be sorted: only for interpolation (not the default, needs modification here)
+        if self.getPropertyValue('BackgroundRun') and not self.getProperty('SortXAxis').value:
+            issues['SortXAxis'] = 'If background run(s) are given and interpolation is desired, X axis must be sorted'
 
         return issues
 
@@ -200,14 +204,14 @@
 
         if self._background_files:
             self._reduce_multiple_runs(self._background_files, 'background')
+            Scale(InputWorkspace=self._red_ws + '_background',
+                  Factor=self._back_scaling,
+                  OutputWorkspace=self._red_ws + '_background')
             self._interpolate(self._red_ws + '_sample', self._red_ws + '_background', 'backg_interp', 'background')
-            Minus(LHSWorkspace=self._red_ws + '_sample', RHSWorkspace='backg_interp', OutputWorkspace=self._red_ws)
-            # Rename workspaces
-            #for workspace in range(mtd['backg_interp'].getNumberOfEntries()):
-            #    RenameWorkspace(InputWorkspace=mtd['backg_interp'].getItem(workspace)getName()..., OutputWorkspace=...)
-            DeleteWorkspace('backg_interp')
-            DeleteWorkspace(self._red_ws + '_background')
-            DeleteWorkspace(self._red_ws + '_sample')
+            #Minus(LHSWorkspace=self._red_ws + '_sample', RHSWorkspace='backg_interp',
+            #      OutputWorkspace=self._red_ws + '_sample')
+            #DeleteWorkspace('backg_interp')
+            #DeleteWorkspace(self._red_ws + '_background')
 
         if self._calibration_files:
             self._reduce_multiple_runs(self._calibration_files, 'calibration')
@@ -217,7 +221,7 @@
 
         #RenameWorkspace(InputWorkspace=self._red_ws + '_sample', OutputWorkspace=self._red_ws)
 
-        self.setProperty('OutputWorkspace', self._red_ws)
+        self.setProperty('OutputWorkspace', self._red_ws + '_sample')
 
     def _reduce_multiple_runs(self, files, label):
         '''
@@ -305,8 +309,9 @@
 
     def _get_energies(self, input_workspace):
         '''
-        Returns: energies   a list of unique energies
-
+        Returns a list of unique energies
+        @ param input_workspace :: input group workspace
+        @ return :: arrays of energy values and corresponding indices
         '''
         energies = []
         number_of_workspaces = mtd[input_workspace].getNumberOfEntries()
@@ -321,11 +326,11 @@
             energies.append(energy)
 
         # return_counts would be nice to use here but requires numpy version 1.9.0
-        energy_values, indices = np.unique(energies, return_inverse=True)
+        # return_inverse would give indices in addition
+        energy_values = np.unique(energies)
         self.log().information('FWS energies: {0}'.format(energy_values))
-        self.log().debug('Corresponding workspaces (index): {0}'.format(indices))
-
-        return [energy_values, indices]
+
+        return energy_values.tolist()
 
     def _empty_workspace(self, input_workspace, workspace_name):
         n_hists = mtd[input_workspace].getNumberHistograms()
@@ -348,17 +353,18 @@
     def _interpolate(self, sample_ws, to_be_interpolated_ws, interpolated_ws, label):
         '''
         Create a group workspace containing interpolated to_be_interpolated_ws intensities.
-        The individual workspaces must have the same size as the sample input workspaces.
+        The individual workspaces must have the same size as the sample input workspaces or must have one single column
+        in case of one observable.
         In case there are more workspaces for the reference or to_be_interpolated_ws that do not have corresponding
         energies in the sample workspace group, those workspaces will not be considered.
         In case there are less workspaces for the to_be_interpolated_ws (missing corresponding energies in the sample
         workspace group), workspaces will be added but will contain only zeros and do not disturb later subtraction
         The output workspace group needs to be sorted
 
-        input sample_ws (group ws)
-        input to_be_interpolated_ws (group ws)
-        output interpolated_ws (group ws)
-        label should be background or ... must be an existing label
+        @param sample_ws input sample_ws (group ws)
+        @param to_be_interpolated_ws input group workspace
+        @param interpolated_ws name of the output workspace
+        @param label should be 'background' or another existing label
         '''
 
         list_result_workspace = []
@@ -366,20 +372,20 @@
         # Add empty workspace in case to_be_interpolated_ws workspace does not contain energy of sample workspace group
         # Skip to_be_interpolated_ws energies that are additional and not represented in sample workspace group
 
-        to_be_interpolated_energies, to_be_interpolated_indices = self._get_energies(to_be_interpolated_ws)
-        sample_energies, sample_indices = self._get_energies(sample_ws)
-        del to_be_interpolated_energies
-        del sample_energies
-
-        missing_to_be_interpolated_indices = set(sample_indices) - set(to_be_interpolated_indices)
-
-        for sample_index in missing_to_be_interpolated_indices:
-
-            energy = round(mtd[sample_ws].getItem(sample_index).getRun().
-                           getLogData('Doppler.maximum_delta_energy').value, 2)
-
-            # might be more general here
-            result_name = 'interpolated_' + self._red_ws + '_' + label + '_' + str(energy)
+        to_be_interpolated_energies = self._get_energies(to_be_interpolated_ws)
+        sample_energies = self._get_energies(sample_ws)
+
+        # Set of energies that are in sample_energies but not in to_be_interpolated_energies
+        missing_ref_energies = set(sample_energies) - set(to_be_interpolated_energies)
+
+        while missing_ref_energies:
+
+            energy_value = missing_ref_energies.pop()
+
+            # Sample workspace contains energy_value
+            sample_index = sample_energies.index(energy_value)
+
+            result_name = 'interpolated_' + self._red_ws + '_' + label + '_' + str(energy_value)
 
             self.log().debug('Add empty workspace {0}'.format(result_name))
 
@@ -387,89 +393,160 @@
             self._empty_workspace(mtd[sample_ws].getItem(sample_index).getName(), result_name)
             list_result_workspace.append(result_name)
 
-        # Take all remaining to_be_interpolated_ws workspaces into account, the sample_index is a common index of sample
-        # and to_be_interpolated_ws workspaces
-
-        for sample_index in set(to_be_interpolated_indices):
-
-            result_name = 'interpolated_' + mtd[to_be_interpolated_ws].getItem(sample_index).getName()
-
-            self.log().debug('Add new workspace {0}, {1}th workspace of the groups'.format(result_name, sample_index))
+        # Take all remaining to_be_interpolated_ws workspaces into account
+
+        ref_energies = set(to_be_interpolated_energies)
+        while ref_energies:
+
+            energy_value = ref_energies.pop()
+
+            # Reference workspace contains the energy_value
+            ref_index = to_be_interpolated_energies.index(energy_value)
+
+            # Sample workspace may contain the energy_value of the reference workspace, if sample and reference
+            # workspaces are compatible!
+            try:
+                sample_index = sample_energies.index(energy_value)
+            except (RuntimeError, ValueError):
+                error_msg = 'No workspace for energy {0} found for group workspace {1}: skip interpolation'.\
+                    format(energy_value, sample_ws)
+                self.log().warning(error_msg)
+                break
+
+            result_name = 'interpolated_' + mtd[to_be_interpolated_ws].getItem(ref_index).getName()
+
+            self.log().debug('Add new workspace {0}, {1}th workspace of the group {2}'.
+                             format(result_name, ref_index, to_be_interpolated_ws))
 
             # Get observables of the sample workspace
             observables_all = mtd[sample_ws].getItem(sample_index).readX(0)
             self.log().debug('Observables of group {0}, workspace {1}: {2}'.
                              format(sample_ws, mtd[sample_ws].getItem(sample_index).getName(), observables_all))
             # Get observables of the to_be_interpolated_ws runs
-            observables_to_be_interpolated = mtd[to_be_interpolated_ws].getItem(sample_index).readX(0)
+            observables_to_be_interpolated = mtd[to_be_interpolated_ws].getItem(ref_index).readX(0)
             self.log().debug('Observables of group {0}, workspace {1}: {2}'.
-                             format(to_be_interpolated_ws, mtd[to_be_interpolated_ws].getItem(sample_index).getName(),
+                             format(to_be_interpolated_ws, mtd[to_be_interpolated_ws].getItem(ref_index).getName(),
                                     observables_to_be_interpolated))
 
             # Number of histograms in to_be_interpolated_ws and sample files must be compatible
             number_histograms = mtd[sample_ws].getItem(sample_index).getNumberHistograms()
             if mtd[sample_ws].getItem(sample_index).getNumberHistograms() != \
-                    mtd[to_be_interpolated_ws].getItem(sample_index).getNumberHistograms():
+                    mtd[to_be_interpolated_ws].getItem(ref_index).getNumberHistograms():
                 self.log().notice('Sample {0} and reference workspace {1} workspace do not have the same number of'
                                   'histograms'.format(sample_ws, to_be_interpolated_ws))
 
-            # Check whether observables of sample input runs are contained in to_be_interpolated_ws runs
-            if frozenset(observables_to_be_interpolated).isdisjoint(frozenset(observables_all)):
-                self.log().debug('Sample input run(s) and reference run(s) have different observable(s).')
-            else:
-                # maybe impossible case
-                self.log().debug('Sample input run(s) and reference run(s) have common observable(s).')
+            # Check if to_be_interpolated_ws needs to be cropped
 
             # Create a to_be_interpolated_ws workspace
             if len(observables_to_be_interpolated) > 2:
-                self.log().notice('Perform spline interpolation')
-                # Spline interpolation of the reference workspace
                 SplineInterpolation(WorkspaceToMatch=mtd[sample_ws].getItem(sample_index),
-                                    WorkspaceToInterpolate=mtd[to_be_interpolated_ws].getItem(sample_index),
+                                    WorkspaceToInterpolate=mtd[to_be_interpolated_ws].getItem(ref_index),
                                     OutputWorkspace=result_name)
             else:
-                self._empty_workspace(mtd[sample_ws].getItem(sample_index).getName(), result_name)
-
-                # Insert the to_be_interpolated_ws values at the corresponding observable
                 if len(observables_to_be_interpolated) == 1:
-                    self.log().notice('Set flat workspace')
-                    for i in range(number_histograms):
-                        mtd[result_name].setY(i, np.ones(len(observables_all)) *
-                                              mtd[to_be_interpolated_ws].getItem(sample_index).readY(i))
-                        mtd[result_name].setE(i, np.ones(len(observables_all)) *
-                                              mtd[to_be_interpolated_ws].getItem(sample_index).readE(i))
+                    CloneWorkspace(InputWorkspace=mtd[to_be_interpolated_ws].getItem(ref_index).getName(),
+                                   OutputWorkspace=result_name)
                 elif len(observables_to_be_interpolated) == 2:
                     self.log().notice('Perform linear interpolation')
+                    self._empty_workspace(mtd[sample_ws].getItem(sample_index).getName(), result_name)
                     # Linear interpolation
                     from scipy.interpolate import interp1d
-                    # to_be_interpolated_ws x-range must include or be the same as sample x-range (new x-range should
-                    # not be above integration range)
-
-                    if (observables_all[0] <= observables_to_be_interpolated[0]) or \
-                            (observables_all[-1] >= observables_all[-1]):
-                        self.log().debug('New (sample) x-range is not above (reference) integration range')
+                    self.log().debug('Set linear interpolation x-range')
+                    # Crop all x-values that are outside of the integration x-range
+                    xmin = max(observables_all[0], observables_to_be_interpolated[0])
+                    xmax = min(observables_all[-1], observables_to_be_interpolated[-1])
+
+                    if (observables_all[0] <= observables_to_be_interpolated[0]) and \
+                            (observables_all[-1] >= observables_to_be_interpolated[-1]):
+                        # Integration range is smaller than the sample range
+                        CloneWorkspace(InputWorkspace=mtd[to_be_interpolated_ws].getItem(ref_index).getName(),
+                                       OutputWorkspace='interpolation')
+                        CropWorkspace(InputWorkspace=mtd[sample_ws].getItem(sample_index).getName(),
+                                      OutputWorkspace='_sample', XMin=xmin, XMax=xmax)
+                    elif observables_to_be_interpolated[-1] < observables_all[0]:
+                        # Special case: return single column, which is the second column of the to_be_interpolated_ws
+                        CropWorkspace(InputWorkspace=mtd[to_be_interpolated_ws].getItem(ref_index).getName(),
+                                      OutputWorkspace=result_name, XMin=observables_to_be_interpolated[-1])
+                        list_result_workspace.append(result_name)
+                        continue
+                    elif observables_to_be_interpolated[0] > observables_all[-1]:
+                        # Special case: return single column, which is the first column of the to_be_interpolated_ws
+                        CropWorkspace(InputWorkspace=mtd[to_be_interpolated_ws].getItem(ref_index).getName(),
+                                      OutputWorkspace=result_name, XMax=observables_to_be_interpolated[0])
+                        list_result_workspace.append(result_name)
+                        continue
+                    elif (observables_all[0] <= observables_to_be_interpolated[0]) and \
+                            (observables_all[-1] < observables_to_be_interpolated[-1]):
+                        # Only left integration boundary inside sample range, while right boundary is larger
+                        CloneWorkspace(InputWorkspace=mtd[to_be_interpolated_ws].getItem(ref_index).getName(),
+                                      OutputWorkspace='interpolation')
+                        CropWorkspace(InputWorkspace=mtd[sample_ws].getItem(sample_index).getName(),
+                                      OutputWorkspace='_sample', XMin=xmin)
+                    elif (observables_all[0] > observables_to_be_interpolated[0]) and \
+                            (observables_all[-1] >= observables_to_be_interpolated[-1]):
+                        # Only right integration boundary inside sample range, while left boundary is smaller
+                        CloneWorkspace(InputWorkspace=mtd[to_be_interpolated_ws].getItem(ref_index).getName(),
+                                      OutputWorkspace='interpolation')
+                        CropWorkspace(InputWorkspace=mtd[sample_ws].getItem(sample_index).getName(),
+                                      OutputWorkspace='_sample', XMax=xmax)
                     else:
-                        self.log().debug('New (sample) x-range is above (reference) integration range')
-                        # The reference workspace should not have x-values outside of the x-range of the sample
-                        # workspace
-                        # Crop all x-values that are outside of the sample x-range
-                        if observables_all[0] >= observables_to_be_interpolated[0]:
-                            xmin = observables_all[0]
-                            CropWorkspace(InputWorkspace=to_be_interpolated_ws, OutputWorkspace=to_be_interpolated_ws,
-                                          XMin=xmin)
-                        if observables_all[-1] <= observables_all[-1]:
-                            xmax = observables_all[-1]
-                            CropWorkspace(InputWorkspace=to_be_interpolated_ws, OutputWorkspace=to_be_interpolated_ws,
-                                          XMax=xmax)
+                        # Sample range is smaller than the integration range
+                        CloneWorkspace(InputWorkspace=mtd[to_be_interpolated_ws].getItem(ref_index).getName(),
+                                       OutputWorkspace='interpolation')
+                        CloneWorkspace(InputWorkspace=mtd[sample_ws].getItem(sample_index).getName(),
+                                       OutputWorkspace='_sample')
+
+                    # Left values: take first observable of x _sample, find all smaller observables in sample
+                    # Right values: take last observable of x _sample, find all larger observables in sample
+                    self.log().debug('Attempt to get bin index of {0} and {1}'.
+                                     format(mtd['_sample'].readX(0)[0],
+                                            mtd['_sample'].readX(0)[1]))
+                    left_bins = mtd[sample_ws].getItem(sample_index).binIndexOf(
+                        mtd['_sample'].readX(0)[0]) + 1
+                    right_bins = mtd[sample_ws].getItem(sample_index).binIndexOf(
+                        mtd['_sample'].readX(0)[1]) + 1
+
+                    size = mtd[sample_ws].getItem(sample_index).blocksize() - 1
+
                     for i in range(number_histograms):
-                        # Y values
-                        yfunction = interp1d(mtd[to_be_interpolated_ws].getItem(sample_index).readX(i),
-                                             mtd[to_be_interpolated_ws].getItem(sample_index).readY(i))
-                        # E values
-                        efunction = interp1d(mtd[to_be_interpolated_ws].getItem(sample_index).readX(i),
-                                             mtd[to_be_interpolated_ws].getItem(sample_index).readE(i))
-                        mtd[result_name].setY(i, yfunction(mtd[sample_ws].getItem(sample_index).readX(i)))
-                        mtd[result_name].setE(i, efunction(mtd[sample_ws].getItem(sample_index).readX(i)))
+                        # Y values and E values
+                        yfunction = interp1d(mtd['interpolation'].readX(i), mtd['interpolation'].readY(i))
+                        efunction = interp1d(mtd['interpolation'].readX(i), mtd['interpolation'].readE(i))
+                        # Y and E start and stop values
+                        y_left = mtd['_sample'].readY(i)[0]
+                        e_left = mtd['_sample'].readE(i)[0]
+                        y_right = mtd['_sample'].readY(i)[-1]
+                        e_right = mtd['_sample'].readE(i)[-1]
+
+                        if (observables_all[0] <= observables_to_be_interpolated[0]) and \
+                                (observables_all[-1] >= observables_to_be_interpolated[-1]):
+                            # Integration range is smaller than tha sample range
+                            yvals = np.append(np.ones(left_bins) * y_left, yfunction(mtd['_sample'].readX(i)))
+                            yvals = np.append(yvals, np.ones(size - right_bins) * y_right)
+                            evals = np.append(np.ones(left_bins) * e_left, efunction(mtd['_sample'].readX(i)))
+                            evals = np.append(evals, np.ones(size - right_bins) * e_right)
+                        elif (observables_all[0] <= observables_to_be_interpolated[0]) and \
+                                (observables_all[-1] < observables_to_be_interpolated[-1]):
+                            # Only left integration boundary inside sample range, while right boundary is larger
+                            yvals = np.append(np.ones(left_bins) * y_left, yfunction(mtd['_sample'].readX(i)))
+                            evals = np.append(np.ones(left_bins) * e_left, efunction(mtd['_sample'].readX(i)))
+                        elif (observables_all[0] > observables_to_be_interpolated[0]) and \
+                                (observables_all[-1] >= observables_to_be_interpolated[-1]):
+                            # Only right integration boundary inside sample range, while left boundary is smaller
+                            yvals = np.append(yfunction(mtd['_sample'].readX(i)), np.ones(size - right_bins) * y_right)
+                            evals = np.append(efunction(mtd['_sample'].readX(i)), np.ones(size - right_bins) * e_right)
+                        else:
+                            # Sample range is smaller than the integration range
+                            yvals = yfunction(mtd['_sample'].readX(i))
+                            evals = efunction(mtd['_sample'].readX(i))
+
+                        self.log().debug('Set Y values for spectrum {0}: {1}'.format(i, yvals))
+                        self.log().debug('Set E values for spectrum {0}: {1}'.format(i, evals))
+                        mtd[result_name].setY(i, yvals[:size+1])
+                        mtd[result_name].setE(i, evals[:size+1])
+
+                    DeleteWorkspace('interpolation')
+                    DeleteWorkspace('_sample')
 
             list_result_workspace.append(result_name)
 
@@ -477,7 +554,7 @@
 
         # Workspaces must be sorted to allow group operations with the sample workspace
         def _key(item):
-            set_item = re.findall("\d+\.\d", item)
+            set_item = re.findall(r"\d+\.\d", item)
             return float(set_item[0])
 
         GroupWorkspaces(InputWorkspaces=sorted(list_result_workspace, key=_key),
@@ -493,11 +570,6 @@
         togroup = []
         for energy in sorted(self._all_runs[label]):
 
-<<<<<<< HEAD
-=======
-        for energy in sorted(self._all_runs[label]):
-
->>>>>>> 319679d3
             ws_list = self._all_runs[label][energy]
             size = len(self._all_runs[label][energy])
             wsname = self._red_ws + '_' + label + '_' + str(energy)
@@ -513,7 +585,7 @@
                             WorkspaceTitle=wsname, Distribution=True, ParentWorkspace=mtd[ws_list[0]],
                             OutputWorkspace=wsname)
 
-            run_list = '' # to set to sample logs
+            run_list = ''  # to set to sample logs
 
             for ws in ws_list:
                 run_list += ws.split('_')[0] + ','
@@ -539,7 +611,7 @@
 
             self._set_x_label(wsname)
 
-        for energy, ws_list in self._all_runs[label].iteritems():
+        for energy, ws_list in iteritems(self._all_runs[label]):
             for ws in ws_list:
                 DeleteWorkspace(ws)
 
