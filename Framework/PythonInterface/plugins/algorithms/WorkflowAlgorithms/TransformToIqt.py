#pylint: disable=no-init,too-many-instance-attributes
from __future__ import (absolute_import, division, print_function)
from mantid.simpleapi import *
from mantid.api import (PythonAlgorithm, AlgorithmFactory, MatrixWorkspaceProperty,
                        ITableWorkspaceProperty, PropertyMode, Progress)
from mantid.kernel import Direction, logger
import math
<<<<<<< HEAD

=======
>>>>>>> bb1d1906


class TransformToIqt(PythonAlgorithm):

    _sample = None
    _resolution = None
    _e_min = None
    _e_max = None
    _e_width = None
    _number_points_per_bin = None
    _parameter_table = None
    _output_workspace = None
    _dry_run = None

    def category(self):
        return "Workflow\\Inelastic;Workflow\\MIDAS"

    def summary(self):
        return 'Transforms an inelastic reduction to I(Q, t)'

    def PyInit(self):
        self.declareProperty(MatrixWorkspaceProperty('SampleWorkspace', '',
                                                     optional=PropertyMode.Mandatory,
                                                     direction=Direction.Input),
                             doc="Name for the sample workspace.")

        self.declareProperty(MatrixWorkspaceProperty('ResolutionWorkspace', '',
                                                     optional=PropertyMode.Mandatory,
                                                     direction=Direction.Input),
                             doc="Name for the resolution workspace.")

        self.declareProperty(name='EnergyMin', defaultValue=-0.5,
                             doc='Minimum energy for fit. Default=-0.5')
        self.declareProperty(name='EnergyMax', defaultValue=0.5,
                             doc='Maximum energy for fit. Default=0.5')
        self.declareProperty(name='BinReductionFactor', defaultValue=10.0,
                             doc='Decrease total number of spectrum points by this ratio through merging of '
                                 'intensities from neighbouring bins. Default=1')

        self.declareProperty(ITableWorkspaceProperty('ParameterWorkspace', '',
                                                     direction=Direction.Output,
                                                     optional=PropertyMode.Optional),
                             doc='Table workspace for saving TransformToIqt properties')

        self.declareProperty(MatrixWorkspaceProperty('OutputWorkspace', '',
                                                     direction=Direction.Output,
                                                     optional=PropertyMode.Optional),
                             doc='Output workspace')

        self.declareProperty(name='DryRun', defaultValue=False,
                             doc='Only calculate and output the parameters')

    def PyExec(self):
        self._setup()

        self._calculate_parameters()

        if not self._dry_run:
            self._transform()

            self._add_logs()

        else:
            skip_prog = Progress(self, start=0.3, end=1.0, nreports=2)
            skip_prog.report('skipping transform')
            skip_prog.report('skipping add logs')
            logger.information('Dry run, will not run TransformToIqt')

        self.setProperty('ParameterWorkspace', self._parameter_table)
        self.setProperty('OutputWorkspace', self._output_workspace)

    def _setup(self):
        """
        Gets algorithm properties.
        """

        from IndirectCommon import getWSprefix

        self._sample = self.getPropertyValue('SampleWorkspace')
        self._resolution = self.getPropertyValue('ResolutionWorkspace')

        self._e_min = self.getProperty('EnergyMin').value
        self._e_max = self.getProperty('EnergyMax').value
        self._number_points_per_bin = self.getProperty('BinReductionFactor').value

        self._parameter_table = self.getPropertyValue('ParameterWorkspace')
        if self._parameter_table == '':
            self._parameter_table = getWSprefix(self._sample) + 'TransformToIqtParameters'

        self._output_workspace = self.getPropertyValue('OutputWorkspace')
        if self._output_workspace == '':
            self._output_workspace = getWSprefix(self._sample) + 'iqt'

        self._dry_run = self.getProperty('DryRun').value

    def validateInputs(self):
        """
        Validate input properties.
        """
        issues = dict()

        e_min = self.getProperty('EnergyMin').value
        e_max = self.getProperty('EnergyMax').value

        # Check for swapped energy values
        if e_min > e_max:
            energy_swapped = 'EnergyMin is greater than EnergyMax'
            issues['EnergyMin'] = energy_swapped
            issues['EnergyMax'] = energy_swapped

        return issues

    def _calculate_parameters(self):
        """
        Calculates the TransformToIqt parameters and saves in a table workspace.
        """
        workflow_prog = Progress(self, start=0.0, end=0.3, nreports=8)
        workflow_prog.report('Cropping Workspace')
        CropWorkspace(InputWorkspace=self._sample,
                      OutputWorkspace='__TransformToIqt_sample_cropped',
                      Xmin=self._e_min,
                      Xmax=self._e_max)
        workflow_prog.report('Calculating table properties')
        x_data = mtd['__TransformToIqt_sample_cropped'].readX(0)
        number_input_points = len(x_data) - 1
        num_bins = int(number_input_points / self._number_points_per_bin)
        self._e_width = (abs(self._e_min) + abs(self._e_max)) / num_bins

        workflow_prog.report('Attempting to Access IPF')
        try:
            workflow_prog.report('Access IPF')
            instrument = mtd[self._sample].getInstrument()

            analyserName = instrument.getStringParameter('analyser')[0]
            analyser = instrument.getComponentByName(analyserName)

            if analyser is not None:
                logger.debug('Found %s component in instrument %s, will look for resolution there'
                             % (analyserName, instrument))
                resolution = analyser.getNumberParameter('resolution')[0]
            else:
                logger.debug('No %s component found on instrument %s, will look for resolution in top level instrument'
                             % (analyserName, instrument))
                resolution = instrument.getNumberParameter('resolution')[0]

            logger.information('Got resolution from IPF: %f' % resolution)
            workflow_prog.report('IPF resolution obtained')
        except (AttributeError, IndexError):
            workflow_prog.report('Resorting to Default')
            resolution = 0.0175
            logger.warning('Could not get resolution from IPF, using default value: %f' % (resolution))

        resolution_bins = int(round((2 * resolution) / self._e_width))

        if resolution_bins < 5:
            logger.warning('Resolution curve has <5 points. Results may be unreliable.')

        workflow_prog.report('Creating Parameter table')
        param_table = CreateEmptyTableWorkspace(OutputWorkspace=self._parameter_table)

        workflow_prog.report('Populating Parameter table')
        param_table.addColumn('int', 'SampleInputBins')
        param_table.addColumn('float', 'BinReductionFactor')
        param_table.addColumn('int', 'SampleOutputBins')
        param_table.addColumn('float', 'EnergyMin')
        param_table.addColumn('float', 'EnergyMax')
        param_table.addColumn('float', 'EnergyWidth')
        param_table.addColumn('float', 'Resolution')
        param_table.addColumn('int', 'ResolutionBins')

        param_table.addRow([number_input_points, self._number_points_per_bin, num_bins,
                            self._e_min, self._e_max, self._e_width,
                            resolution, resolution_bins])

        workflow_prog.report('Deleting temp Workspace')
        DeleteWorkspace('__TransformToIqt_sample_cropped')

        self.setProperty('ParameterWorkspace', param_table)

    def _add_logs(self):
        sample_logs = [('iqt_sample_workspace', self._sample),
                       ('iqt_resolution_workspace', self._resolution),
                       ('iqt_binning', '%f,%f,%f' % (self._e_min, self._e_width, self._e_max))]

        log_alg = self.createChildAlgorithm(name='AddSampleLogMultiple', startProgress=0.8,
                                            endProgress=1.0, enableLogging=True)
        log_alg.setProperty('Workspace', self._output_workspace)
        log_alg.setProperty('LogNames',[item[0] for item in sample_logs])
        log_alg.setProperty('LogValues', [item[1] for item in sample_logs])
        log_alg.execute()

    def _transform(self):
        """
        Run TransformToIqt.
        """
        trans_prog = Progress(self, start=0.3, end=0.8, nreports=15)
        try:
            self.CheckAnalysers(self._sample, self._resolution)
        except ValueError:
            # A genuine error the shows that the two runs are incompatible
            raise
        except:
            # Checking could not be performed due to incomplete or no instrument
            logger.warning('Could not check for matching analyser and reflection')

        # Process resolution data
        num_res_hist = self.CheckHistZero(self._resolution)[0]
        if num_res_hist > 1:
            self.CheckHistSame(self._sample, 'Sample', self._resolution, 'Resolution')

        rebin_param = str(self._e_min) + ',' + str(self._e_width) + ',' + str(self._e_max)
        trans_prog.report('Rebinning Workspace')
        Rebin(InputWorkspace=self._sample,
              OutputWorkspace='__sam_data',
              Params=rebin_param,
              FullBinsOnly=True)

        # Sample
        trans_prog.report('Rebinning sample')
        Rebin(InputWorkspace='__sam_data',
              OutputWorkspace='__sam_data',
              Params=rebin_param)
        trans_prog.report('Integrating Sample')
        Integration(InputWorkspace='__sam_data',
                    OutputWorkspace='__sam_int')
        trans_prog.report('Converting Sample to data points')
        ConvertToPointData(InputWorkspace='__sam_data',
                           OutputWorkspace='__sam_data')
        trans_prog.report('Extracting FFT spectrum for Sample')
        ExtractFFTSpectrum(InputWorkspace='__sam_data',
                           OutputWorkspace='__sam_fft',
                           FFTPart=2)
        trans_prog.report('Dividing Sample')
        Divide(LHSWorkspace='__sam_fft',
               RHSWorkspace='__sam_int',
               OutputWorkspace='__sam')

        # Resolution
        trans_prog.report('Rebinning Resolution')
        Rebin(InputWorkspace=self._resolution,
              OutputWorkspace='__res_data',
              Params=rebin_param)
        trans_prog.report('Integrating Resolution')
        Integration(InputWorkspace='__res_data',
                    OutputWorkspace='__res_int')
        trans_prog.report('Converting Resolution to data points')
        ConvertToPointData(InputWorkspace='__res_data',
                           OutputWorkspace='__res_data')
        trans_prog.report('Extracting FFT Resolution spectrum')
        ExtractFFTSpectrum(InputWorkspace='__res_data',
                           OutputWorkspace='__res_fft',
                           FFTPart=2)
        trans_prog.report('Dividing Resolution')
        Divide(LHSWorkspace='__res_fft',
               RHSWorkspace='__res_int',
               OutputWorkspace='__res')

        trans_prog.report('Diving Workspaces')
        Divide(LHSWorkspace='__sam',
               RHSWorkspace='__res',
               OutputWorkspace=self._output_workspace)

        # Cleanup sample workspaces
        trans_prog.report('Deleting Sample temp')
        DeleteWorkspace('__sam_data')
        DeleteWorkspace('__sam_int')
        DeleteWorkspace('__sam_fft')
        DeleteWorkspace('__sam')

        # Crop nonsense values off workspace
        binning = int(math.ceil(mtd[self._output_workspace].blocksize() / 2.0))
        bin_v = mtd[self._output_workspace].dataX(0)[binning]
        trans_prog.report('Cropping output')
        CropWorkspace(InputWorkspace=self._output_workspace,
                      OutputWorkspace=self._output_workspace,
                      XMax=bin_v)

        # Set Y axis unit and label
        mtd[self._output_workspace].setYUnit('')
        mtd[self._output_workspace].setYUnitLabel('Intensity')

        trans_prog.report('Deleting Resolution temp')
        # Clean up resolution workspaces
        DeleteWorkspace('__res_data')
        DeleteWorkspace('__res_int')
        DeleteWorkspace('__res_fft')
        DeleteWorkspace('__res')

    def CheckAnalysers(self, in1WS, in2WS):
        """
        Check workspaces have identical analysers and reflections
        Args:
        @param in1WS - first 2D workspace
        @param in2WS - second 2D workspace
        Returns:
        @return None
        Raises:
        @exception ValueError - workspaces have different analysers
        @exception ValueError - workspaces have different reflections
        """
        ws1 = mtd[in1WS]
        try:
            analyser_1 = ws1.getInstrument().getStringParameter('analyser')[0]
            reflection_1 = ws1.getInstrument().getStringParameter('reflection')[0]
        except IndexError:
            raise RuntimeError('Could not find analyser or reflection for workspace %s' % in1WS)
        ws2 = mtd[in2WS]
        try:
            analyser_2 = ws2.getInstrument().getStringParameter('analyser')[0]
            reflection_2 = ws2.getInstrument().getStringParameter('reflection')[0]
        except:
            raise RuntimeError('Could not find analyser or reflection for workspace %s' % in2WS)

        if analyser_1 != analyser_2:
            raise ValueError('Workspace %s and %s have different analysers' % (ws1, ws2))
        elif reflection_1 != reflection_2:
            raise ValueError('Workspace %s and %s have different reflections' % (ws1, ws2))
        else:
            logger.information('Analyser is %s, reflection %s' % (analyser_1, reflection_1))

    def CheckHistZero(self, inWS):
        """
        Retrieves basic info on a workspace
        Checks the workspace is not empty, then returns the number of histogram and
        the number of X-points, which is the number of bin boundaries minus one
        Args:
          @param inWS  2D workspace
        Returns:
          @return num_hist - number of histograms in the workspace
          @return ntc - number of X-points in the first histogram, which is the number of bin
               boundaries minus one. It is assumed all histograms have the same
               number of X-points.
        Raises:
          @exception ValueError - Workspace has no histograms
        """
        num_hist = mtd[inWS].getNumberHistograms()  # no. of hist/groups in WS
        if num_hist == 0:
            raise ValueError('Workspace ' + inWS + ' has NO histograms')
        x_in = mtd[inWS].readX(0)
        ntc = len(x_in) - 1  # no. points from length of x array
        if ntc == 0:
            raise ValueError('Workspace ' + inWS + ' has NO points')
        return num_hist, ntc

    def CheckHistSame(self, in1WS, name1, in2WS, name2):
        """
        Check workspaces have same number of histograms and bin boundaries
        Args:
          @param in1WS - first 2D workspace
          @param name1 - single-word descriptor of first 2D workspace
          @param in2WS - second 2D workspace
          @param name2 - single-word descriptor of second 2D workspace
        Returns:
          @return None
        Raises:
          ValueError: number of histograms is different
          ValueError: number of bin boundaries in the histograms is different
        """
        num_hist_1 = mtd[in1WS].getNumberHistograms()  # no. of hist/groups in WS1
        x_1 = mtd[in1WS].readX(0)
        x_len_1 = len(x_1)
        num_hist_2 = mtd[in2WS].getNumberHistograms()  # no. of hist/groups in WS2
        x_2 = mtd[in2WS].readX(0)
        x_len_2 = len(x_2)
        if num_hist_1 != num_hist_2:  # Check that no. groups are the same
            error_1 = '%s (%s) histograms (%d)' % (name1, in1WS, num_hist_1)
            error_2 = '%s (%s) histograms (%d)' % (name2, in2WS, num_hist_2)
            error = error_1 + ' not = ' + error_2
            raise ValueError(error)
        elif x_len_1 != x_len_2:
            error_1 = '%s (%s) array length (%d)' % (name1, in1WS, x_len_1)
            error_2 = '%s (%s) array length (%d)' % (name2, in2WS, x_len_2)
            error = error_1 + ' not = ' + error_2
            raise ValueError(error)

# Register algorithm with Mantid
AlgorithmFactory.subscribe(TransformToIqt)<|MERGE_RESOLUTION|>--- conflicted
+++ resolved
@@ -5,10 +5,6 @@
                         ITableWorkspaceProperty, PropertyMode, Progress)
 from mantid.kernel import Direction, logger
 import math
-<<<<<<< HEAD
-
-=======
->>>>>>> bb1d1906
 
 
 class TransformToIqt(PythonAlgorithm):
