--- conflicted
+++ resolved
@@ -8,12 +8,6 @@
                            IntBoundedValidator, MaterialBuilder, StringListValidator)
 
 
-<<<<<<< HEAD
-=======
-#pylint: disable=too-many-instance-attributes
-
-
->>>>>>> bb1d1906
 class IndirectCylinderAbsorption(DataProcessorAlgorithm):
 
     # Sample variables
