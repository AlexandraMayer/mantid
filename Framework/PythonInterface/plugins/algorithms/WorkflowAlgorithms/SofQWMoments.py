--- conflicted
+++ resolved
@@ -33,11 +33,8 @@
 
     #pylint: disable=too-many-locals
     def PyExec(self):
-<<<<<<< HEAD
+
         from IndirectCommon import CheckElimits
-=======
-        from IndirectCommon import CheckHistZero, CheckElimits
->>>>>>> bb1d1906
 
         workflow_prog = Progress(self, start=0.0, end=1.0, nreports=20)
         workflow_prog.report('Setting up algorithm')
