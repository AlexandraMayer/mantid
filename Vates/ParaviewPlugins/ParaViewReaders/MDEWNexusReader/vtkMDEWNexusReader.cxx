--- conflicted
+++ resolved
@@ -177,13 +177,8 @@
   @param progress : progress increment.
   @param message : progress message.
 */
-<<<<<<< HEAD
-void vtkMDEWNexusReader::updateAlgorithmProgress(double progress, const std::string& message)
-{
-=======
 void vtkMDEWNexusReader::updateAlgorithmProgress(double progress,
                                                  const std::string &message) {
->>>>>>> a038867d
   std::lock_guard<std::mutex> lock(progressMutex);
   this->SetProgressText(message.c_str());
   this->UpdateProgress(progress);
