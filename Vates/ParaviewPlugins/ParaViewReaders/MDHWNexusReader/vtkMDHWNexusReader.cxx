#include "vtkMDHWNexusReader.h"
#include "vtkInformation.h"
#include "vtkInformationVector.h"
#include "vtkObjectFactory.h"
#include "vtkCellArray.h"
#include "vtkCellData.h"
#include "vtkPointData.h"
#include "vtkTransform.h"
#include "vtkFloatArray.h"
#include "vtkStreamingDemandDrivenPipeline.h"
#include "vtkPVClipDataSet.h"
#include "vtkPVInformationKeys.h"
#include "vtkBox.h"
#include "vtkUnstructuredGrid.h"

#include "MantidVatesAPI/ADSWorkspaceProvider.h"
#include "MantidVatesAPI/TimeToTimeStep.h"
#include "MantidVatesAPI/vtkMDHistoHex4DFactory.h"
#include "MantidVatesAPI/vtkMDHistoHexFactory.h"
#include "MantidVatesAPI/IgnoreZerosThresholdRange.h"
#include "MantidVatesAPI/FilteringUpdateProgressAction.h"
#include "MantidVatesAPI/MDLoadingViewAdapter.h"

vtkStandardNewMacro(vtkMDHWNexusReader)

    using namespace Mantid::VATES;
using Mantid::Geometry::IMDDimension_sptr;

vtkMDHWNexusReader::vtkMDHWNexusReader()
    : m_loadInMemory(false), m_depth(1), m_time(0),
      m_normalizationOption(AutoSelect) {
  this->FileName = NULL;
  this->SetNumberOfInputPorts(0);
  this->SetNumberOfOutputPorts(1);
}

vtkMDHWNexusReader::~vtkMDHWNexusReader() { this->SetFileName(0); }

void vtkMDHWNexusReader::SetDepth(int depth) {
  size_t temp = depth;
  if (m_depth != temp) {
    this->m_depth = temp;
    this->Modified();
  }
}

size_t vtkMDHWNexusReader::getRecursionDepth() const { return this->m_depth; }

bool vtkMDHWNexusReader::getLoadInMemory() const { return m_loadInMemory; }

double vtkMDHWNexusReader::getTime() const { return m_time; }

/**
 * Sets algorithm in-memory property. If this is changed, the file is reloaded.
 * @param inMemory : true if the entire file should be loaded into memory.
 */
void vtkMDHWNexusReader::SetInMemory(bool inMemory) {
  if (m_loadInMemory != inMemory) {
    this->Modified();
  }
  m_loadInMemory = inMemory;
}

/**
 * Gets the geometry xml from the workspace. Allows object panels to configure
 * themeselves.
 * @return geometry xml const * char reference.
 */
const char *vtkMDHWNexusReader::GetInputGeometryXML() {
  if (m_presenter == nullptr) {
    return "";
  }
  try {
    return m_presenter->getGeometryXML().c_str();
  } catch (std::runtime_error &) {
    return "";
  }
}

/**
Set the normalization option. This is how the signal data will be normalized
before viewing.
@param option : Normalization option
*/
void vtkMDHWNexusReader::SetNormalization(int option) {
  m_normalizationOption =
      static_cast<Mantid::VATES::VisualNormalization>(option);
  this->Modified();
}

int vtkMDHWNexusReader::RequestData(
    vtkInformation *vtkNotUsed(request),
    vtkInformationVector **vtkNotUsed(inputVector),
    vtkInformationVector *outputVector) {

  using namespace Mantid::VATES;
  // get the info objects
  vtkInformation *outInfo = outputVector->GetInformationObject(0);

  if (outInfo->Has(vtkStreamingDemandDrivenPipeline::UPDATE_TIME_STEP())) {
    // usually only one actual step requested
    m_time = outInfo->Get(vtkStreamingDemandDrivenPipeline::UPDATE_TIME_STEP());
  }

  FilterUpdateProgressAction<vtkMDHWNexusReader> loadingProgressAction(
      this, "Loading...");
  FilterUpdateProgressAction<vtkMDHWNexusReader> drawingProgressAction(
      this, "Drawing...");

  ThresholdRange_scptr thresholdRange =
      boost::make_shared<IgnoreZerosThresholdRange>();

  // Will attempt to handle drawing in 4D case and then in 3D case
  // if that fails.
  auto factory =
      Mantid::Kernel::make_unique<vtkMDHistoHex4DFactory<TimeToTimeStep>>(
          thresholdRange, m_normalizationOption, m_time);
  factory->setSuccessor(Mantid::Kernel::make_unique<vtkMDHistoHexFactory>(
      thresholdRange, m_normalizationOption));

  auto product = m_presenter->execute(factory.get(), loadingProgressAction,
                                      drawingProgressAction);

  vtkDataSet *output = vtkDataSet::GetData(outInfo);
  output->ShallowCopy(product);

  try {
    auto workspaceProvider = Mantid::Kernel::make_unique<
        ADSWorkspaceProvider<Mantid::API::IMDWorkspace>>();
    m_presenter->makeNonOrthogonal(output, std::move(workspaceProvider));
  } catch (std::invalid_argument &e) {
    std::string error = e.what();
    vtkDebugMacro(<< "Workspace does not have correct information to "
                  << "plot non-orthogonal axes. " << error);
  }
  m_presenter->setAxisLabels(output);

  return 1;
}

int vtkMDHWNexusReader::RequestInformation(
    vtkInformation *vtkNotUsed(request),
    vtkInformationVector **vtkNotUsed(inputVector),
    vtkInformationVector *outputVector) {
  if (m_presenter == nullptr) {
    std::unique_ptr<MDLoadingView> view =
        Mantid::Kernel::make_unique<MDLoadingViewAdapter<vtkMDHWNexusReader>>(
            this);
    m_presenter = Mantid::Kernel::make_unique<MDHWNexusLoadingPresenter>(
        std::move(view), FileName);
  }

  if (m_presenter == nullptr) {
    // updater information has been called prematurely. We will reexecute once
    // all attributes are setup.
    return 1;
  }
  if (!m_presenter->canReadFile()) {
    vtkErrorMacro(<< "Cannot fetch the specified workspace from Mantid ADS.");
    return 0;
  }

  m_presenter->executeLoadMetadata();
  setTimeRange(outputVector);
  std::vector<int> extents = m_presenter->getExtents();
  outputVector->GetInformationObject(0)
      ->Set(vtkStreamingDemandDrivenPipeline::WHOLE_EXTENT(), &extents[0],
            static_cast<int>(extents.size()));
  return 1;
}

void vtkMDHWNexusReader::PrintSelf(ostream &os, vtkIndent indent) {
  this->Superclass::PrintSelf(os, indent);
}

int vtkMDHWNexusReader::CanReadFile(const char *fname) {
  std::unique_ptr<MDLoadingView> view =
      Mantid::Kernel::make_unique<MDLoadingViewAdapter<vtkMDHWNexusReader>>(
          this);
  MDHWNexusLoadingPresenter temp(std::move(view), fname);
  return temp.canReadFile();
}

unsigned long vtkMDHWNexusReader::GetMTime() { return Superclass::GetMTime(); }

/**
  Update/Set the progress.
  @param progress : progress increment.
  @param message : progress message.
*/
<<<<<<< HEAD
void vtkMDHWNexusReader::updateAlgorithmProgress(double progress, const std::string& message)
{
=======
void vtkMDHWNexusReader::updateAlgorithmProgress(double progress,
                                                 const std::string &message) {
>>>>>>> a038867d
  std::lock_guard<std::mutex> lockGuard(progressMutex);
  this->SetProgressText(message.c_str());
  this->UpdateProgress(progress);
}

/** Helper function to setup the time range.
@param outputVector : vector onto which the time range will be set.
*/
void vtkMDHWNexusReader::setTimeRange(vtkInformationVector *outputVector) {
  if (m_presenter->hasTDimensionAvailable()) {
    vtkInformation *outInfo = outputVector->GetInformationObject(0);
    outInfo->Set(vtkPVInformationKeys::TIME_LABEL_ANNOTATION(),
                 m_presenter->getTimeStepLabel().c_str());
    std::vector<double> timeStepValues = m_presenter->getTimeStepValues();
    outInfo->Set(vtkStreamingDemandDrivenPipeline::TIME_STEPS(),
                 &timeStepValues[0], static_cast<int>(timeStepValues.size()));
    double timeRange[2];
    timeRange[0] = timeStepValues.front();
    timeRange[1] = timeStepValues.back();

    outInfo->Set(vtkStreamingDemandDrivenPipeline::TIME_RANGE(), timeRange, 2);
  }
}

/*
Getter for the workspace type name.
*/
char *vtkMDHWNexusReader::GetWorkspaceTypeName() {
  // Forward request on to MVP presenter
  typeName = m_presenter->getWorkspaceTypeName();
  return const_cast<char *>(typeName.c_str());
}<|MERGE_RESOLUTION|>--- conflicted
+++ resolved
@@ -188,13 +188,8 @@
   @param progress : progress increment.
   @param message : progress message.
 */
-<<<<<<< HEAD
-void vtkMDHWNexusReader::updateAlgorithmProgress(double progress, const std::string& message)
-{
-=======
 void vtkMDHWNexusReader::updateAlgorithmProgress(double progress,
                                                  const std::string &message) {
->>>>>>> a038867d
   std::lock_guard<std::mutex> lockGuard(progressMutex);
   this->SetProgressText(message.c_str());
   this->UpdateProgress(progress);
