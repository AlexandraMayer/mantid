//----------------------------------
// Includes
//----------------------------------
#include "MantidAPI/AlgorithmManager.h"
#include "MantidAPI/IWorkspaceProperty.h"
#include "MantidKernel/DateAndTime.h"
#include "MantidKernel/Logger.h"

#include "MantidQtAPI/AlgorithmDialog.h"
#include "MantidQtAPI/AlgorithmInputHistory.h"
#include "MantidQtAPI/MantidWidget.h"
#include "MantidQtAPI/HelpWindow.h"
#include "MantidQtAPI/FilePropertyWidget.h"

#include <QIcon>
#include <QLabel>
#include <QMessageBox>
#include <QLineEdit>
#include <QComboBox>
#include <QCheckBox>
#include <QPushButton>
#include <QHBoxLayout>
#include <QCheckBox>
#include <QtGui>

#include <Poco/ActiveResult.h>

using namespace MantidQt::API;
using Mantid::API::IAlgorithm;
using Mantid::Kernel::DateAndTime;

namespace {
Mantid::Kernel::Logger g_log("AlgorithmDialog");
}

//------------------------------------------------------
// Public member functions
//------------------------------------------------------
/**
 * Default Constructor
 */
AlgorithmDialog::AlgorithmDialog(QWidget *parent)
    : QDialog(parent), m_algorithm(), m_algName(""), m_algProperties(),
      m_propertyValueMap(), m_tied_properties(), m_forScript(false),
      m_python_arguments(), m_enabled(), m_disabled(), m_strMessage(""),
      m_keepOpen(false), m_msgAvailable(false), m_isInitialized(false),
      m_autoParseOnInit(true), m_validators(), m_noValidation(),
      m_inputws_opts(), m_outputws_fields(), m_wsbtn_tracker(),
      m_keepOpenCheckBox(NULL), m_okButton(NULL), m_exitButton(NULL),
      m_observers(), m_btnTimer(), m_statusTracked(false) {
  m_btnTimer.setSingleShot(true);
}

/**
 * Destructor
 */
AlgorithmDialog::~AlgorithmDialog() {
  m_observers.clear();
  if (m_statusTracked) {
    this->stopObserving(m_algorithm);
  }
}

/**
 * Set if the keep open option is shown.
 * This must be set after calling initializeLayout.
 * @param showOption false to hide the control, otherwise true
 */
void AlgorithmDialog::setShowKeepOpen(const bool showOption) {
  if (m_keepOpenCheckBox) {
    // if hidden then turn it off
    if (!showOption) {
      m_keepOpenCheckBox->setCheckState(Qt::CheckState::Unchecked);
    }
    m_keepOpenCheckBox->setVisible(showOption);
  }
}
/**
 * Is the keep open option going to be shown?
 * @returns true if it will be shown
 */
bool AlgorithmDialog::isShowKeepOpen() const {
  bool retval = true;
  if (m_keepOpenCheckBox) {
    retval = m_keepOpenCheckBox->isVisible();
  }
  return retval;
}

/**
 * Create the layout for this dialog.
 *
 * The default is to execute the algorithm when accept() is called. This
 * assumes that the AlgorithmManager owns the
 * algorithm pointer as it must survive after the dialog is destroyed.
 */
void AlgorithmDialog::initializeLayout() {
  if (isInitialized())
    return;

  // Set a common title
  setWindowTitle(QString::fromStdString(getAlgorithm()->name()) +
                 " input dialog");
  // Set the icon
  setWindowIcon(QIcon(":/MantidPlot_Icon_32offset.png"));

  // These containers are for ensuring the 'replace input workspace; button
  // works correctly
  // Store all combo boxes that relate to an input workspace
  m_inputws_opts.clear();
  // Store all line edit fields that relate to an output workspace name
  m_outputws_fields.clear();
  // Keep track of the input workspace that has been used to fill the output
  // workspace. Each button click
  // cycles through all of the input workspaces
  m_wsbtn_tracker.clear();

  // This derived class function creates the layout of the widget. It can also
  // add default input if the
  // dialog has been written this way
  this->initLayout();

  if (m_autoParseOnInit) {
    // Check if there is any default input
    this->parse();
    // Unless told not to, try to set these values. This will validate the
    // defaults and mark those that are invalid, if any.
    this->setPropertyValues();
  }

  executeOnAccept(true);

  connect(this, SIGNAL(algCompletedSignal()), this, SLOT(algorithmCompleted()));

  m_isInitialized = true;
}

/**
 * Has this dialog been initialized yet
 *  @returns Whether initialzedLayout has been called yet
 */
bool AlgorithmDialog::isInitialized() const { return m_isInitialized; }

//------------------------------------------------------
// Protected member functions
//------------------------------------------------------
/**
 * Parse input from widgets on the dialog. This function does nothing in the
 * base class
 */
void AlgorithmDialog::parseInput() {}

//-------------------------------------------------------------------------------------------------
/**
 * Save the property values to the input history
 */
void AlgorithmDialog::saveInput() {
  AlgorithmInputHistory::Instance().clearAlgorithmInput(m_algName);
  QStringList::const_iterator pend = m_algProperties.end();
  for (QStringList::const_iterator pitr = m_algProperties.begin(); pitr != pend;
       ++pitr) {
    Mantid::Kernel::Property *p = getAlgorithmProperty(*pitr);
    if (p->remember()) {
      QString pName = *pitr;
      QString value = m_propertyValueMap.value(pName);
      AlgorithmInputHistory::Instance().storeNewValue(
          m_algName, QPair<QString, QString>(pName, value));
    }
  }
}

//-------------------------------------------------------------------------------------------------
/**
 * Set the algorithm pointer
 * @param alg :: A pointer to the algorithm
 */
void AlgorithmDialog::setAlgorithm(Mantid::API::IAlgorithm_sptr alg) {
  m_algorithm = alg;
  m_algName = QString::fromStdString(alg->name());
  m_algProperties.clear();
  m_tied_properties.clear();
  std::vector<Mantid::Kernel::Property *>::const_iterator iend =
      alg->getProperties().end();
  for (std::vector<Mantid::Kernel::Property *>::const_iterator itr =
           alg->getProperties().begin();
       itr != iend; ++itr) {
    Mantid::Kernel::Property *p = *itr;
    if (dynamic_cast<Mantid::API::IWorkspaceProperty *>(p) ||
        p->direction() != Mantid::Kernel::Direction::Output) {
      m_algProperties.append(QString::fromStdString(p->name()));
    }
  }

  m_validators.clear();
  m_noValidation.clear();
}

/**
 * Get the algorithm pointer
 * @returns A pointer to the algorithm that is associated with the dialog
 */
Mantid::API::IAlgorithm_sptr AlgorithmDialog::getAlgorithm() const {
  return m_algorithm;
}

/**
 * Get a named property for this algorithm
 * @param propName :: The name of the property
 */
Mantid::Kernel::Property *
AlgorithmDialog::getAlgorithmProperty(const QString &propName) const {
  if (m_algProperties.contains(propName)) {
    return m_algorithm->getProperty(propName.toStdString());
  } else
    return NULL;
}

/**
 * Return a true if the given property requires user input
 * @param propName :: The name of the property
 */
bool AlgorithmDialog::requiresUserInput(const QString &propName) const {
  return m_algProperties.contains(propName);
}

//-------------------------------------------------------------------------------------------------
/**
 * Get an input value from the form, dealing with blank inputs etc
 * @param propName :: The name of the property
 */
QString AlgorithmDialog::getInputValue(const QString &propName) const {
  QString value = m_propertyValueMap.value(propName);
  if (value.isEmpty()) {
    Mantid::Kernel::Property *prop = getAlgorithmProperty(propName);
    if (prop)
      return QString::fromStdString(prop->getDefault());
    else
      return "";
  }

  return value;
}

//-------------------------------------------------------------------------------------------------
/** Get or make a property validator label (that little red star)
 *
 * @param propname :: name of the Property
 * @return the QLabel pointer. Will create one if needed.
 */
QLabel *AlgorithmDialog::getValidatorMarker(const QString &propname) {
  if (m_noValidation.contains(propname))
    return NULL;
  QLabel *validLbl(NULL);
  if (!m_validators.contains(propname)) {
    validLbl = new QLabel("*", this);
    QPalette pal = validLbl->palette();
    pal.setColor(QPalette::WindowText, Qt::darkRed);
    validLbl->setPalette(pal);
    validLbl->setVisible(true);
    m_validators[propname] = validLbl;
  } else {
    validLbl = m_validators.value(propname);
  }
  return validLbl;
}

//-------------------------------------------------------------------------------------------------
/**
 * Adds a property (name,value) pair to the stored map
 */
void AlgorithmDialog::storePropertyValue(const QString &name,
                                         const QString &value) {
  if (name.isEmpty())
    return;
  m_propertyValueMap.insert(name, value);
}

//-------------------------------------------------------------------------------------------------
/**
 * Adds a property (name,value) pair to the stored map.
 * @param name :: The name of the property.
 */
void AlgorithmDialog::removePropertyValue(const QString &name) {
  if (name.isEmpty())
    return;
  m_propertyValueMap.remove(name);
}

//-------------------------------------------------------------------------------------------------
/** Show the validators for all the properties */
void AlgorithmDialog::showValidators() {
  // Do nothing for non-generic algorithm dialogs
  QStringList::const_iterator pend = m_algProperties.end();
  for (QStringList::const_iterator pitr = m_algProperties.begin(); pitr != pend;
       ++pitr) {
    const QString propName = *pitr;

    // Find the widget for this property.
    if (m_tied_properties.contains(propName)) {
      // Show/hide the validator label (that red star)
      QString error = "";
      if (m_errors.contains(propName))
        error = m_errors[propName];

      QLabel *validator = getValidatorMarker(propName);
      // If there's no validator then assume it's handling its own validation
      // notification
      if (validator && validator->parent()) {
        validator->setToolTip(error);
        validator->setVisible(error.length() != 0);
      }
    } // widget is tied
  }   // for each property
}

//-------------------------------------------------------------------------------------------------
/** Sets the value of a single property, using the value previously stored using
 * storePropertyValue()
 *
 * @param pName :: name of the property to set
 * @param validateOthers :: set to true to validate, enable, or hide ALL other
 * properties after.
 *        Set false if you are setting ALL property values and do it once at the
 * end.
 * @return true if the property is valid.
 */
bool AlgorithmDialog::setPropertyValue(const QString pName,
                                       bool validateOthers) {
  // Mantid::Kernel::Property *p = getAlgorithmProperty(pName);
  QString value = getInputValue(pName);

  std::string error("");
  try {
    // error = p->setValue(value.toStdString());
    getAlgorithm()->setPropertyValue(pName.toStdString(), value.toStdString());
  } catch (std::exception &err_details) {
    error = err_details.what();
  }
  // Save the error string for later
  m_errors[pName] = QString::fromStdString(error).trimmed();

  // Go through all the other properties' validators
  if (validateOthers)
    this->showValidators();

  // Prop was valid if the error string is empty
  return error.empty();
}

//-------------------------------------------------------------------------------------------------
/** Set the properties that have been parsed from the dialog.
 *
 * @param skipList :: An optional list of property names whose values will not
 * be set
 * @returns A boolean that indicates if the validation was successful.
 */
bool AlgorithmDialog::setPropertyValues(const QStringList &skipList) {
  QStringList::const_iterator pend = m_algProperties.end();
  bool allValid(true);
  for (QStringList::const_iterator pitr = m_algProperties.begin(); pitr != pend;
       ++pitr) {
    const QString pName = *pitr;
    if (skipList.contains(pName)) {
      // For the load dialog, skips setting some properties
      Mantid::Kernel::Property *p = getAlgorithmProperty(pName);
      std::string error = p->isValid();
      m_errors[pName] = QString::fromStdString(error).trimmed();
      if (!error.empty())
        allValid = false;
    } else {
      bool thisValid = this->setPropertyValue(pName, false);
      allValid = allValid && thisValid;
    }
  }

  // Do additional validation on the WHOLE set of properties
  // But only if the individual validation passed
  if (allValid) {
    std::map<std::string, std::string> errs = m_algorithm->validateInputs();
    for (auto it = errs.begin(); it != errs.end(); it++) {
      // only count as an error if the named property exists
      if (m_algorithm->existsProperty(it->first)) {
        const QString pName = QString::fromStdString(it->first);
        const QString value = QString::fromStdString(it->second);
        if (m_errors.contains(pName)) {
          if (!m_errors[pName].isEmpty())
            m_errors[pName] += "\n";
          m_errors[pName] += value;
        } else
          m_errors[pName] = value;
        // There is at least one whole-algo error
        allValid = false;
      }
    }
  }

  // OK all the values have been set once. Time to look for which should be
  // enabled
  this->showValidators();

  return allValid;
}

//-------------------------------------------------------------------------------------------------
/**
 * Return the message string
 * @returns the message string
 */
const QString &AlgorithmDialog::getOptionalMessage() const {
  return m_strMessage;
}

//-------------------------------------------------------------------------------------------------
/** Add the optional message in a light yellow box to the layout
 *
 * @param mainLay :: layout
 */
void AlgorithmDialog::addOptionalMessage(QVBoxLayout *mainLay) {
  QLabel *inputMessage = new QLabel(this);
  inputMessage->setFrameStyle(QFrame::Panel | QFrame::Sunken);
  QPalette pal = inputMessage->palette();
  pal.setColor(inputMessage->backgroundRole(),
               QColor(255, 255, 224)); // Light yellow
  pal.setColor(inputMessage->foregroundRole(), Qt::black);
  inputMessage->setPalette(pal);
  inputMessage->setAutoFillBackground(true);
  inputMessage->setWordWrap(true);
  inputMessage->setAlignment(Qt::AlignJustify);
  inputMessage->setMargin(3);
  inputMessage->setText(getOptionalMessage());
  QHBoxLayout *msgArea = new QHBoxLayout;
  msgArea->addWidget(inputMessage);
  mainLay->addLayout(msgArea, 0);
}

//-------------------------------------------------------------------------------------------------
/**
 * Was this dialog raised from a script? This is important when deciding what to
 * do with properties that have old input
 * @returns A boolean inidcating whether we are being called from a script
 */
bool AlgorithmDialog::isForScript() const { return m_forScript; }

/*
 * Is there a message string available
 * @returns A boolean indicating whether the message string is empty
 */
bool AlgorithmDialog::isMessageAvailable() const {
  return !m_strMessage.isEmpty();
}

//-------------------------------------------------------------------------------------------------
/**
 * Check if the control should be enabled for this property
 * @param propName :: The name of the property
 */
bool AlgorithmDialog::isWidgetEnabled(const QString &propName) const {
  // To avoid errors
  if (propName.isEmpty())
    return true;

  // Otherwise it must be disabled but only if it is valid
  Mantid::Kernel::Property *property = getAlgorithmProperty(propName);
  if (!property)
    return true;

  if (!isForScript()) {
    // Regular C++ algo. Let the property tell us,
    // possibly using validators, if it is to be shown enabled
    if (property->getSettings())
      return property->getSettings()->isEnabled(getAlgorithm().get());
    else
      return true;
  } else {
    // Algorithm dialog was called from a script(i.e. Python)
    // Keep things enabled if requested
    if (m_enabled.contains(propName))
      return true;

    /**
    * The control is disabled if
    *   (1) It is contained in the disabled list or
    *   (2) A user passed a value into the dialog
    */
<<<<<<< HEAD

    return !(m_disabled.contains(propName) || m_python_arguments.contains(propName));
  }
=======
>>>>>>> a038867d

    return !(m_disabled.contains(propName) ||
             m_python_arguments.contains(propName));
  }
}

//-------------------------------------------------------------------------------------------------
/**
 * UnTie a property
 * @param property :: The name of the property to tie the given widget to
 */
void AlgorithmDialog::untie(const QString &property) {
  if (m_tied_properties.contains(property)) {
    m_tied_properties.remove(property);
  }
}

//-------------------------------------------------------------------------------------------------
/**
 * Tie together an input widget and a property
 * @param widget :: The widget that will collect the input
 * @param property :: The name of the property to tie the given widget to
 * @param parent_layout :: An optional pointer to a QLayout class that is
 * reponsible for managing the passed widget.
 * If given, a validator label will be added for the given input widget
 * @param readHistory :: If true then a history value will be retrieved
 *
 * @return A NULL pointer if a valid label was successfully add to a passed
 * parent_layout otherwise it
 *          returns a pointer to the QLabel instance marking the validity
 */
QWidget *AlgorithmDialog::tie(QWidget *widget, const QString &property,
                              QLayout *parent_layout, bool readHistory) {
  if (m_tied_properties.contains(property))
    m_tied_properties.remove(property);

  Mantid::Kernel::Property *prop = getAlgorithmProperty(property);
  if (prop) { // Set a few things on the widget
    widget->setToolTip(QString::fromStdString(prop->briefDocumentation()));
  }
  widget->setEnabled(isWidgetEnabled(property));

  PropertyWidget *propWidget = qobject_cast<PropertyWidget *>(widget);

  // Save in the hashes
  m_tied_properties.insert(property, widget);

  // If the widget's layout has been given then assume that a validator is
  // required, else assume not
  QWidget *validlbl(NULL);
  if (parent_layout) {
    // Check if the validator is already there
    validlbl = getValidatorMarker(property);
    if (validlbl) {
      // Find where it was sitting in the layout
      int item_index;
      if (propWidget)
        item_index = parent_layout->indexOf(propWidget->getMainWidget());
      else
        item_index = parent_layout->indexOf(widget);

      if (QBoxLayout *box = qobject_cast<QBoxLayout *>(parent_layout)) {
        box->insertWidget(item_index + 1, validlbl);
      } else if (QGridLayout *grid =
                     qobject_cast<QGridLayout *>(parent_layout)) {
        int row(0), col(0), span(0);
        grid->getItemPosition(item_index, &row, &col, &span, &span);
        grid->addWidget(validlbl, row, col + 2);
      } else {
      }
    }
  } else {
    m_noValidation.append(property);
  }

  if (readHistory) {
    setPreviousValue(widget, property);
  }

  return validlbl;
}

//-------------------------------------------------------------------------------------------------
/**
 * Open a file selection box. The type of dialog, i.e. load/save will depend on
 * the
 * property type
 * @param propName :: The property name that this is associated with.
 */
QString AlgorithmDialog::openFileDialog(const QString &propName) {
  if (propName.isEmpty())
    return "";
  return FilePropertyWidget::openFileDialog(
      this->getAlgorithmProperty(propName));
}

//-------------------------------------------------------------------------------------------------
/**
 * Takes a combobox and adds the allowed values of the given property to its
 * list.
 * It also sets the displayed value to the correct one based on either the
 * history
 * or a script input value
 * @param propName :: The name of the property
 * @param optionsBox :: A pointer to a QComoboBox object
 * @returns A newed QComboBox
 */
void AlgorithmDialog::fillAndSetComboBox(const QString &propName,
                                         QComboBox *optionsBox) const {
  if (!optionsBox)
    return;
  Mantid::Kernel::Property *property = getAlgorithmProperty(propName);
  if (!property)
    return;

  std::vector<std::string> items = property->allowedValues();
  std::vector<std::string>::const_iterator vend = items.end();
  for (std::vector<std::string>::const_iterator vitr = items.begin();
       vitr != vend; ++vitr) {
    optionsBox->addItem(QString::fromStdString(*vitr));
  }

  // Display the appropriate value
  QString displayed("");
  if (!isForScript()) {
    displayed =
        AlgorithmInputHistory::Instance().previousInput(m_algName, propName);
  }
  if (displayed.isEmpty()) {
    displayed = QString::fromStdString(property->value());
  }

  int index = optionsBox->findText(displayed);
  if (index >= 0) {
    optionsBox->setCurrentIndex(index);
  }
}

//-------------------------------------------------------------------------------------------------
/**
 * Set the input for a text box based on either the history or a script value
 * @param propName :: The name of the property
 * @param textField :: The QLineEdit field
 */
void AlgorithmDialog::fillLineEdit(const QString &propName,
                                   QLineEdit *textField) {
  if (!isForScript()) {
    textField->setText(
        AlgorithmInputHistory::Instance().previousInput(m_algName, propName));
  } else {
    Mantid::Kernel::Property *property = getAlgorithmProperty(propName);
    if (property && property->isValid().empty() &&
        (m_python_arguments.contains(propName) || !property->isDefault())) {
      textField->setText(QString::fromStdString(property->value()));
    }
  }
}

//-------------------------------------------------------------------------------------------------
/** Layout the buttons and others in the generic dialog */
QLayout *AlgorithmDialog::createDefaultButtonLayout(
    const QString &helpText, const QString &loadText, const QString &cancelText,
    const QString &keepOpenText) {
  m_okButton = new QPushButton(loadText);
  connect(m_okButton, SIGNAL(clicked()), this, SLOT(accept()));
  m_okButton->setDefault(true);

  m_exitButton = new QPushButton(cancelText);
  connect(m_exitButton, SIGNAL(clicked()), this, SLOT(close()));

  QHBoxLayout *buttonRowLayout = new QHBoxLayout;
  buttonRowLayout->addWidget(createHelpButton(helpText));
  buttonRowLayout->addStretch();

  m_keepOpenCheckBox = new QCheckBox(keepOpenText);
  m_keepOpenCheckBox->setLayoutDirection(Qt::LayoutDirection::RightToLeft);
  connect(m_keepOpenCheckBox, SIGNAL(stateChanged(int)), this,
          SLOT(keepOpenChanged(int)));
  buttonRowLayout->addWidget(m_keepOpenCheckBox);
  if (keepOpenText.isEmpty()) {
    setShowKeepOpen(false);
  }

  buttonRowLayout->addWidget(m_okButton);
  buttonRowLayout->addWidget(m_exitButton);

  return buttonRowLayout;
}

//-------------------------------------------------------------------------------------------------
/**
 * Create a help button that, when clicked, will open a browser to the Mantid
 * wiki page
 * for that algorithm
 */
QPushButton *AlgorithmDialog::createHelpButton(const QString &helpText) const {
  QPushButton *help = new QPushButton(helpText);
  help->setMaximumWidth(25);
  connect(help, SIGNAL(clicked()), this, SLOT(helpClicked()));
  return help;
}

/**
 * Flag an input workspace widget
 * @param inputWidget :: A widget used to enter the input workspace
 */
void AlgorithmDialog::flagInputWS(QWidget *inputWidget) {
  m_inputws_opts.push_back(inputWidget);
}

//-----------------------------------------------------------
// Protected slots
//-----------------------------------------------------------
/**
 * A slot that can be used to connect a button that accepts the dialog if
 * all of the properties are valid
 */
void AlgorithmDialog::accept() {
  // Get property values
  parse();

  // Try and set and validate the properties and
  if (setPropertyValues()) {
    // Store input for next time
    saveInput();
    if (!this->m_keepOpen) {
      QDialog::accept();
    } else {
      executeAlgorithmAsync();
    }
  } else {
    QMessageBox::critical(
        this, "",
        "One or more properties are invalid. The invalid properties are\n"
        "marked with a *, hold your mouse over the * for more information.");
  }
}

//-------------------------------------------------------------------------------------------------

/**
 * A slot to handle the help button click
 */
void AlgorithmDialog::helpClicked() {
  // determine the version to show
  int version(-1); // the latest version
  if (m_algorithm)
    version = m_algorithm->version();

  // bring up the help window
  HelpWindow::showAlgorithm(this->nativeParentWidget(), m_algName, version);
}

//-------------------------------------------------------------------------------------------------

/**
 * A slot to handle the keep open button click
 */
void AlgorithmDialog::keepOpenChanged(int state) {
  m_keepOpen = (state == QCheckBox::On);
}

//-------------------------------------------------------------------------------------------------

/**
 * Execute the underlying algorithm
 */
void AlgorithmDialog::executeAlgorithmAsync() {
  Mantid::API::IAlgorithm_sptr algToExec = m_algorithm;
  // Clear any previous trackers so we know what state we are in
  this->stopObserving(algToExec);

  try {
    // Add any custom AlgorithmObservers to the algorithm
    for (auto it = m_observers.begin(); it != m_observers.end(); ++it) {
      (*it)->observeAll(algToExec);
    }

    // Only need to observe finish events if we are staying open
    if (m_keepOpenCheckBox && m_keepOpenCheckBox->isChecked()) {
      this->observeFinish(algToExec);
      this->observeError(algToExec);
      m_statusTracked = true;
      // Disable close button for a short period. If it is clicked to soon then
      // Mantid crashes - https://github.com/mantidproject/mantid/issues/13836
      if (m_exitButton) {
        m_exitButton->setEnabled(false);
        m_btnTimer.setInterval(1000);
        connect(&m_btnTimer, SIGNAL(timeout()), this, SLOT(enableExitButton()));
      } else {
        m_statusTracked = false;
      }
    }
    algToExec->executeAsync();
    m_btnTimer.start();

    if (m_okButton) {
      m_okButton->setEnabled(false);
    }
  } catch (Poco::NoThreadAvailableException &) {
    g_log.error() << "No thread was available to run the " << algToExec->name()
                  << " algorithm in the background." << std::endl;
  }
}

//-------------------------------------------------------------------------------------------------
/*
 */
void AlgorithmDialog::removeAlgorithmFromManager() {
  using namespace Mantid::API;
  AlgorithmManager::Instance().removeById(m_algorithm->getAlgorithmID());
}

/**
 */
void AlgorithmDialog::enableExitButton() { m_exitButton->setEnabled(true); }

//------------------------------------------------------
// Private member functions
//------------------------------------------------------
/**
 * Parse out information from the dialog
 */
void AlgorithmDialog::parse() {
  QHashIterator<QString, QWidget *> itr(m_tied_properties);
  while (itr.hasNext()) {
    itr.next();
    // Need to do different things depending on the type of the widget. getValue
    // sorts this out
    storePropertyValue(itr.key(), getValue(itr.value()));
  }

  // Now call parseInput, which can be overridden in an inheriting class
  parseInput();
}

//-------------------------------------------------------------------------------------------------
/**
  * Set a list of values for the properties
  * @param presetValues :: A string containing a list of "name=value" pairs with
 * each separated by an '|' character
  */
void AlgorithmDialog::setPresetValues(
    const QHash<QString, QString> &presetValues) {
  if (presetValues.isEmpty())
    return;
  QHashIterator<QString, QString> itr(presetValues);
  m_python_arguments.clear();
  while (itr.hasNext()) {
    itr.next();
    QString name = itr.key();
    m_python_arguments.append(name);
    QString value = itr.value();
    storePropertyValue(name, value);
  }
  setPropertyValues();
}

//------------------------------------------------------------------------------------------------
/**
 * Set list of enabled and disabled parameter names
 * @param enabled:: A list of parameter names to keep enabled
 * @param disabled:: A list of parameter names whose widgets should be disabled
 */
void AlgorithmDialog::addEnabledAndDisableLists(const QStringList &enabled,
                                                const QStringList &disabled) {
  m_enabled = enabled;
  m_disabled = disabled;
}

//------------------------------------------------------------------------------------------------
/**
 * Returns true if the parameter name has been explicity requested to be kept
 * enabled. If the parameter
 * has been explicity requested to be disabled then return false as well as if
 * neither have been specified
 */
bool AlgorithmDialog::requestedToKeepEnabled(const QString &propName) const {
  bool enabled(true);
  if (m_disabled.contains(propName)) {
    enabled = false;
  } else if (m_enabled.contains(propName)) // Definitely enable
  {
    enabled = true;
  } else // Nothing was specified
  {
    enabled = false;
  }
  return enabled;
}

//------------------------------------------------------------------------------------------------
/** Set if we are for a script or not
 * @param forScript :: A boolean indicating whether we are being called from a
 * script */
void AlgorithmDialog::isForScript(bool forScript) { m_forScript = forScript; }

//------------------------------------------------------------------------------------------------
/**
 * @param on If true the algorithm is executed when "ok" is pressed
 */
void AlgorithmDialog::executeOnAccept(bool on) {
  if (on) {
    connect(this, SIGNAL(accepted()), this, SLOT(executeAlgorithmAsync()));
    connect(this, SIGNAL(rejected()), this, SLOT(removeAlgorithmFromManager()));
  } else {
    disconnect(this, SIGNAL(accepted()), this, SLOT(executeAlgorithmAsync()));
    disconnect(this, SIGNAL(rejected()), this,
               SLOT(removeAlgorithmFromManager()));
  }
}

//-------------------------------------------------------------------------------------------------
/** Set an optional message to be displayed at the top of the widget
 * @param message :: The message string */
void AlgorithmDialog::setOptionalMessage(const QString &message) {
  m_strMessage = message;
  if (message.isEmpty())
    m_strMessage = QString::fromStdString(getAlgorithm()->summary());
  if (m_strMessage.isEmpty())
    m_msgAvailable = false;
  else
    m_msgAvailable = true;
}

//-------------------------------------------------------------------------------------------------
/** Get a value from a widget.
 *
 * The function needs to know about the types of widgets
 * that are being used. Currently it knows about QComboBox, QLineEdit, QCheckBox
 * and MWRunFiles
 * @param widget :: A pointer to the widget
 */
QString AlgorithmDialog::getValue(QWidget *widget) {
  if (QComboBox *opts = qobject_cast<QComboBox *>(widget)) {
    return opts->currentText().trimmed();
  } else if (QLineEdit *textfield = qobject_cast<QLineEdit *>(widget)) {
    return textfield->text().trimmed();
  } else if (QAbstractButton *checker =
                 qobject_cast<QAbstractButton *>(widget)) {
    if (checker->isChecked())
      return QString("1");
    else
      return QString("0");
  } else if (QDateTimeEdit *dateEdit = qobject_cast<QDateTimeEdit *>(widget)) {
    // String in ISO8601 format /* add toUTC() to go from local time */
    QString value = dateEdit->dateTime().toString(Qt::ISODate);
    return value;
  } else if (MantidWidget *mtd_widget = qobject_cast<MantidWidget *>(widget)) {
    return mtd_widget->getUserInput().toString().trimmed();
  } else if (PropertyWidget *propWidget =
                 qobject_cast<PropertyWidget *>(widget)) {
    return propWidget->getValue().trimmed();
  } else {
    QMessageBox::warning(
        this, windowTitle(),
        QString("Cannot parse input from ") +
            widget->metaObject()->className() +
            ". Update AlgorithmDialog::getValue() to cope with this widget.");
    return "";
  }
}

QString AlgorithmDialog::getPreviousValue(const QString &propName) {
  QString value;

  if (!isForScript()) {
    value = m_propertyValueMap.value(propName);
    if (value.isEmpty())
      value =
          AlgorithmInputHistory::Instance().previousInput(m_algName, propName);
  } else if (getAlgorithmProperty(propName)) {
    value = m_propertyValueMap.value(propName);
  }

  return value;
}

//------------------------------------------------------------------------------------------------
/** Set a value for a widget.
 *
 * The function needs to know about the types of widgets
 * that are being used. Currently it knows about QComboBox, QLineEdit and
 * QCheckBox
 * @param widget :: A pointer to the widget
 * @param propName :: The property name
 */
void AlgorithmDialog::setPreviousValue(QWidget *widget,
                                       const QString &propName) {
  // If is called from a script, check if we have such property
  if (isForScript() && !getAlgorithmProperty(propName))
    return;

  QString value = getPreviousValue(propName);

  Mantid::Kernel::Property *property = getAlgorithmProperty(propName);

  // Do the right thing for the widget type
  if (QComboBox *opts = qobject_cast<QComboBox *>(widget)) {
    if (property && value.isEmpty()) {
      value = QString::fromStdString(property->value());
    }
    int index = opts->findText(value);
    if (index >= 0) {
      opts->setCurrentIndex(index);
    }
    return;
  }
  if (QAbstractButton *checker = qobject_cast<QAbstractButton *>(widget)) {
    if (value.isEmpty() &&
        dynamic_cast<Mantid::Kernel::PropertyWithValue<bool> *>(property))
      value = QString::fromStdString(property->value());
    checker->setChecked(value != "0");
    return;
  }
  if (QDateTimeEdit *dateEdit = qobject_cast<QDateTimeEdit *>(widget)) {
    // String in ISO8601 format
    DateAndTime t = DateAndTime::getCurrentTime();
    try {
      t.setFromISO8601(value.toStdString());
    } catch (std::exception &) {
    }
    dateEdit->setDate(QDate(t.year(), t.month(), t.day()));
    dateEdit->setTime(QTime(t.hour(), t.minute(), t.second(), 0));
    return;
  }

  QLineEdit *textfield = qobject_cast<QLineEdit *>(widget);
  MantidWidget *mtdwidget = qobject_cast<MantidWidget *>(widget);
  if (textfield || mtdwidget) {
    if (!isForScript()) {
      if (textfield)
        textfield->setText(value);
      else
        mtdwidget->setUserInput(value);
    } else {
      // Need to check if this is the default value as we don't fill them in if
      // they are
      if (m_python_arguments.contains(propName) || !property->isDefault()) {
        if (textfield)
          textfield->setText(value);
        else
          mtdwidget->setUserInput(value);
      }
    }
    return;
  }

  PropertyWidget *propWidget = qobject_cast<PropertyWidget *>(widget);
  if (propWidget) {
    propWidget->setPreviousValue(value);

    return;
  }

  // Reaching here means we have a widget type we don't understand. Tell the
  // developer
  QMessageBox::warning(
      this, windowTitle(),
      QString("Cannot set value for ") + widget->metaObject()->className() +
          ". Update AlgorithmDialog::setValue() to cope with this widget.");
}

/**
 * Observer the execution of the algorithm using an AlgorithmObserver.
 *
 * All notifications will be observed.
 *
 * @param observer Pointer to the AlgorithmObserver to add.
 */
void AlgorithmDialog::addAlgorithmObserver(
    Mantid::API::AlgorithmObserver *observer) {
  m_observers.push_back(observer);
  // turn off the keep open option - it would only confuse things if someone is
  // watching
  setShowKeepOpen(false);
}

/**Handle completion of algorithm started while staying open.
 * emits another signal to marshal the call to the main ui thread
 *
 * @param alg Completed algorithm (unused)
 */
void AlgorithmDialog::finishHandle(const IAlgorithm *alg) {
  UNUSED_ARG(alg);
  emit algCompletedSignal();
}

/**Handle error signal of algorithm started while staying open.
 * emits another signal to marshal the call to the main ui thread
 *
 * @param alg Completed algorithm (unused)
 * @param what the error message (unused)
 */
void AlgorithmDialog::errorHandle(const IAlgorithm *alg,
                                  const std::string &what) {
  UNUSED_ARG(alg);
  UNUSED_ARG(what);
  emit algCompletedSignal();
}

/**
 * Only allow close when close is enabled
 */
void AlgorithmDialog::closeEvent(QCloseEvent *evt) {
  if (m_exitButton) {
    if (m_exitButton->isEnabled()) {
      evt->accept();
    } else {
      evt->ignore();
    }
  } else {
    QDialog::closeEvent(evt);
  }
}

/**Handle completion of algorithm started while staying open.
 * reenables the OK button when the algorithms finishes.
 *
 */
void AlgorithmDialog::algorithmCompleted() {
  if (m_okButton)
    m_okButton->setEnabled(true);
}<|MERGE_RESOLUTION|>--- conflicted
+++ resolved
@@ -482,12 +482,6 @@
     *   (1) It is contained in the disabled list or
     *   (2) A user passed a value into the dialog
     */
-<<<<<<< HEAD
-
-    return !(m_disabled.contains(propName) || m_python_arguments.contains(propName));
-  }
-=======
->>>>>>> a038867d
 
     return !(m_disabled.contains(propName) ||
              m_python_arguments.contains(propName));
