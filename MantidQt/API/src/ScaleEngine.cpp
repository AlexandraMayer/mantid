--- conflicted
+++ resolved
@@ -211,15 +211,9 @@
 
 ScaleEngine::~ScaleEngine() {}
 
-<<<<<<< HEAD
-bool ScaleEngine::hasBreak() const
-{
-return !(d_break_left == d_break_right || (d_break_left == -DBL_MAX && d_break_right == DBL_MAX));
-=======
 bool ScaleEngine::hasBreak() const {
   return !(d_break_left == d_break_right ||
            (d_break_left == -DBL_MAX && d_break_right == DBL_MAX));
->>>>>>> a038867d
 }
 
 double ScaleEngine::axisBreakLeft() const { return d_break_left; }
