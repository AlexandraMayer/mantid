#include "MantidQtMantidWidgets/RangeSelector.h"

#include <qwt_plot_picker.h>

#include <QEvent>
#include <QMouseEvent>

#include "MantidQtMantidWidgets/PreviewPlot.h"

using namespace MantidQt::MantidWidgets;

RangeSelector::RangeSelector(QwtPlot *plot, SelectType type, bool visible,
                             bool infoOnly)
    : QwtPlotPicker(plot->canvas()), m_type(type), m_min(0.0), m_max(0.0),
      m_lower(0.0), m_higher(0.0), m_mrkMin(NULL), m_mrkMax(NULL),
      m_plot(plot), m_canvas(plot->canvas()),
      m_minChanging(false), m_maxChanging(false),
      m_infoOnly(infoOnly), m_visible(visible),
      m_pen(NULL), m_movCursor() {
  init();
}

RangeSelector::RangeSelector(PreviewPlot *plot, SelectType type, bool visible,
                             bool infoOnly)
    : QwtPlotPicker(plot->m_uiForm.plot->canvas()), m_type(type), m_min(0.0),
      m_max(0.0), m_lower(0.0), m_higher(0.0),
      m_mrkMin(NULL), m_mrkMax(NULL),
      m_plot(plot->m_uiForm.plot), m_canvas(plot->m_uiForm.plot->canvas()),
      m_minChanging(false), m_maxChanging(false),
      m_infoOnly(infoOnly), m_visible(visible),
      m_pen(NULL), m_movCursor() {
  init();
}

void RangeSelector::init() {
  m_canvas->installEventFilter(this);

  m_canvas->setCursor(
      Qt::PointingHandCursor); ///< @todo Make this an option at some point

  m_mrkMin = new QwtPlotMarker();
  m_mrkMax = new QwtPlotMarker();

  QwtPlotMarker::LineStyle lineStyle;

  switch (m_type) {
  case XMINMAX:
  case XSINGLE:
    lineStyle = QwtPlotMarker::VLine;
    m_movCursor = Qt::SizeHorCursor;
    break;
  case YMINMAX:
  case YSINGLE:
    lineStyle = QwtPlotMarker::HLine;
    m_movCursor = Qt::SizeVerCursor;
    break;
  default:
    lineStyle = QwtPlotMarker::Cross;
    break;
  }

  switch (m_type) {
  case XMINMAX:
  case YMINMAX:
    m_mrkMax->setLineStyle(lineStyle);
    m_mrkMax->attach(m_plot);
    m_mrkMax->setYValue(1.0);
  case XSINGLE:
  case YSINGLE:
    m_mrkMin->setLineStyle(lineStyle);
    m_mrkMin->attach(m_plot);
    m_mrkMin->setYValue(0.0);
    break;
  }

  m_minChanging = false;
  m_maxChanging = false;

  setMin(100); // known starting values
  setMax(200);

  /// Setup pen with default values
  m_pen = new QPen();
  m_pen->setColor(Qt::blue);
  m_pen->setStyle(Qt::DashDotLine);

  // Apply pen to marker objects
  m_mrkMin->setLinePen(*m_pen);
  m_mrkMax->setLinePen(*m_pen);
}

bool RangeSelector::eventFilter(QObject *obj, QEvent *evn) {
  Q_UNUSED(obj);
  // Do not handle the event if the widget is set to be invisible
  if (!m_visible || m_infoOnly) {
    return false;
  }

  switch (evn->type()) {
  case QEvent::MouseButtonPress: // User has started moving something (perhaps)
  {
    QPoint p = ((QMouseEvent *)evn)->pos();
    double x(0.0), xPlusdx(0.0);
    switch (m_type) {
    case XMINMAX:
    case XSINGLE:
      x = m_plot->invTransform(QwtPlot::xBottom, p.x());
      xPlusdx = m_plot->invTransform(QwtPlot::xBottom, p.x() + 3);
      break;
    case YMINMAX:
    case YSINGLE:
      x = m_plot->invTransform(QwtPlot::yLeft, p.y());
      xPlusdx = m_plot->invTransform(QwtPlot::yLeft, p.y() + 3);
      break;
    }
    if (inRange(x)) {
      if (changingMin(x, xPlusdx)) {
        m_minChanging = true;
        m_canvas->setCursor(m_movCursor);
        setMin(x);
        m_plot->replot();
        return true;
      } else if (changingMax(x, xPlusdx)) {
        m_maxChanging = true;
        m_canvas->setCursor(m_movCursor);
        setMax(x);
        m_plot->replot();
        return true;
      } else {
        return false;
      }
    } else {
      return false;
    }
    break;
  }
  case QEvent::MouseMove: // User is in the process of moving something
                          // (perhaps)
    {
      if (m_minChanging || m_maxChanging) {
        QPoint p = ((QMouseEvent *)evn)->pos();
        double x(0.0);
        switch (m_type) {
        case XMINMAX:
        case XSINGLE:
          x = m_plot->invTransform(QwtPlot::xBottom, p.x());
          break;
        case YMINMAX:
        case YSINGLE:
          x = m_plot->invTransform(QwtPlot::yLeft, p.y());
          break;
        }
        if (inRange(x)) {
          if (m_minChanging) {
            if (x <= m_max) {
              setMin(x);
            } else {
              setMax(x);
              m_minChanging = false;
              m_maxChanging = true;
            }
          } else {
            if (x >= m_min) {
              setMax(x);
            } else {
              setMin(x);
              m_minChanging = true;
              m_maxChanging = false;
            }
          }
        } else {
          m_canvas->setCursor(Qt::PointingHandCursor);
          m_minChanging = false;
          m_maxChanging = false;
          emit selectionChangedLazy(m_min, m_max);
        }
        m_plot->replot();
        return true;
      } else {
        return false;
      }
      break;
    }
  case QEvent::MouseButtonRelease: // User has finished moving something
                                   // (perhaps)
    {
      if (m_minChanging || m_maxChanging) {
        m_canvas->setCursor(Qt::PointingHandCursor);
        m_minChanging = false;
        m_maxChanging = false;
        emit selectionChangedLazy(m_min, m_max);
        return true;
      } else {
        return false;
      }
      break;
    }
  default:
    return false;
  }
}

/**
 * @return lowest and highest values for the position of the minimum and maximum
 */
std::pair<double, double> RangeSelector::getRange() {
  std::pair<double, double> range(m_lower, m_higher);
  return range;
}

/**
 * @brief set the lowest and highest values for the position of the minimum and
 * maximum
 * @post ensures the lines marking the position of the maximum and the minimum
 * will be within the new [lowest,highest] range
 * @param min
 * @param max
 */
void RangeSelector::setRange(double min, double max) {
  m_lower = (min < max) ? min : max;
  m_higher = (min < max) ? max : min;
  verify();
  emit rangeChanged(min, max);
}

/**
 * @brief set the lowest and highest values for the position of the minimum and
 * maximum
 * @param range
 */
void RangeSelector::setRange(std::pair<double, double> range) {
  this->setRange(range.first, range.second);
}

/**
 * @brief Update the line object marking the minimum, and replot
 * @param val new position of the minimum
 */
void RangeSelector::setMinLinePos(double val) {
  switch (m_type) {
  case XMINMAX:
  case XSINGLE:
    m_mrkMin->setValue(val, 1.0);
    break;
  case YMINMAX:
  case YSINGLE:
    m_mrkMin->setValue(1.0, val);
    break;
  }
  m_plot->replot();
}

/**
 * @brief Update the line object marking the maximum, and replot
 * @param val new position of the maximum
 */
void RangeSelector::setMaxLinePos(double val) {
  switch (m_type) {
  case XMINMAX:
  case XSINGLE:
    m_mrkMax->setValue(val, 1.0);
    break;
  case YMINMAX:
  case YSINGLE:
    m_mrkMax->setValue(1.0, val);
    break;
  }
  m_plot->replot();
}

/**
 * @brief syntactic sugar for RangeSelector::setMin
 */
void RangeSelector::setMinimum(double val) { setMin(val); }

/**
 * @brief syntactic sugar for RangeSelector::setMax
 */
void RangeSelector::setMaximum(double val) { setMax(val); }

/**
 * @brief Attach to the plot widget the line objects marking the minimum and
 * maximum
 */
void RangeSelector::reapply() {
  m_mrkMin->attach(m_plot);
  m_mrkMax->attach(m_plot);
}

/**
 * @brief dettach the line objects marking the minimum and maximum from any plot
 * widget
 */
void RangeSelector::detach() {
  m_mrkMin->attach(NULL);
  m_mrkMax->attach(NULL);
}

void RangeSelector::setColour(QColor colour) {
  m_pen->setColor(colour);
  switch (m_type) {
  case XMINMAX:
  case YMINMAX:
    m_mrkMax->setLinePen(*m_pen);
  case XSINGLE:
  case YSINGLE:
    m_mrkMin->setLinePen(*m_pen);
    break;
  }
}

void RangeSelector::setInfoOnly(bool state) { m_infoOnly = state; }

/**
 * @brief Show or hide the marking lines
 * @param state
 */
void RangeSelector::setVisible(bool state) {
  if (state) {
    m_mrkMin->show();
    m_mrkMax->show();
  } else {
    m_mrkMin->hide();
    m_mrkMax->hide();
  }
  m_plot->replot();
  m_visible = state;
}

/**
 * @brief Update the position of the lines marking the minimum and maximum, and
 * signal the changes
 * @post ensures the lines marking the position of the maximum and the minimum
 * will be within the new [lowest,highest] range
 * @param min the position of the minimum
 * @param max the position of the maximum
 */
void RangeSelector::setMaxMin(const double min, const double max) {
  if (min == m_min && max == m_max) {
    // this is just to save work, the comparison above may fail if min or max
    // are represented differently in the machine but that wont cause bad result
    return;
  }
  m_min = (min > m_lower) ? min : m_lower;
  m_max = (max < m_higher) ? max : m_higher;
  setMinLinePos(m_min);
  setMaxLinePos(m_max);
  emit selectionChanged(m_min, m_max);
  emit minValueChanged(m_min);
  emit maxValueChanged(m_max);
}

/** Update the position of the line marking the minimum, and signal the change
 * @post ensures the new position is above the minimum value allowed
 * @param val the position of the minimum
 */
void RangeSelector::setMin(double val) {
  if (val != m_min) {
    m_min = (val > m_lower) ? val : m_lower;
    setMinLinePos(m_min);
    emit minValueChanged(m_min);
    emit selectionChanged(m_min, m_max);
  }
}

/** Update the position of the line marking the maximum, and signal the change
 * @post ensures the new position is below the maximum value allowed
 * @param val the position of the maximum
 */
void RangeSelector::setMax(double val) {
  if (val != m_max) {
    m_max = (val < m_higher) ? val : m_higher;
    setMaxLinePos(m_max);
    emit maxValueChanged(m_max);
    emit selectionChanged(m_min, m_max);
  }
}

/**
 * @brief Find out if user is moving the line marking the position of the minimum
 * @param x new candidate position for the minimum
 * @param xPlusdx safety boundary indicating we are closer to the minimum than to the maximum
 * @return
 */
bool RangeSelector::changingMin(double x, double xPlusdx) {
  return (fabs(x - m_min) <= fabs(xPlusdx - x));
}

/**
 * @brief Find out if user is moving the line marking the position of the maximum
 * @param x new candidate position for the maximum
 * @param xPlusdx safety boundary indicating we are closer to the maximum than to the minimum
 * @return
 */
bool RangeSelector::changingMax(double x, double xPlusdx) {
  return (fabs(x - m_max) <= fabs(xPlusdx - x));
}

/**
 * @brief Ensure that current position for minimum is not below the lowest
 * allowed value, and that the current position for the maximum is not above the
 * highest allowed value. Also ensure the minimum is lower than the maximum
 */
void RangeSelector::verify() {
  double min(m_min);
  double max(m_max);

  if (min > max) {
    std::swap(min, max);
  }

  if (min < m_lower || min > m_higher) {
    min = m_lower;
  }
  if (max < m_lower || max > m_higher) {
    max = m_higher;
  }
  setMaxMin(min, max);
}

/**
 * @brief Check the position (of the mouse pointer) is neither below the lowest
 * allowed value, nor above the hightest allowed value
 * @param x
 * @return true if position within the allowed range
 */
bool RangeSelector::inRange(double x)
{
<<<<<<< HEAD
  return (x < m_lower || x > m_higher);
=======
  return (x >= m_lower && x <= m_higher);
>>>>>>> a038867d
}<|MERGE_RESOLUTION|>--- conflicted
+++ resolved
@@ -426,9 +426,5 @@
  */
 bool RangeSelector::inRange(double x)
 {
-<<<<<<< HEAD
-  return (x < m_lower || x > m_higher);
-=======
   return (x >= m_lower && x <= m_higher);
->>>>>>> a038867d
 }