--- conflicted
+++ resolved
@@ -89,18 +89,10 @@
   m_workspaces = new QListWidget();
   auto ws = AnalysisDataService::Instance().getObjectNames();
   auto it = ws.begin(), wsEnd = ws.end();
-<<<<<<< HEAD
-  for( ; it != wsEnd; ++it)
-  {
-    Workspace *wksp =  FrameworkManager::Instance().getWorkspace(*it);
-    if( dynamic_cast<MatrixWorkspace*>(wksp) )
-    {//only include matrix workspaces, not groups or tables
-=======
   for (; it != wsEnd; ++it) {
     Workspace *wksp = FrameworkManager::Instance().getWorkspace(*it);
     if (dynamic_cast<MatrixWorkspace *>(
             wksp)) { // only include matrix workspaces, not groups or tables
->>>>>>> a038867d
       m_workspaces->addItem(QString::fromStdString(*it));
     }
   }
