--- conflicted
+++ resolved
@@ -85,12 +85,7 @@
  * @returns A boolean indicating whether there is command on the left of the
  * current index
  */
-<<<<<<< HEAD
-bool CommandHistory::hasPrevious() const
-{
-=======
 bool CommandHistory::hasPrevious() const {
->>>>>>> a038867d
   return !m_commands.isEmpty() && m_current > 0;
 }
 
@@ -104,12 +99,7 @@
 /**
  * Is there a command next on the stack
  */
-<<<<<<< HEAD
-bool CommandHistory::hasNext() const
-{
-=======
 bool CommandHistory::hasNext() const {
->>>>>>> a038867d
   return !m_commands.isEmpty() && m_current < m_commands.count() - 1;
 }
 
