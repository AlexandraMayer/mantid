--- conflicted
+++ resolved
@@ -55,19 +55,9 @@
   return !(dy < 0 || dy > height());
 }
 
-<<<<<<< HEAD
-		bool RectF::contains(double x, double y) const
-		{
-			double dx = m_x0 < m_x1 ? x - m_x0 : x - m_x1;
-			if (dx < 0 || dx > width()) return false;
-			double dy = m_y0 < m_y1 ? y - m_y0 : y - m_y1;
-			return !(dy < 0 || dy > height());
-		}
-=======
 bool RectF::contains(const RectF &rect) {
   return contains(rect.p0()) && contains(rect.p1());
 }
->>>>>>> a038867d
 
 /**
 * Create a transformation from this rectangle to a QRectF.
