--- conflicted
+++ resolved
@@ -134,13 +134,9 @@
   // get the number of rows in a group
   int numRowsInGroup(int groupId) const;
   // Validate rows
-<<<<<<< HEAD
-  bool rowsValid(std::set<int> rows);
+  bool rowsValid(const std::map<int, std::set<int>> &groups);
   // Check for unsaved changes
   void checkForUnsavedChanges();
-=======
-  bool rowsValid(const std::map<int, std::set<int>> &groups);
->>>>>>> 89ff79b6
   // Validate a row
   void validateRow(int groupNo, int rowNo) const;
   // insert a row in the model
