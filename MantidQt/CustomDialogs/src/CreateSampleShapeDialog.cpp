--- conflicted
+++ resolved
@@ -561,19 +561,11 @@
  * Add a child item. This will only succeed if there are fewer than 2 children
  * currently
  */
-<<<<<<< HEAD
-bool BinaryTreeWidgetItem::addChildItem(BinaryTreeWidgetItem* child)
-{
-  bool tooManyChildren = childCount() >= 2;
-  if( !tooManyChildren ) this->addChild(child);
-  
-=======
 bool BinaryTreeWidgetItem::addChildItem(BinaryTreeWidgetItem *child) {
   bool tooManyChildren = childCount() >= 2;
   if (!tooManyChildren)
     this->addChild(child);
 
->>>>>>> a038867d
   // Call sub-class function
   return !tooManyChildren;
 }
