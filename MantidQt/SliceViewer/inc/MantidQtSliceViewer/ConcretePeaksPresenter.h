--- conflicted
+++ resolved
@@ -86,13 +86,9 @@
   EditMode m_editMode;
   /// Can we add to this peaks workspace
   bool m_hasAddPeaksMode;
+  bool m_NonOrthogonal;
   /// Configure peak transformations
-<<<<<<< HEAD
-  bool configureMappingTransform(bool m_initMappingTransform = false);
-  bool m_NonOrthogonal;
-=======
   bool configureMappingTransform();
->>>>>>> ed2f5cfd
   /// Hide all views
   void hideAll();
   /// Show all views
