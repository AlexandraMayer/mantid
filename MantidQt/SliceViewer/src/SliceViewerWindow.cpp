#include "MantidAPI/AnalysisDataService.h"
#include "MantidAPI/IMDWorkspace.h"
#include "MantidAPI/IPeaksWorkspace.h"
#include "MantidQtAPI/TSVSerialiser.h"
#include "MantidKernel/DataService.h"
#include "MantidKernel/SingletonHolder.h"
#include "MantidKernel/VMD.h"
#include "MantidQtSliceViewer/LineViewer.h"
#include "MantidQtSliceViewer/SliceViewer.h"
#include "MantidQtSliceViewer/SliceViewerWindow.h"
#include <qboxlayout.h>
#include <qmainwindow.h>
#include <qlayout.h>

using namespace Mantid;
using namespace Mantid::Kernel;
using namespace Mantid::API;
using namespace MantidQt::SliceViewer;

namespace MantidQt {
namespace SliceViewer {

/** SliceViewerWindow constructor.
 * Creates it with NULL parent so that it does not stay on top of the main
 *window on Windows.
 *
 * @param wsName :: name of the workspace being viewer
 * @param label
 * @param f
 * @return
 */
SliceViewerWindow::SliceViewerWindow(const QString &wsName,
                                     const QString &label, Qt::WFlags f)
    : QMainWindow(NULL, f), WorkspaceObserver(), m_lastLinerWidth(0),
      m_lastPeaksViewerWidth(0) {

#ifdef Q_OS_MAC
  // Work around to ensure that floating windows remain on top of the main
  // application window, but below other applications on Mac
  auto flags = windowFlags();
  flags |= Qt::Tool;
  flags |= Qt::CustomizeWindowHint;
  flags |= Qt::WindowMinimizeButtonHint;
  flags |= Qt::WindowCloseButtonHint;
  setWindowFlags(flags);
#endif
  // Set the window icon
  QIcon icon;
  icon.addFile(
      QString::fromUtf8(":/SliceViewer/icons/SliceViewerWindow_icon.png"),
      QSize(), QIcon::Normal, QIcon::Off);
  this->setWindowIcon(icon);

  // Avoid memory leaks by deleting when closing
  this->setAttribute(Qt::WA_DeleteOnClose);

  // Get the workspace
  m_wsName = wsName.toStdString();
  m_ws = boost::dynamic_pointer_cast<IMDWorkspace>(
      AnalysisDataService::Instance().retrieve(m_wsName));

  // Watch for the deletion of the associated workspace
  observeAfterReplace();
  observePreDelete();
  observeADSClear();
  observeRename();

  // Set up the window
  m_label = label;
  QString caption = QString("Slice Viewer (") + wsName + QString(")");
  if (!m_label.isEmpty())
    caption += QString(" ") + m_label;
  this->setWindowTitle(caption);
  this->resize(500, 500);

  // Create the m_slicer and add it to the MDI window
  QLayout *layout = this->layout();
  if (!layout) {
    layout = new QVBoxLayout(this);
    this->setLayout(layout);
  }

  // Make a horizontal splitter
  m_splitter = new QSplitter(this);
  m_splitter->setObjectName(QString::fromUtf8("splitter"));
  m_splitter->setOrientation(Qt::Horizontal);
  m_splitter->setOpaqueResize(false);

  m_slicer = new SliceViewer(m_splitter);
  m_liner = new LineViewer(m_splitter);
  m_liner->setVisible(false);
  m_peaksViewer = new PeaksViewer(m_splitter);
  m_peaksViewer->setVisible(false);

  this->setCentralWidget(m_splitter);

  m_splitter->addWidget(m_slicer);
  m_splitter->addWidget(m_liner);
  m_splitter->addWidget(m_peaksViewer);

  // Connect WorkspaceObserver signals
  connect(this, SIGNAL(needToClose()), this, SLOT(closeWindow()));
  connect(this, SIGNAL(needToUpdate()), this, SLOT(updateWorkspace()));

  // When the Slicer changes workspace, carry over to THIS and LineViewer
  QObject::connect(m_slicer, SIGNAL(workspaceChanged()), this,
                   SLOT(slicerWorkspaceChanged()));

  // Connect the SliceViewer and the LineViewer together
  QObject::connect(m_slicer, SIGNAL(showLineViewer(bool)), this,
                   SLOT(showLineViewer(bool)));
  QObject::connect(m_slicer, SIGNAL(changedShownDim(size_t, size_t)), m_liner,
                   SLOT(setFreeDimensions(size_t, size_t)));
  QObject::connect(m_slicer, SIGNAL(changedSlicePoint(Mantid::Kernel::VMD)),
                   this, SLOT(changedSlicePoint(Mantid::Kernel::VMD)));

  // Connect the SliceViewer and the PeaksViewer together
  QObject::connect(m_slicer, SIGNAL(showPeaksViewer(bool)), this,
                   SLOT(showPeaksViewer(bool)));

  // Connect the sliceviewer visible peaks column dialog to its dialog
  QObject::connect(m_slicer, SIGNAL(peaksTableColumnOptions()), m_peaksViewer,
                   SLOT(showPeaksTableColumnOptions()));

  // Drag-dropping the line around
  QObject::connect(m_slicer->getLineOverlay(),
                   SIGNAL(lineChanging(QPointF, QPointF, double)), this,
                   SLOT(lineChanging(QPointF, QPointF, double)));
  QObject::connect(m_slicer->getLineOverlay(),
                   SIGNAL(lineChanged(QPointF, QPointF, double)), this,
                   SLOT(lineChanged(QPointF, QPointF, double)));

  // Link back the LineViewer to the SliceViewer's line overlay.
  QObject::connect(
      m_liner,
      SIGNAL(changedStartOrEnd(Mantid::Kernel::VMD, Mantid::Kernel::VMD)), this,
      SLOT(changeStartOrEnd(Mantid::Kernel::VMD, Mantid::Kernel::VMD)));
  QObject::connect(m_liner, SIGNAL(changedPlanarWidth(double)), this,
                   SLOT(changePlanarWidth(double)));
  QObject::connect(m_liner, SIGNAL(changedFixedBinWidth(bool, double)), this,
                   SLOT(lineViewer_changedFixedBinWidth(bool, double)));

  this->initMenus();

  // Set the current workspace
  this->updateWorkspace();
}

SliceViewerWindow::~SliceViewerWindow() {}

//------------------------------------------------------------------------------
/** Build the menus */
void SliceViewerWindow::initMenus() {
  // Make File->Close() close the window
  connect(m_slicer->m_actionFileClose, SIGNAL(triggered()), this,
          SLOT(close()));
}

//------------------------------------------------------------------------------
/** Get the SliceViewer widget inside the SliceViewerWindow.
 * This is the main widget for controlling the 2D views
 * and slice points.
 *
 * @return a pointer to the SliceViewer widget.
 */
MantidQt::SliceViewer::SliceViewer *SliceViewerWindow::getSlicer() {
  return m_slicer;
}

//------------------------------------------------------------------------------
/** Get the LineViewer widget inside the SliceViewerWindow.
 * This is the widget for controlling the 1D line integration
 * settings.
 *
 * @return a pointer to the LineViewer widget.
 */
MantidQt::SliceViewer::LineViewer *SliceViewerWindow::getLiner() {
  return m_liner;
}

//------------------------------------------------------------------------------
/** @return the label that was attached to this SliceViewerWindow's title */
const QString &SliceViewerWindow::getLabel() const { return m_label; }

//------------------------------------------------------------------------------
void SliceViewerWindow::resizeEvent(QResizeEvent * /*event*/) {
  //  if (m_liner->isVisible())
  //    m_lastLinerWidth = m_liner->width();
}

//------------------------------------------------------------------------------
/** Slot to close the window */
void SliceViewerWindow::closeWindow() {
  // askOnCloseEvent(false); //(MdiSubWindow)
  close();
}

//------------------------------------------------------------------------------
/** Slot to replace the workspace being looked at. */
void SliceViewerWindow::updateWorkspace() {
  m_liner->setWorkspace(m_ws);
  m_slicer->setWorkspace(m_ws);
}

//------------------------------------------------------------------------------
/** Slot called when the SliceViewer changes which workspace
 * is being viewed. */
void SliceViewerWindow::slicerWorkspaceChanged() {
  m_ws = m_slicer->getWorkspace();
  // Propagate the change to Liner
  m_liner->setWorkspace(m_ws);
}

//------------------------------------------------------------------------------
/** Slot called when the LineViewer is setting a fixed bin width mode
 *
 * @param fixed :: True for fixed bin width
 * @param binWidth :: desired width
 */
void SliceViewerWindow::lineViewer_changedFixedBinWidth(bool fixed,
                                                        double binWidth) {
  if (fixed)
    // Enable the snap-to-length
    m_slicer->getLineOverlay()->setSnapLength(binWidth);
  else
    // Disable the snap-to-length
    m_slicer->getLineOverlay()->setSnapLength(0.0);
}

//------------------------------------------------------------------------------
/** Show or hide the LineViewer widget (on the right of the SliceViewer)
 *
 * @param visible :: True to show the LineViewer widget.
 */
void SliceViewerWindow::showLineViewer(bool visible) {
  int linerWidth = m_liner->width();
  if (linerWidth <= 0)
    linerWidth = m_lastLinerWidth;
  if (linerWidth <= 0)
    linerWidth = m_liner->sizeHint().width();
  // Account for the splitter handle
  linerWidth += m_splitter->handleWidth() - 3;

  this->setUpdatesEnabled(false);
  if (visible && !m_liner->isVisible()) {
    // Expand the window to include the liner
    int w = this->width() + linerWidth + 2;
    m_liner->setVisible(true);
    // If the right splitter was hidden, show it
    QList<int> sizes = m_splitter->sizes();
    if (m_lastLinerWidth > 0) {
      sizes[1] = m_lastLinerWidth;
      m_splitter->setSizes(sizes);
    }
    this->resize(w, this->height());
  } else if (!visible && m_liner->isVisible()) {
    // Shrink the window to exclude the liner
    int w = this->width() - (m_liner->width() + m_splitter->handleWidth());
    if (m_liner->width() > 0)
      m_lastLinerWidth = m_liner->width();
    m_liner->setVisible(false);

    // Save this value for resizing with the single shot timer
    m_desiredWidth = w;
    // This call is necessary to allow resizing smaller than would be allowed if
    // both left/right widgets were visible.
    // This needs 2 calls ro resizeWindow() to really work!
    QTimer::singleShot(0, this, SLOT(resizeWindow()));
    QTimer::singleShot(0, this, SLOT(resizeWindow()));
  } else {
    // Toggle the visibility of the liner
    m_liner->setVisible(visible);
  }
  this->setUpdatesEnabled(true);
}

//------------------------------------------------------------------------------
/** Show or hide the LineViewer widget (on the right of the SliceViewer)
 *
 * @param visible :: True to show the PeaksViewer widget.
 */
void SliceViewerWindow::showPeaksViewer(bool visible) {
  int peaksViewerWidth = m_peaksViewer->width();
  if (peaksViewerWidth <= 0)
    peaksViewerWidth = m_lastPeaksViewerWidth;
  if (peaksViewerWidth <= 0)
    peaksViewerWidth = m_peaksViewer->sizeHint().width();
  // Account for the splitter handle
  peaksViewerWidth += m_splitter->handleWidth() - 3;

  this->setUpdatesEnabled(false);
  if (visible && !m_peaksViewer->isVisible()) {
    // Expand the window to include the peaks viewer.
    int w = this->width() + peaksViewerWidth + 2;
    m_peaksViewer->setVisible(true);

    // If the right splitter was hidden, show it
    QList<int> sizes = m_splitter->sizes();
    if (m_lastPeaksViewerWidth > 0) {
      sizes[2] = m_lastPeaksViewerWidth;
      m_splitter->setSizes(sizes);
    }
    this->resize(w, this->height());
  } else if (!visible && m_peaksViewer->isVisible()) {
    // Shrink the window to exclude the liner
    int w =
        this->width() - (m_peaksViewer->width() + m_splitter->handleWidth());
    if (m_peaksViewer->width() > 0) {
      m_lastPeaksViewerWidth = m_peaksViewer->width();
    }
    m_peaksViewer->hide();
    // Save this value for resizing with the single shot timer
    m_desiredWidth = w;
    // This call is necessary to allow resizing smaller than would be allowed if
    // both left/right widgets were visible.
    // This needs 2 calls ro resizeWindow() to really work!
    QTimer::singleShot(0, this, SLOT(resizeWindow()));
    QTimer::singleShot(0, this, SLOT(resizeWindow()));
  } else {
    // Toggle the visibility of the liner
    m_peaksViewer->setVisible(visible);
  }
  // Give the peaksviewer the proxy presenter it needs.
  m_peaksViewer->setPresenter(m_slicer->getPeaksPresenter());
  this->setUpdatesEnabled(true);
}

//------------------------------------------------------------------------------
/** Special slot called to resize the window
 * after some events have been processed. */
void SliceViewerWindow::resizeWindow() {
  this->resize(m_desiredWidth, this->height());
}

//------------------------------------------------------------------------------
/** Using the positions from the LineOverlay, set the values in the LineViewer,
 * but don't update view. */
void SliceViewerWindow::setLineViewerValues(QPointF start2D, QPointF end2D,
                                            double width) {
  VMD start = m_slicer->getSlicePoint();
  VMD end = start;
  start[m_slicer->getDimX()] = VMD_t(start2D.x());
  start[m_slicer->getDimY()] = VMD_t(start2D.y());
  end[m_slicer->getDimX()] = VMD_t(end2D.x());
  end[m_slicer->getDimY()] = VMD_t(end2D.y());
  m_liner->setStart(start);
  m_liner->setEnd(end);
  m_liner->setPlanarWidth(width);
}

//------------------------------------------------------------------------------
/** Slot called when the line overlay position is changing (being dragged) */
void SliceViewerWindow::lineChanging(QPointF start2D, QPointF end2D,
                                     double width) {
  setLineViewerValues(start2D, end2D, width);
  m_liner->showPreview();
}

/** Slot called when the line overlay drag is released */
void SliceViewerWindow::lineChanged(QPointF start2D, QPointF end2D,
                                    double width) {
  setLineViewerValues(start2D, end2D, width);
  m_liner->apply();
}

/** Slot called when changing the slice point of the 2D view
 * (keeping the line in the same 2D point) */
void SliceViewerWindow::changedSlicePoint(Mantid::Kernel::VMD slice) {
  UNUSED_ARG(slice);
  setLineViewerValues(m_slicer->getLineOverlay()->getPointA(),
                      m_slicer->getLineOverlay()->getPointB(),
                      m_slicer->getLineOverlay()->getWidth());
  m_liner->showPreview();
}

/** Slot called when the user manually changes start/end points in the text box,
 * so that the graph updates
 * @param start :: start coordinates
 * @param end :: end coordinates
 */
void SliceViewerWindow::changeStartOrEnd(Mantid::Kernel::VMD start,
                                         Mantid::Kernel::VMD end) {
  QPointF start2D(start[m_slicer->getDimX()], start[m_slicer->getDimY()]);
  QPointF end2D(end[m_slicer->getDimX()], end[m_slicer->getDimY()]);
  m_slicer->getLineOverlay()->blockSignals(true);
  m_slicer->getLineOverlay()->setPointA(start2D);
  m_slicer->getLineOverlay()->setPointB(end2D);
  m_slicer->getLineOverlay()->blockSignals(false);
  m_slicer->getLineOverlay()->update();
}

/** Slot called when the user manually changes the width in the text box,
 * to update the gui.
 * @param width :: new planar width.
 */
void SliceViewerWindow::changePlanarWidth(double width) {
  m_slicer->getLineOverlay()->blockSignals(true);
  m_slicer->getLineOverlay()->setWidth(width);
  m_slicer->getLineOverlay()->blockSignals(false);
  m_slicer->getLineOverlay()->update();
}

//------------------------------------------------------------------------------
/** Signal to close this window if the workspace has just been deleted */
void SliceViewerWindow::preDeleteHandle(
    const std::string &wsName,
    const boost::shared_ptr<Mantid::API::Workspace> ws) {
  Mantid::API::IMDWorkspace *ws_ptr =
      dynamic_cast<Mantid::API::IMDWorkspace *>(ws.get());
  if (ws_ptr) {
    if (ws_ptr == m_ws.get() || wsName == m_wsName) {
      emit needToClose();
    }
  } else {
    Mantid::API::IPeaksWorkspace_sptr expired_peaks_ws =
        boost::dynamic_pointer_cast<Mantid::API::IPeaksWorkspace>(ws);
    if (expired_peaks_ws) {
      // Delegate the deletion/removal issue to the slicer
      m_peaksViewer->removePeaksWorkspace(expired_peaks_ws);
    }
  }
}

//------------------------------------------------------------------------------
/**
 * @brief After replace handle
 * @param oldName
 * @param newName
 */
void SliceViewerWindow::renameHandle(const std::string &oldName,
                                     const std::string &newName) {

  if (oldName == m_wsName) {
    IMDWorkspace_sptr new_md_ws = boost::dynamic_pointer_cast<IMDWorkspace>(
        AnalysisDataService::Instance().retrieve(newName));
    if (new_md_ws) {
      m_ws = new_md_ws;
      emit needToUpdate();
    }

  } else {
    // Remove any legacy workspace widgets + presenters bearing the old name.
    // Remember, naming is a deep copy process. So the old name is the only
    // reference we have.
    m_peaksViewer->removePeaksWorkspace(oldName);
  }
}

//------------------------------------------------------------------------------
/** Signal that the workspace being looked at was just replaced with a different
 * one */
void SliceViewerWindow::afterReplaceHandle(
    const std::string &wsName,
    const boost::shared_ptr<Mantid::API::Workspace> ws) {
  Mantid::API::IMDWorkspace_sptr new_md_ws =
      boost::dynamic_pointer_cast<Mantid::API::IMDWorkspace>(ws);
  if (new_md_ws) {
    if (new_md_ws.get() == m_ws.get() || wsName == m_wsName) {
      m_ws = new_md_ws;
      emit needToUpdate();
    }
  } else {
    Mantid::API::IPeaksWorkspace_sptr new_peaks_ws =
        boost::dynamic_pointer_cast<Mantid::API::IPeaksWorkspace>(ws);
    if (new_peaks_ws) {
      // Delegate the replacement issue to the slicer
      m_slicer->peakWorkspaceChanged(wsName, new_peaks_ws);
    }
  }
}

API::IProjectSerialisable *SliceViewerWindow::loadFromProject(
    const std::string &lines, ApplicationWindow *app, const int fileVersion) {
  UNUSED_ARG(app);
  UNUSED_ARG(fileVersion);
  MantidQt::API::TSVSerialiser tsv(lines);
  QString wsName, label;
  QRect geometry;

  tsv.selectLine("geometry");
  tsv >> geometry;
  tsv.selectLine("Workspace");
  tsv >> wsName;
  tsv.selectLine("Label");
  tsv >> label;

  auto window = new SliceViewerWindow(wsName, label);
<<<<<<< HEAD
=======
  window->setGeometry(geometry);
  window->m_slicer->resetZoom();
>>>>>>> c8bcc15e
  window->m_slicer->loadFromProject(lines);

  // Load state of line viewer
  if (tsv.selectSection("lineviewer")) {
    std::string lineViewerLines;
    tsv >> lineViewerLines;
<<<<<<< HEAD
    window->m_liner->loadFromProject(lineViewerLines);
=======
    if (lineViewerLines.empty()) {
      // edge case where the line viewer is open but no line
      // was drawn yet!
      window->m_slicer->toggleLineMode(true);
      window->m_slicer->clearLine();
    } else {
      window->m_liner->loadFromProject(lineViewerLines);
    }
>>>>>>> c8bcc15e
  }

  // Load state of peaks viewer
  if (tsv.selectSection("peaksviewer")) {
    std::string peaksViewerLines;
    tsv >> peaksViewerLines;
    window->showPeaksViewer(true);
    window->m_peaksViewer->loadFromProject(peaksViewerLines);
  }

<<<<<<< HEAD
=======
  // reset geometry as line/peaks viewer may change shape
>>>>>>> c8bcc15e
  window->setGeometry(geometry);
  window->show();
  return window;
}

std::string SliceViewerWindow::saveToProject(ApplicationWindow *app) {
  UNUSED_ARG(app);
  MantidQt::API::TSVSerialiser tsv, tab;
  tab.writeLine("geometry") << geometry();
  tab.writeLine("Workspace") << m_ws->name();
  tab.writeLine("Label") << m_label;
  tab.writeRaw(m_slicer->saveToProject());

  if (m_liner->isVisible())
    tab.writeSection("lineviewer", m_liner->saveToProject());

  if (m_peaksViewer->isVisible())
    tab.writeSection("peaksviewer", m_peaksViewer->saveToProject());

  tsv.writeSection("sliceviewer", tab.outputLines());
  return tsv.outputLines();
}

} // namespace SliceViewer
} // namespace MantidQt<|MERGE_RESOLUTION|>--- conflicted
+++ resolved
@@ -485,20 +485,14 @@
   tsv >> label;
 
   auto window = new SliceViewerWindow(wsName, label);
-<<<<<<< HEAD
-=======
   window->setGeometry(geometry);
   window->m_slicer->resetZoom();
->>>>>>> c8bcc15e
   window->m_slicer->loadFromProject(lines);
 
   // Load state of line viewer
   if (tsv.selectSection("lineviewer")) {
     std::string lineViewerLines;
     tsv >> lineViewerLines;
-<<<<<<< HEAD
-    window->m_liner->loadFromProject(lineViewerLines);
-=======
     if (lineViewerLines.empty()) {
       // edge case where the line viewer is open but no line
       // was drawn yet!
@@ -507,7 +501,6 @@
     } else {
       window->m_liner->loadFromProject(lineViewerLines);
     }
->>>>>>> c8bcc15e
   }
 
   // Load state of peaks viewer
@@ -518,10 +511,7 @@
     window->m_peaksViewer->loadFromProject(peaksViewerLines);
   }
 
-<<<<<<< HEAD
-=======
   // reset geometry as line/peaks viewer may change shape
->>>>>>> c8bcc15e
   window->setGeometry(geometry);
   window->show();
   return window;
