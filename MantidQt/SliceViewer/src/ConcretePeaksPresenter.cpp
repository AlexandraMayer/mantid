--- conflicted
+++ resolved
@@ -157,11 +157,9 @@
       m_owningPresenter(NULL), m_isHidden(false), m_editMode(SliceViewer::None),
       m_hasAddPeaksMode(
           canAddPeaksTo(peaksWS.get(), m_transform->getCoordinateSystem())),
-      m_NonOrthogonal(false), m_initMappingTransform(true), m_dimX(0),
-      m_dimY(1), m_dimMissing(2) {
+      m_NonOrthogonal(false), m_dimX(0), m_dimY(1), m_dimMissing(2) {
   // Check that the workspaces appear to be compatible. Log if otherwise.
   checkWorkspaceCompatibilities(mdWS);
-<<<<<<< HEAD
   m_fromHklToXyz[0] = 1.0;
   m_fromHklToXyz[1] = 0.0;
   m_fromHklToXyz[2] = 0.0;
@@ -172,8 +170,6 @@
   m_fromHklToXyz[7] = 0.0;
   m_fromHklToXyz[8] = 1.0;
 
-=======
->>>>>>> ed2f5cfd
   this->initialize();
 }
 
@@ -201,17 +197,10 @@
 
   // Make and register each peak widget.
   produceViews();
-<<<<<<< HEAD
+
   changeShownDim(m_dimX,
                  m_dimY); // in case dimensions shown are not those expected by
                           // default transformation
-  if (!transformSucceeded) {
-    hideAll();
-  }
-=======
-  changeShownDim(); // in case dimensions shown are not those expected by
-                    // default transformation
->>>>>>> ed2f5cfd
 }
 
 /**
