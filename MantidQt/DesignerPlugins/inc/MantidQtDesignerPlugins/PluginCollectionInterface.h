#ifndef PLUGINCOLLECTIONINTERFACE_H_
#define PLUGINCOLLECTIONINTERFACE_H_

#include <QtDesigner>
#include <QtPlugin>
#include "MantidQtMantidWidgets/AlgorithmSelectorWidget.h"
#include "MantidQtMantidWidgets/DataSelector.h"
#include "MantidQtDesignerPlugins/DesignerPlugin.h"
#include "MantidQtMantidWidgets/ScriptEditor.h"
#include "MantidQtMantidWidgets/MWRunFiles.h"
#include "MantidQtMantidWidgets/FitPropertyBrowser.h"
#include "MantidQtMantidWidgets/MuonFitPropertyBrowser.h"
#include "MantidQtMantidWidgets/InstrumentSelector.h"
#include "MantidQtMantidWidgets/WorkspaceSelector.h"
#include "MantidQtMantidWidgets/ColorBarWidget.h"
#include "MantidQtSliceViewer/SliceViewer.h"
#include "MantidQtSliceViewer/LineViewer.h"
#include "MantidQtMantidWidgets/SafeQwtPlot.h"
#include "MantidQtMantidWidgets/MWView.h"
#include "MantidQtAPI/AlgorithmPropertiesWidget.h"
#include "MantidQtMantidWidgets/ProcessingAlgoWidget.h"
#include "MantidQtMantidWidgets/MessageDisplay.h"
#include "MantidQtMantidWidgets/PreviewPlot.h"
#include "MantidQtMantidWidgets/DisplayCurveFit.h"
<<<<<<< HEAD
#include "MantidQtMantidWidgets/MuonFitDataSelector.h"
=======
#include "MantidQtMantidWidgets/LogValueSelector.h"
>>>>>>> b39ab154

/**
The PluginCollectionInterface implements the interface for the plugin library
and holds a
list of plugins defined by the library.

@author Martyn Gigg, Tessella plc
@date 10/08/2009

Copyright &copy; 2010 ISIS Rutherford Appleton Laboratory, NScD Oak Ridge
National Laboratory & European Spallation Source

This file is part of Mantid.

Mantid is free software; you can redistribute it and/or modify
it under the terms of the GNU General Public License as published by
the Free Software Foundation; either version 3 of the License, or
(at your option) any later version.

Mantid is distributed in the hope that it will be useful,
but WITHOUT ANY WARRANTY; without even the implied warranty of
MERCHANTABILITY or FITNESS FOR A PARTICULAR PURPOSE.  See the
GNU General Public License for more details.

You should have received a copy of the GNU General Public License
along with this program.  If not, see <http://www.gnu.org/licenses/>.

File change history is stored at: <https://github.com/mantidproject/mantid>
*/
class PluginCollectionInterface
    : public QObject,
      public QDesignerCustomWidgetCollectionInterface {
  Q_OBJECT
  Q_INTERFACES(QDesignerCustomWidgetCollectionInterface)

public:
  /// Default constructor
  PluginCollectionInterface(QObject *parent = 0);
  /// Returns a list of the custom widgets within this library
  virtual QList<QDesignerCustomWidgetInterface *> customWidgets() const;

private:
  QList<QDesignerCustomWidgetInterface *> m_widgets;
};

//==============================================================================
/** Macro to REALLY quickly declare a plugin for
 * a widget in MantidWidgets
 *
 * @param PluginClass :: name to give your plugin
 * @param WidgetClass :: fully-qualified name of the widget class
 * @param ToolTip :: a string with the tooltip
 */
#define DECLARE_WIDGET_PLUGIN(PluginClass, WidgetClass, ToolTip)               \
  class PluginClass : public DesignerPlugin {                                  \
  public:                                                                      \
    PluginClass(QObject *parent) : DesignerPlugin(parent) {}                   \
    QWidget *createWidget(QWidget *parent) { return new WidgetClass(parent); } \
    QString name() const { return #WidgetClass; }                              \
    QString toolTip() const { return ToolTip; }                                \
  };

//==============================================================================
// Declare plugins for several types of widgets in MantidWidgets
// REMEMBER TO ADD THESE TO PluginCollectionInterface.cpp -> customWidgets
//==============================================================================
DECLARE_WIDGET_PLUGIN(AlgorithmSelectorWidgetPlugin,
                      MantidQt::MantidWidgets::AlgorithmSelectorWidget,
                      "Widget for picking algorithms");

DECLARE_WIDGET_PLUGIN(ScriptEditorPlugin, ScriptEditor,
                      "Widget for editing python script");

DECLARE_WIDGET_PLUGIN(FileFinderPlugin, MantidQt::MantidWidgets::MWRunFiles,
                      "Searches for the given files within the paths defined "
                      "by\nMantid's datasearch.directories property");

DECLARE_WIDGET_PLUGIN(InstrumentSelectorPlugin,
                      MantidQt::MantidWidgets::InstrumentSelector,
                      "Sets the current instrument within Mantid");

DECLARE_WIDGET_PLUGIN(MuonFitBrowserPlugin,
                      MantidQt::MantidWidgets::MuonFitPropertyBrowser,
                      "The menu for fitting functions within Muon Analysis");

DECLARE_WIDGET_PLUGIN(FitBrowserPlugin,
                      MantidQt::MantidWidgets::FitPropertyBrowser,
                      "The menu for fitting functions");

DECLARE_WIDGET_PLUGIN(WorkspaceSelectorPlugin,
                      MantidQt::MantidWidgets::WorkspaceSelector,
                      "Select a workspace for use in this operation");

DECLARE_WIDGET_PLUGIN(ColorBarWidgetPlugin,
                      MantidQt::MantidWidgets::ColorBarWidget,
                      "Shows a color scale and allow user to change it");

DECLARE_WIDGET_PLUGIN(SliceViewerPlugin, MantidQt::SliceViewer::SliceViewer,
                      "Shows 2D slices of MDWorkspaces");

DECLARE_WIDGET_PLUGIN(LineViewerPlugin, MantidQt::SliceViewer::LineViewer,
                      "Shows 1D lines selected in a LineViewer");

DECLARE_WIDGET_PLUGIN(SafeQwtPlotPlugin, MantidQt::MantidWidgets::SafeQwtPlot,
                      "Version of QwtPlot with workspace-level thread safety");

DECLARE_WIDGET_PLUGIN(MWViewPlugin, MantidQt::MantidWidgets::MWView,
                      "2D view of a MatrixWorkspace");

DECLARE_WIDGET_PLUGIN(AlgorithmPropertiesWidgetPlugin,
                      MantidQt::API::AlgorithmPropertiesWidget,
                      "List of algorithm properties");

DECLARE_WIDGET_PLUGIN(
    ProcessingAlgoWidgetPlugin, MantidQt::MantidWidgets::ProcessingAlgoWidget,
    "Choose an algorithm or write a script as a processing step");

DECLARE_WIDGET_PLUGIN(MessageDisplayPlugin,
                      MantidQt::MantidWidgets::MessageDisplay,
                      "Display messages with various priorities, optionally "
                      "connecting to the logging framework");

DECLARE_WIDGET_PLUGIN(DataSelectorPlugin, MantidQt::MantidWidgets::DataSelector,
                      "Choose a file path or workspace to work with");

DECLARE_WIDGET_PLUGIN(PreviewPlotPlugin, MantidQt::MantidWidgets::PreviewPlot,
                      "Curve plots for workspace spectra");

DECLARE_WIDGET_PLUGIN(DisplayCurveFitPlugin,
                      MantidQt::MantidWidgets::DisplayCurveFit,
                      "Curve plots for workspace spectra");

<<<<<<< HEAD
DECLARE_WIDGET_PLUGIN(MuonFitDataSelectorPlugin,
                      MantidQt::MantidWidgets::MuonFitDataSelector,
                      "Data selection for muon fits");
=======
DECLARE_WIDGET_PLUGIN(LogValueSelectorPlugin,
                      MantidQt::MantidWidgets::LogValueSelector,
                      "Select a log name and function");
>>>>>>> b39ab154

#endif<|MERGE_RESOLUTION|>--- conflicted
+++ resolved
@@ -22,11 +22,8 @@
 #include "MantidQtMantidWidgets/MessageDisplay.h"
 #include "MantidQtMantidWidgets/PreviewPlot.h"
 #include "MantidQtMantidWidgets/DisplayCurveFit.h"
-<<<<<<< HEAD
 #include "MantidQtMantidWidgets/MuonFitDataSelector.h"
-=======
 #include "MantidQtMantidWidgets/LogValueSelector.h"
->>>>>>> b39ab154
 
 /**
 The PluginCollectionInterface implements the interface for the plugin library
@@ -159,14 +156,12 @@
                       MantidQt::MantidWidgets::DisplayCurveFit,
                       "Curve plots for workspace spectra");
 
-<<<<<<< HEAD
 DECLARE_WIDGET_PLUGIN(MuonFitDataSelectorPlugin,
                       MantidQt::MantidWidgets::MuonFitDataSelector,
                       "Data selection for muon fits");
-=======
+
 DECLARE_WIDGET_PLUGIN(LogValueSelectorPlugin,
                       MantidQt::MantidWidgets::LogValueSelector,
                       "Select a log name and function");
->>>>>>> b39ab154
 
 #endif