--- conflicted
+++ resolved
@@ -40,34 +40,6 @@
 public:
   virtual ~IReflPresenter(){};
 
-<<<<<<< HEAD
-      enum Flag
-      {
-        SaveFlag,
-        SaveAsFlag,
-        AppendRowFlag,
-        PrependRowFlag,
-        DeleteRowFlag,
-        ProcessFlag,
-        GroupRowsFlag,
-        OpenTableFlag,
-        NewTableFlag,
-        TableUpdatedFlag,
-        ExpandSelectionFlag,
-        OptionsDialogFlag,
-        ClearSelectedFlag,
-        CopySelectedFlag,
-        CutSelectedFlag,
-        PasteSelectedFlag,
-        SearchFlag,
-        TransferFlag,
-        ImportTableFlag,
-        ExportTableFlag,
-        PlotRowFlag,
-        PlotGroupFlag,
-        ICATSearchCompleteFlag
-      };
-=======
   enum Flag {
     SaveFlag,
     SaveAsFlag,
@@ -86,13 +58,13 @@
     CutSelectedFlag,
     PasteSelectedFlag,
     SearchFlag,
+    ICATSearchCompleteFlag,
     TransferFlag,
     ImportTableFlag,
     ExportTableFlag,
     PlotRowFlag,
     PlotGroupFlag
   };
->>>>>>> 34a24f93
 
   // Tell the presenter something happened
   virtual void notify(IReflPresenter::Flag flag) = 0;
