#ifndef MANTIDQTCUSTOMINTERFACES_TOMOGRAPHY_TOMOGRAPHYIFACEPRESENTER_H_
#define MANTIDQTCUSTOMINTERFACES_TOMOGRAPHY_TOMOGRAPHYIFACEPRESENTER_H_

#include "MantidQtCustomInterfaces/DllConfig.h"
#include "MantidQtCustomInterfaces/Tomography/ITomographyIfacePresenter.h"
#include "MantidQtCustomInterfaces/Tomography/ITomographyIfaceView.h"
#include "MantidQtCustomInterfaces/Tomography/TomographyIfaceModel.h"

#include <boost/scoped_ptr.hpp>
#include <QMutex>
#include <QObject>

// Qt classes forward declarations
class QThread;
class QTimer;

namespace MantidQt {
namespace CustomInterfaces {

class TomoPathsConfig;
class TomoToolConfigDialogBase;

/**
Tomography GUI. Presenter for the GUI (as in the MVP
(Model-View-Presenter) pattern). In principle, in a strict MVP setup,
signals from the model should always be handled through this presenter
and never go directly to the view, and viceversa.

Copyright &copy; 2014-2016 ISIS Rutherford Appleton Laboratory, NScD
Oak Ridge National Laboratory & European Spallation Source

This file is part of Mantid.

Mantid is free software; you can redistribute it and/or modify
it under the terms of the GNU General Public License as published by
the Free Software Foundation; either version 3 of the License, or
(at your option) any later version.

Mantid is distributed in the hope that it will be useful,
but WITHOUT ANY WARRANTY; without even the implied warranty of
MERCHANTABILITY or FITNESS FOR A PARTICULAR PURPOSE.  See the
GNU General Public License for more details.

You should have received a copy of the GNU General Public License
along with this program.  If not, see <http://www.gnu.org/licenses/>.

File change history is stored at: <https://github.com/mantidproject/mantid>
Code Documentation is available at: <http://doxygen.mantidproject.org>
*/
class MANTIDQT_CUSTOMINTERFACES_DLL TomographyIfacePresenter
    : public QObject,
      public ITomographyIfacePresenter {
  // Q_OBJECT for the 'keep alive' signals
  Q_OBJECT

public:
  /// Default constructor - normally used from the concrete view
  TomographyIfacePresenter(ITomographyIfaceView *view);
  ~TomographyIfacePresenter() override;

  void notify(ITomographyIfacePresenter::Notification notif) override;

protected:
  void initialize();

  /// clean shut down of model, view, etc.
  void cleanup();

  void processSystemSettingsUpdated();
  void processSetupResourcesAndTools();
  void processCompResourceChanged();
  void processToolChanged();
  void processTomoPathsChanged();
  void processTomoPathsEditedByUser();
  void processLogin();
  void processLogout();
  void processSetupReconTool();
  void processRunRecon();

protected slots:
  /// It may be run on user request, or periodically from a timer/thread
  void processRefreshJobs();

protected:
  void processCancelJobs();
  void processVisualizeJobs();
  void processViewImg();
  void processLogMsg();
  void processAggregateEnergyBands();
  void processShutDown();

  void doVisualize(const std::vector<std::string> &ids);

  /// To prepare a local run
  void makeRunnableWithOptionsLocal(const std::string &comp, std::string &run,
                                    std::string &opt);

  /// auto-guess additional directories when the user gives the samples path
  void findFlatsDarksFromSampleGivenByUser(TomoPathsConfig &cfg);

  bool
  usableEnergyBandsPaths(const std::map<std::string, std::string> &algParams);

  /// Starts a periodic query just to keep sessions alive when logged in
  void startKeepAliveMechanism(int period);

  /// Stops/kills the periodic query (for example if the user logs out)
  void killKeepAliveMechanism();

  bool isLocalResourceSelected() const;

private:
  /// creates the correct dialog pointer and sets it to the member variable
  void createConfigDialogUsingToolName(const std::string &toolName);

  /// sets up the dialog and uses the settings to update the model
  void
  setupConfigDialogSettingsAndUpdateModel(TomoToolConfigDialogBase *dialog);

  /// configures up the dialog using the view
  void setupConfigDialogSettings(TomoToolConfigDialogBase &dialog);

  /// does the actual path configuration for local resource
  void setupConfigDialogSettingsForLocal(TomoToolConfigDialogBase &dialog);

  /// does the actual path configuration for remote resource
  void setupConfigDialogSettingsForRemote(TomoToolConfigDialogBase &dialog);

  /// update all the model information after the tool's been changed
  void updateModelAfterToolChanged(const TomoToolConfigDialogBase &dialog);

  /// update the model's current tool name using the dialog
  void updateModelCurrentToolName(const TomoToolConfigDialogBase &dialog);

  /// update the model's current tool method using the dialog
  void updateModelCurrentToolMethod(const TomoToolConfigDialogBase &dialog);

  /// update the model's current tool settings using the dialog
  void updateModelCurrentToolSettings(const TomoToolConfigDialogBase &dialog);

  /// Associated view for this presenter (MVP pattern)
  ITomographyIfaceView *const m_view;

  /// Associated model for this presenter (MVP pattern)
  const boost::scoped_ptr<TomographyIfaceModel> m_model;

  // TODO: replace this with an std::mutex. Also below for threads.
  // mutex for the job status info update operations on the view
  QMutex *m_statusMutex;

  // for periodic update of the job status table/tree
  QTimer *m_keepAliveTimer;
  QThread *m_keepAliveThread;

  std::unique_ptr<TomoToolConfigDialogBase> m_configDialog;

<<<<<<< HEAD
=======
  static const std::string g_defOutPathLocal;
  static const std::string g_defOutPathRemote;
>>>>>>> cc5382a9
};

} // namespace CustomInterfaces
} // namespace MantidQt

#endif // MANTIDQTCUSTOMINTERFACES_TOMOGRAPHY_TOMOGRAPHYIFACEPRESENTER_H_<|MERGE_RESOLUTION|>--- conflicted
+++ resolved
@@ -154,11 +154,8 @@
 
   std::unique_ptr<TomoToolConfigDialogBase> m_configDialog;
 
-<<<<<<< HEAD
-=======
   static const std::string g_defOutPathLocal;
   static const std::string g_defOutPathRemote;
->>>>>>> cc5382a9
 };
 
 } // namespace CustomInterfaces
