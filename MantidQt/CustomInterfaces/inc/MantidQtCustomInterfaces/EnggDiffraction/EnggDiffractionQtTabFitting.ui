<?xml version="1.0" encoding="UTF-8"?>
<ui version="4.0">
 <class>EnggDiffractionQtTabFitting</class>
 <widget class="QWidget" name="EnggDiffractionQtTabFitting">
  <property name="geometry">
   <rect>
    <x>0</x>
    <y>0</y>
    <width>664</width>
    <height>683</height>
   </rect>
  </property>
  <property name="windowTitle">
   <string>Form</string>
  </property>
  <layout class="QGridLayout" name="gridLayout_3">
   <item row="0" column="0">
    <widget class="QGroupBox" name="groupBox_focus">
     <property name="title">
      <string>Fitting Run</string>
     </property>
     <layout class="QGridLayout" name="gridLayout_2">
      <item row="0" column="0">
       <layout class="QHBoxLayout" name="horizontalLayout_15">
        <item>
         <widget class="QLabel" name="label_fitting_run_number">
          <property name="text">
           <string>Focused Run #:</string>
          </property>
         </widget>
        </item>
        <item>
         <spacer name="horizontalSpacer_14">
          <property name="orientation">
           <enum>Qt::Horizontal</enum>
          </property>
          <property name="sizeHint" stdset="0">
           <size>
            <width>98</width>
            <height>20</height>
           </size>
          </property>
         </spacer>
        </item>
        <item>
         <widget class="QLineEdit" name="lineEdit_pushButton_run_num">
          <property name="sizePolicy">
           <sizepolicy hsizetype="Expanding" vsizetype="Fixed">
            <horstretch>0</horstretch>
            <verstretch>0</verstretch>
           </sizepolicy>
          </property>
          <property name="text">
           <string/>
          </property>
          <property name="readOnly">
           <bool>false</bool>
          </property>
         </widget>
        </item>
        <item>
         <widget class="QPushButton" name="pushButton_fitting_browse_run_num">
          <property name="enabled">
           <bool>true</bool>
          </property>
          <property name="text">
           <string>Browse</string>
          </property>
         </widget>
        </item>
       </layout>
      </item>
      <item row="4" column="0">
       <layout class="QHBoxLayout" name="horizontalLayout">
        <item>
         <spacer name="horizontalSpacer_15">
          <property name="orientation">
           <enum>Qt::Horizontal</enum>
          </property>
          <property name="sizeHint" stdset="0">
           <size>
            <width>38</width>
            <height>20</height>
           </size>
          </property>
         </spacer>
        </item>
        <item>
         <widget class="QLabel" name="label_comboBox_fitting_bank">
          <property name="text">
           <string>Plot Bank:</string>
          </property>
         </widget>
        </item>
        <item>
         <widget class="QComboBox" name="comboBox_bank">
          <property name="minimumSize">
           <size>
            <width>111</width>
            <height>0</height>
           </size>
          </property>
          <property name="maximumSize">
           <size>
            <width>240</width>
            <height>16777215</height>
           </size>
          </property>
          <item>
           <property name="text">
            <string>Bank North - 1</string>
           </property>
          </item>
          <item>
           <property name="text">
            <string>Bank South - 2</string>
           </property>
          </item>
         </widget>
        </item>
       </layout>
      </item>
      <item row="2" column="0">
       <layout class="QHBoxLayout" name="horizontalLayout_3">
        <item>
         <spacer name="horizontalSpacer_3">
          <property name="orientation">
           <enum>Qt::Horizontal</enum>
          </property>
          <property name="sizeHint" stdset="0">
           <size>
            <width>238</width>
            <height>20</height>
           </size>
          </property>
         </spacer>
        </item>
        <item>
         <widget class="QPushButton" name="pushButton_fit">
          <property name="minimumSize">
           <size>
            <width>100</width>
            <height>0</height>
           </size>
          </property>
          <property name="text">
           <string>Fit</string>
          </property>
         </widget>
        </item>
       </layout>
      </item>
      <item row="1" column="0">
       <layout class="QHBoxLayout" name="horizontalLayout_8">
        <item>
         <widget class="QLabel" name="label_fitting_peaks">
          <property name="text">
           <string>Peaks:</string>
          </property>
         </widget>
        </item>
        <item>
         <widget class="QLineEdit" name="lineEdit_fitting_peaks">
          <property name="sizePolicy">
           <sizepolicy hsizetype="Expanding" vsizetype="Fixed">
            <horstretch>1</horstretch>
            <verstretch>0</verstretch>
           </sizepolicy>
          </property>
          <property name="text">
           <string/>
          </property>
          <property name="readOnly">
           <bool>false</bool>
          </property>
          <property name="placeholderText">
           <string>Leave Blank To Use Default Expected Peaks</string>
          </property>
         </widget>
        </item>
        <item>
         <widget class="QPushButton" name="pushButton_fitting_browse_peaks">
          <property name="enabled">
           <bool>true</bool>
          </property>
          <property name="text">
           <string>Browse</string>
          </property>
         </widget>
        </item>
       </layout>
      </item>
      <item row="3" column="0">
       <spacer name="verticalSpacer_5">
        <property name="orientation">
         <enum>Qt::Vertical</enum>
        </property>
        <property name="sizeType">
         <enum>QSizePolicy::Maximum</enum>
        </property>
        <property name="sizeHint" stdset="0">
         <size>
          <width>20</width>
          <height>28</height>
         </size>
        </property>
       </spacer>
      </item>
<<<<<<< HEAD
      <item row="4" column="0">
       <layout class="QHBoxLayout" name="horizontalLayout">
        <item>
         <spacer name="horizontalSpacer_15">
          <property name="orientation">
           <enum>Qt::Horizontal</enum>
          </property>
          <property name="sizeHint" stdset="0">
           <size>
            <width>38</width>
            <height>20</height>
           </size>
          </property>
         </spacer>
        </item>
        <item>
         <widget class="QLabel" name="label_comboBox_fitting_bank">
          <property name="text">
           <string>Plot Bank:</string>
          </property>
         </widget>
        </item>
        <item>
         <widget class="QComboBox" name="comboBox_bank">
          <property name="enabled">
           <bool>false</bool>
          </property>
          <property name="sizePolicy">
           <sizepolicy hsizetype="Fixed" vsizetype="Fixed">
            <horstretch>0</horstretch>
            <verstretch>0</verstretch>
           </sizepolicy>
          </property>
          <property name="minimumSize">
           <size>
            <width>70</width>
            <height>0</height>
           </size>
          </property>
          <property name="maximumSize">
           <size>
            <width>240</width>
            <height>16777215</height>
           </size>
          </property>
         </widget>
        </item>
       </layout>
      </item>
=======
>>>>>>> fbd2cddc
     </layout>
    </widget>
   </item>
   <item row="1" column="0">
    <spacer name="verticalSpacer_6">
     <property name="orientation">
      <enum>Qt::Vertical</enum>
     </property>
     <property name="sizeType">
      <enum>QSizePolicy::Maximum</enum>
     </property>
     <property name="sizeHint" stdset="0">
      <size>
       <width>20</width>
       <height>38</height>
      </size>
     </property>
    </spacer>
   </item>
   <item row="2" column="0">
    <widget class="QGroupBox" name="groupBox_fititng_preview">
     <property name="sizePolicy">
      <sizepolicy hsizetype="Expanding" vsizetype="Expanding">
       <horstretch>4</horstretch>
       <verstretch>2</verstretch>
      </sizepolicy>
     </property>
     <property name="minimumSize">
      <size>
       <width>596</width>
       <height>111</height>
      </size>
     </property>
     <property name="sizeIncrement">
      <size>
       <width>2</width>
       <height>2</height>
      </size>
     </property>
     <property name="title">
      <string>Preview</string>
     </property>
     <layout class="QGridLayout" name="gridLayout">
      <item row="0" column="3">
       <widget class="QLabel" name="label_qlist_bank">
        <property name="text">
         <string>Bank:</string>
        </property>
       </widget>
      </item>
      <item row="1" column="0" colspan="3">
       <widget class="QwtPlot" name="dataPlot">
        <property name="sizePolicy">
         <sizepolicy hsizetype="Expanding" vsizetype="Expanding">
          <horstretch>4</horstretch>
          <verstretch>2</verstretch>
         </sizepolicy>
        </property>
        <property name="minimumSize">
         <size>
          <width>531</width>
          <height>300</height>
         </size>
        </property>
        <property name="sizeIncrement">
         <size>
          <width>2</width>
          <height>2</height>
         </size>
        </property>
       </widget>
      </item>
      <item row="1" column="3">
       <layout class="QVBoxLayout" name="verticalLayout_2">
        <item>
         <widget class="QListWidget" name="listWidget_fitting_bank_preview">
          <property name="enabled">
           <bool>false</bool>
          </property>
          <property name="minimumSize">
           <size>
            <width>0</width>
            <height>300</height>
           </size>
          </property>
          <property name="maximumSize">
           <size>
            <width>20</width>
            <height>16777215</height>
           </size>
          </property>
         </widget>
        </item>
       </layout>
      </item>
      <item row="2" column="0">
       <spacer name="verticalSpacer_2">
        <property name="orientation">
         <enum>Qt::Vertical</enum>
        </property>
        <property name="sizeHint" stdset="0">
         <size>
          <width>20</width>
          <height>28</height>
         </size>
        </property>
       </spacer>
      </item>
      <item row="2" column="1">
       <spacer name="horizontalSpacer">
        <property name="orientation">
         <enum>Qt::Horizontal</enum>
        </property>
        <property name="sizeHint" stdset="0">
         <size>
          <width>187</width>
          <height>20</height>
         </size>
        </property>
       </spacer>
      </item>
      <item row="2" column="2">
       <layout class="QHBoxLayout" name="horizontalLayout_peak_button">
        <item>
         <spacer name="horizontalSpacer_17">
          <property name="orientation">
           <enum>Qt::Horizontal</enum>
          </property>
          <property name="sizeHint" stdset="0">
           <size>
            <width>38</width>
            <height>20</height>
           </size>
          </property>
         </spacer>
        </item>
        <item>
         <widget class="QPushButton" name="pushButton_select_peak">
          <property name="enabled">
           <bool>false</bool>
          </property>
          <property name="text">
           <string>Select Peak</string>
          </property>
         </widget>
        </item>
        <item>
         <widget class="QPushButton" name="pushButton_add_peak">
          <property name="enabled">
           <bool>false</bool>
          </property>
          <property name="text">
           <string>Add Peak</string>
          </property>
         </widget>
        </item>
        <item>
         <widget class="QPushButton" name="pushButton_save_peak_list">
          <property name="enabled">
           <bool>true</bool>
          </property>
          <property name="text">
           <string>Save Peaks List</string>
          </property>
         </widget>
        </item>
        <item>
         <widget class="QLabel" name="label_comboBox_fitting_bank_3">
          <property name="text">
           <string/>
          </property>
         </widget>
        </item>
       </layout>
      </item>
      <item row="2" column="3">
       <spacer name="verticalSpacer">
        <property name="orientation">
         <enum>Qt::Vertical</enum>
        </property>
        <property name="sizeHint" stdset="0">
         <size>
          <width>20</width>
          <height>28</height>
         </size>
        </property>
       </spacer>
      </item>
     </layout>
    </widget>
   </item>
  </layout>
 </widget>
 <customwidgets>
  <customwidget>
   <class>QwtPlot</class>
   <extends>QFrame</extends>
   <header>qwt_plot.h</header>
   <container>1</container>
  </customwidget>
 </customwidgets>
 <resources/>
 <connections/>
</ui><|MERGE_RESOLUTION|>--- conflicted
+++ resolved
@@ -94,28 +94,21 @@
         </item>
         <item>
          <widget class="QComboBox" name="comboBox_bank">
+          <property name="enabled">
+           <bool>false</bool>
+          </property>
           <property name="minimumSize">
            <size>
-            <width>111</width>
+            <width>75</width>
             <height>0</height>
            </size>
           </property>
           <property name="maximumSize">
            <size>
-            <width>240</width>
+            <width>80</width>
             <height>16777215</height>
            </size>
           </property>
-          <item>
-           <property name="text">
-            <string>Bank North - 1</string>
-           </property>
-          </item>
-          <item>
-           <property name="text">
-            <string>Bank South - 2</string>
-           </property>
-          </item>
          </widget>
         </item>
        </layout>
@@ -206,58 +199,6 @@
         </property>
        </spacer>
       </item>
-<<<<<<< HEAD
-      <item row="4" column="0">
-       <layout class="QHBoxLayout" name="horizontalLayout">
-        <item>
-         <spacer name="horizontalSpacer_15">
-          <property name="orientation">
-           <enum>Qt::Horizontal</enum>
-          </property>
-          <property name="sizeHint" stdset="0">
-           <size>
-            <width>38</width>
-            <height>20</height>
-           </size>
-          </property>
-         </spacer>
-        </item>
-        <item>
-         <widget class="QLabel" name="label_comboBox_fitting_bank">
-          <property name="text">
-           <string>Plot Bank:</string>
-          </property>
-         </widget>
-        </item>
-        <item>
-         <widget class="QComboBox" name="comboBox_bank">
-          <property name="enabled">
-           <bool>false</bool>
-          </property>
-          <property name="sizePolicy">
-           <sizepolicy hsizetype="Fixed" vsizetype="Fixed">
-            <horstretch>0</horstretch>
-            <verstretch>0</verstretch>
-           </sizepolicy>
-          </property>
-          <property name="minimumSize">
-           <size>
-            <width>70</width>
-            <height>0</height>
-           </size>
-          </property>
-          <property name="maximumSize">
-           <size>
-            <width>240</width>
-            <height>16777215</height>
-           </size>
-          </property>
-         </widget>
-        </item>
-       </layout>
-      </item>
-=======
->>>>>>> fbd2cddc
      </layout>
     </widget>
    </item>
