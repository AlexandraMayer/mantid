--- conflicted
+++ resolved
@@ -961,11 +961,7 @@
     }
   }
 
-<<<<<<< HEAD
-  m_groupToRow = whichGroupToWhichRow(m_uiForm);
-=======
   m_groupToRow = m_groupingHelper.whichGroupToWhichRow();
->>>>>>> a038867d
   updatePairTable();
 
   if (m_loaded && !m_updating) {
@@ -1008,11 +1004,7 @@
         return;
       }
     }
-<<<<<<< HEAD
-    m_pairToRow = whichPairToWhichRow(m_uiForm);
-=======
     m_pairToRow = m_groupingHelper.whichPairToWhichRow();
->>>>>>> a038867d
     updateFrontAndCombo();
   }
 
@@ -1044,11 +1036,7 @@
       }
     }
 
-<<<<<<< HEAD
-    m_pairToRow = whichPairToWhichRow(m_uiForm);
-=======
     m_pairToRow = m_groupingHelper.whichPairToWhichRow();
->>>>>>> a038867d
     updateFrontAndCombo();
 
     // check to see if alpha is specified (if name!="") and if not
@@ -1621,11 +1609,7 @@
  * @return number of groups
  */
 int MuonAnalysis::numGroups() {
-<<<<<<< HEAD
-  m_groupToRow = whichGroupToWhichRow(m_uiForm);
-=======
   m_groupToRow = m_groupingHelper.whichGroupToWhichRow();
->>>>>>> a038867d
   return static_cast<int>(m_groupToRow.size());
 }
 
@@ -1635,11 +1619,7 @@
  * @return number of pairs
  */
 int MuonAnalysis::numPairs() {
-<<<<<<< HEAD
-  m_pairToRow = whichPairToWhichRow(m_uiForm);
-=======
   m_pairToRow = m_groupingHelper.whichPairToWhichRow();
->>>>>>> a038867d
   return static_cast<int>(m_pairToRow.size());
 }
 
@@ -1739,11 +1719,7 @@
  * @return Group number
  */
 int MuonAnalysis::getGroupNumberFromRow(int row) {
-<<<<<<< HEAD
-  m_groupToRow = whichGroupToWhichRow(m_uiForm);
-=======
   m_groupToRow = m_groupingHelper.whichGroupToWhichRow();
->>>>>>> a038867d
   for (unsigned int i = 0; i < m_groupToRow.size(); i++) {
     if (m_groupToRow[i] == row)
       return i;
@@ -1759,11 +1735,7 @@
  * @return Pair number
  */
 int MuonAnalysis::getPairNumberFromRow(int row) {
-<<<<<<< HEAD
-  m_pairToRow = whichPairToWhichRow(m_uiForm);
-=======
   m_pairToRow = m_groupingHelper.whichPairToWhichRow();
->>>>>>> a038867d
   for (unsigned int i = 0; i < m_pairToRow.size(); i++) {
     if (m_pairToRow[i] == row)
       return i;
@@ -2029,11 +2001,7 @@
  * @return true if set
  */
 bool MuonAnalysis::isGroupingSet() const {
-<<<<<<< HEAD
-  auto dummy = whichGroupToWhichRow(m_uiForm);
-=======
   auto dummy = m_groupingHelper.whichGroupToWhichRow();
->>>>>>> a038867d
 
   return !dummy.empty();
 }
