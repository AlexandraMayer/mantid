//----------------------------------------------------------------------
// Includes
//----------------------------------------------------------------------
#include <fstream>

#include "MantidQtCustomInterfaces/Muon/IO_MuonGrouping.h"

#include "MantidAPI/MatrixWorkspace.h"
#include "MantidAPI/WorkspaceFactory.h"
#include "MantidQtAPI/UserSubWindow.h"

#include <boost/shared_ptr.hpp>
#include <boost/bind.hpp>

#include <Poco/DOM/Document.h>
#include <Poco/DOM/DOMParser.h>
#include <Poco/DOM/DOMWriter.h>
#include <Poco/DOM/NodeList.h>
#include <Poco/DOM/Text.h>

#ifdef _MSC_VER
// Disable a flood of warnings from Poco about inheriting from
// std::basic_istream
// See
// http://connect.microsoft.com/VisualStudio/feedback/details/733720/inheriting-from-std-fstream-produces-c4250-warning
#pragma warning(push)
#pragma warning(disable : 4250)
#include <Poco/XML/XMLWriter.h>
#pragma warning(pop)
#endif

//-----------------------------------------------------------------------------
using namespace Poco::XML;

namespace MantidQt {
namespace CustomInterfaces {
namespace Muon {

using namespace Poco::XML;
using namespace MantidQt::API;

/**
 * Save grouping to the XML file specified.
 *
 * @param grouping :: Struct with grouping information
 * @param filename :: XML filename where information will be saved
 */
void MuonGroupingHelper::saveGroupingToXML(
    const Mantid::API::Grouping &grouping, const std::string &filename) {
  std::ofstream outFile(filename.c_str());
  if (!outFile)
    throw Mantid::Kernel::Exception::FileError("Unable to open output file",
                                               filename);

  DOMWriter writer;
  writer.setNewLine("\n");
  writer.setOptions(XMLWriter::PRETTY_PRINT);

  Poco::AutoPtr<Poco::XML::Document> mDoc = new Document();

  // Create root element with a description
  Poco::AutoPtr<Element> rootElem = mDoc->createElement("detector-grouping");
  rootElem->setAttribute("description", grouping.description);
  mDoc->appendChild(rootElem);

  // Create group elements
  for (size_t gi = 0; gi < grouping.groups.size(); gi++) {
    Poco::AutoPtr<Element> gElem = mDoc->createElement("group");
    gElem->setAttribute("name", grouping.groupNames[gi]);
    rootElem->appendChild(gElem);

    Poco::AutoPtr<Element> idsElem = mDoc->createElement("ids");
    idsElem->setAttribute("val", grouping.groups[gi]);
    gElem->appendChild(idsElem);
  }

  // Create pair elements
  for (size_t pi = 0; pi < grouping.pairs.size(); pi++) {
    Poco::AutoPtr<Element> gElem = mDoc->createElement("pair");
    gElem->setAttribute("name", grouping.pairNames[pi]);
    rootElem->appendChild(gElem);

    Poco::AutoPtr<Element> fwElem = mDoc->createElement("forward-group");
    fwElem->setAttribute("val", grouping.groupNames[grouping.pairs[pi].first]);
    gElem->appendChild(fwElem);

    Poco::AutoPtr<Element> bwElem = mDoc->createElement("backward-group");
    bwElem->setAttribute("val", grouping.groupNames[grouping.pairs[pi].second]);
    gElem->appendChild(bwElem);

    Poco::AutoPtr<Element> alphaElem = mDoc->createElement("alpha");
    alphaElem->setAttribute(
        "val", boost::lexical_cast<std::string>(grouping.pairAlphas[pi]));
    gElem->appendChild(alphaElem);
  }

  // Create default group/pair name element
  Poco::AutoPtr<Element> gElem = mDoc->createElement("default");
  gElem->setAttribute("name", grouping.defaultName);
  rootElem->appendChild(gElem);

  writer.writeNode(outFile, mDoc);
}

/**
 * Parses information from the grouping table and saves to Grouping struct.
 *
 * @returns :: Grouping struct storing parsed info
 */
Mantid::API::Grouping MuonGroupingHelper::parseGroupingTable() const {
  Grouping grouping;
  // Parse description
  grouping.description = m_uiForm.groupDescription->text().toStdString();

  // Parse grouping info
<<<<<<< HEAD
  std::vector<int> groupToRow = whichGroupToWhichRow(form);
=======
  std::vector<int> groupToRow = whichGroupToWhichRow();
>>>>>>> a038867d

  // Resize group arrays
  grouping.groupNames.resize(groupToRow.size());
  grouping.groups.resize(groupToRow.size());

  // Fill group arrays
  for (size_t gi = 0; gi < groupToRow.size(); gi++) {
    grouping.groupNames[gi] =
        m_uiForm.groupTable->item(groupToRow[gi], 0)->text().toStdString();
    grouping.groups[gi] =
        m_uiForm.groupTable->item(groupToRow[gi], 1)->text().toStdString();
  }

  // Parse pair info
<<<<<<< HEAD
  std::vector<int> pairToRow = whichPairToWhichRow(form);
=======
  std::vector<int> pairToRow = whichPairToWhichRow();
>>>>>>> a038867d

  // Resize pair arrays
  grouping.pairNames.resize(pairToRow.size());
  grouping.pairs.resize(pairToRow.size());
  grouping.pairAlphas.resize(pairToRow.size());

  // Fill pair arrays
  for (size_t pi = 0; pi < pairToRow.size(); pi++) {
    grouping.pairNames[pi] =
        m_uiForm.pairTable->item(pairToRow[pi], 0)->text().toStdString();

    QComboBox *fwd = static_cast<QComboBox *>(
        m_uiForm.pairTable->cellWidget(pairToRow[pi], 1));
    QComboBox *bwd = static_cast<QComboBox *>(
        m_uiForm.pairTable->cellWidget(pairToRow[pi], 2));

    grouping.pairs[pi] =
        std::make_pair(fwd->currentIndex(), bwd->currentIndex());

    grouping.pairAlphas[pi] =
        m_uiForm.pairTable->item(pairToRow[pi], 3)->text().toDouble();
  }

  // Use currently selected group/pair as default value
  grouping.defaultName =
      m_uiForm.frontGroupGroupPairComboBox->currentText().toStdString();

  return grouping;
}

/**
 * Fills in the grouping table using information from provided Grouping struct.
 *
 * @param grouping :: [input] Grouping struct to use for filling the table
 * @returns Index of default group/group pair
 */
int MuonGroupingHelper::fillGroupingTable(
    const Mantid::API::Grouping &grouping) {
  // Add groups to a table
  for (int gi = 0; gi < static_cast<int>(grouping.groups.size()); gi++) {
    m_uiForm.groupTable->setItem(
        gi, 0, new QTableWidgetItem(grouping.groupNames[gi].c_str()));
    m_uiForm.groupTable->setItem(
        gi, 1, new QTableWidgetItem(grouping.groups[gi].c_str()));
  }

  // Add pairs to the table
  for (int pi = 0; pi < static_cast<int>(grouping.pairs.size()); pi++) {
    // Set the name
    m_uiForm.pairTable->setItem(
        pi, 0, new QTableWidgetItem(grouping.pairNames[pi].c_str()));

    // Set selected forward/backward groups
    QComboBox *fwd =
        static_cast<QComboBox *>(m_uiForm.pairTable->cellWidget(pi, 1));
    fwd->setCurrentIndex(static_cast<int>(grouping.pairs[pi].first));
    QComboBox *bwd =
        static_cast<QComboBox *>(m_uiForm.pairTable->cellWidget(pi, 2));
    bwd->setCurrentIndex(static_cast<int>(grouping.pairs[pi].second));

    // Set alpha
    m_uiForm.pairTable->setItem(
        pi, 3,
        new QTableWidgetItem(
            boost::lexical_cast<std::string>(grouping.pairAlphas[pi]).c_str()));
  }

  // Set description
  m_uiForm.groupDescription->setText(grouping.description.c_str());

  // Select default element
  try {
    return getGroupGroupPairIndex(grouping.defaultName);
  } catch (std::invalid_argument & /*err*/) {
    // Not a big error. Just select the first group in the list
    return 0;
  }
}

/**
 * Get the index of the named Group / Group Pair
 * @param name :: Name of the Group / Group Pair
 * @returns Index of the group/pair of that name
 * @throws std::invalid_argument if there is no group/pair of that name
 */
int MuonGroupingHelper::getGroupGroupPairIndex(const std::string &name) {
  QString qsname(name.c_str());
  for (int i = 0; i < m_uiForm.frontGroupGroupPairComboBox->count(); i++) {
    if (m_uiForm.frontGroupGroupPairComboBox->itemText(i) == qsname) {
      return i;
    }
  }
<<<<<<< HEAD
}

/**
 * Groups the workspace according to grouping provided.
 *
 * @param ws :: Workspace to group
 * @param  g :: The grouping information
 * @return Sptr to created grouped workspace
 */
MatrixWorkspace_sptr groupWorkspace(MatrixWorkspace_const_sptr ws,
                                    const Mantid::API::Grouping &g) {
  // As I couldn't specify multiple groups for GroupDetectors, I am going down quite a complicated
  // route - for every group distinct grouped workspace is created using GroupDetectors. These
  // workspaces are then merged into the output workspace.

  // Create output workspace
  MatrixWorkspace_sptr outWs =
    WorkspaceFactory::Instance().create(ws, g.groups.size(), ws->readX(0).size(), ws->blocksize());

  for(size_t gi = 0; gi < g.groups.size(); gi++)
  {
    Mantid::API::IAlgorithm_sptr alg = AlgorithmManager::Instance().create("GroupDetectors");
    alg->setChild(true); // So Output workspace is not added to the ADS
    alg->initialize();
    alg->setProperty("InputWorkspace", boost::const_pointer_cast<MatrixWorkspace>(ws));
    alg->setPropertyValue("SpectraList", g.groups[gi]);
    alg->setPropertyValue("OutputWorkspace", "grouped"); // Is not actually used, just to make validators happy
    alg->execute();

    MatrixWorkspace_sptr grouped = alg->getProperty("OutputWorkspace");

    // Copy the spectrum
    *(outWs->getSpectrum(gi)) = *(grouped->getSpectrum(0));

    // Update spectrum number
    outWs->getSpectrum(gi)->setSpectrumNo(static_cast<specnum_t>(gi));

    // Copy to the output workspace
    outWs->dataY(gi) = grouped->readY(0);
    outWs->dataX(gi) = grouped->readX(0);
    outWs->dataE(gi) = grouped->readE(0);
  }

  return outWs;
=======
  // If we reach here, we didn't find any such group
  std::ostringstream message;
  message << "No group/pair with name " << name << " found in list";
  throw std::invalid_argument(message.str());
>>>>>>> a038867d
}

/**
 * create 'map' relating group number to row number in group table
 *
<<<<<<< HEAD
 * @param m_uiForm :: The UI form
 * @returns :: The 'map' of group number to table row number
 */
std::vector<int> whichGroupToWhichRow(const Ui::MuonAnalysis &m_uiForm) {
=======
 * @returns :: The 'map' of group number to table row number
 */
std::vector<int> MuonGroupingHelper::whichGroupToWhichRow() const {
>>>>>>> a038867d
  std::vector<int> groupToRow;

  int numRows = m_uiForm.groupTable->rowCount();
  for (int i = 0; i < numRows; i++) {
    // test if group name valid
    QTableWidgetItem *item0 = m_uiForm.groupTable->item(i, 0);
    if (!item0)
      continue;
    if (item0->text().isEmpty())
      continue;

    // test if group IDs valid
    QTableWidgetItem *item1 = m_uiForm.groupTable->item(i, 1);
    QTableWidgetItem *item2 = m_uiForm.groupTable->item(i, 2);
    if (!item1 || !item2)
      continue;
    if (item1->text().isEmpty() || item2->text().isEmpty())
      continue;
    try {
      boost::lexical_cast<int>(item2->text().toStdString().c_str());
    } catch (boost::bad_lexical_cast &) {
      continue;
    }

    groupToRow.push_back(i);
  }
  return groupToRow;
}

/**
 * create 'map' relating pair number to row number in pair table
 *
<<<<<<< HEAD
 * @param m_uiForm :: The UI form
 * @returns :: The 'map' of pair number to table row number
 */
std::vector<int> whichPairToWhichRow(const Ui::MuonAnalysis &m_uiForm) {
=======
 * @returns :: The 'map' of pair number to table row number
 */
std::vector<int> MuonGroupingHelper::whichPairToWhichRow() const {
>>>>>>> a038867d
  std::vector<int> pairToRow;

  int numRows = m_uiForm.pairTable->rowCount();
  for (int i = 0; i < numRows; i++) {
    // test if pair name valid
    QTableWidgetItem *item0 = m_uiForm.pairTable->item(i, 0);
    if (!item0)
      continue;
    if (item0->text().isEmpty())
      continue;

    // test if alpha is specified
    QTableWidgetItem *item3 = m_uiForm.pairTable->item(i, 3);
    if (!item3)
      continue;
    if (item3->text().isEmpty())
      continue;

    // test if content in combo boxes
    QComboBox *qwF =
        static_cast<QComboBox *>(m_uiForm.pairTable->cellWidget(i, 1));
    QComboBox *qwB =
        static_cast<QComboBox *>(m_uiForm.pairTable->cellWidget(i, 2));
    if (!qwF || !qwB)
      continue;
    if (qwF->count() < 2 || qwB->count() < 2)
      continue;

    pairToRow.push_back(i);
  }
  return pairToRow;
}
}
}
}<|MERGE_RESOLUTION|>--- conflicted
+++ resolved
@@ -113,11 +113,7 @@
   grouping.description = m_uiForm.groupDescription->text().toStdString();
 
   // Parse grouping info
-<<<<<<< HEAD
-  std::vector<int> groupToRow = whichGroupToWhichRow(form);
-=======
   std::vector<int> groupToRow = whichGroupToWhichRow();
->>>>>>> a038867d
 
   // Resize group arrays
   grouping.groupNames.resize(groupToRow.size());
@@ -132,11 +128,7 @@
   }
 
   // Parse pair info
-<<<<<<< HEAD
-  std::vector<int> pairToRow = whichPairToWhichRow(form);
-=======
   std::vector<int> pairToRow = whichPairToWhichRow();
->>>>>>> a038867d
 
   // Resize pair arrays
   grouping.pairNames.resize(pairToRow.size());
@@ -229,72 +221,18 @@
       return i;
     }
   }
-<<<<<<< HEAD
-}
-
-/**
- * Groups the workspace according to grouping provided.
- *
- * @param ws :: Workspace to group
- * @param  g :: The grouping information
- * @return Sptr to created grouped workspace
- */
-MatrixWorkspace_sptr groupWorkspace(MatrixWorkspace_const_sptr ws,
-                                    const Mantid::API::Grouping &g) {
-  // As I couldn't specify multiple groups for GroupDetectors, I am going down quite a complicated
-  // route - for every group distinct grouped workspace is created using GroupDetectors. These
-  // workspaces are then merged into the output workspace.
-
-  // Create output workspace
-  MatrixWorkspace_sptr outWs =
-    WorkspaceFactory::Instance().create(ws, g.groups.size(), ws->readX(0).size(), ws->blocksize());
-
-  for(size_t gi = 0; gi < g.groups.size(); gi++)
-  {
-    Mantid::API::IAlgorithm_sptr alg = AlgorithmManager::Instance().create("GroupDetectors");
-    alg->setChild(true); // So Output workspace is not added to the ADS
-    alg->initialize();
-    alg->setProperty("InputWorkspace", boost::const_pointer_cast<MatrixWorkspace>(ws));
-    alg->setPropertyValue("SpectraList", g.groups[gi]);
-    alg->setPropertyValue("OutputWorkspace", "grouped"); // Is not actually used, just to make validators happy
-    alg->execute();
-
-    MatrixWorkspace_sptr grouped = alg->getProperty("OutputWorkspace");
-
-    // Copy the spectrum
-    *(outWs->getSpectrum(gi)) = *(grouped->getSpectrum(0));
-
-    // Update spectrum number
-    outWs->getSpectrum(gi)->setSpectrumNo(static_cast<specnum_t>(gi));
-
-    // Copy to the output workspace
-    outWs->dataY(gi) = grouped->readY(0);
-    outWs->dataX(gi) = grouped->readX(0);
-    outWs->dataE(gi) = grouped->readE(0);
-  }
-
-  return outWs;
-=======
   // If we reach here, we didn't find any such group
   std::ostringstream message;
   message << "No group/pair with name " << name << " found in list";
   throw std::invalid_argument(message.str());
->>>>>>> a038867d
 }
 
 /**
  * create 'map' relating group number to row number in group table
  *
-<<<<<<< HEAD
- * @param m_uiForm :: The UI form
  * @returns :: The 'map' of group number to table row number
  */
-std::vector<int> whichGroupToWhichRow(const Ui::MuonAnalysis &m_uiForm) {
-=======
- * @returns :: The 'map' of group number to table row number
- */
 std::vector<int> MuonGroupingHelper::whichGroupToWhichRow() const {
->>>>>>> a038867d
   std::vector<int> groupToRow;
 
   int numRows = m_uiForm.groupTable->rowCount();
@@ -327,16 +265,9 @@
 /**
  * create 'map' relating pair number to row number in pair table
  *
-<<<<<<< HEAD
- * @param m_uiForm :: The UI form
  * @returns :: The 'map' of pair number to table row number
  */
-std::vector<int> whichPairToWhichRow(const Ui::MuonAnalysis &m_uiForm) {
-=======
- * @returns :: The 'map' of pair number to table row number
- */
 std::vector<int> MuonGroupingHelper::whichPairToWhichRow() const {
->>>>>>> a038867d
   std::vector<int> pairToRow;
 
   int numRows = m_uiForm.pairTable->rowCount();
