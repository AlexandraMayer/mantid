--- conflicted
+++ resolved
@@ -100,126 +100,6 @@
     return false;
   }
 
-<<<<<<< HEAD
-  //----------------------------------------------------------------------------------------------
-  /** Destructor
-   */
-  IndirectMoments::~IndirectMoments()
-  {
-  }
-
-  void IndirectMoments::setup()
-  {
-  }
-
-  void IndirectMoments::run()
-  {
-    QString workspaceName = m_uiForm.dsInput->getCurrentDataName();
-    QString outputName = workspaceName.left(workspaceName.length() - 4);
-    double scale = m_uiForm.spScale->value();
-    double eMin = m_dblManager->value(m_properties["EMin"]);
-    double eMax = m_dblManager->value(m_properties["EMax"]);
-
-    bool plot = m_uiForm.ckPlot->isChecked();
-    bool save = m_uiForm.ckSave->isChecked();
-
-    std::string outputWorkspaceName = outputName.toStdString() + "_Moments";
-
-    IAlgorithm_sptr momentsAlg = AlgorithmManager::Instance().create("SofQWMoments", -1);
-    momentsAlg->initialize();
-    momentsAlg->setProperty("Sample", workspaceName.toStdString());
-    momentsAlg->setProperty("EnergyMin", eMin);
-    momentsAlg->setProperty("EnergyMax", eMax);
-    momentsAlg->setProperty("Plot", plot);
-    momentsAlg->setProperty("Save", save);
-    momentsAlg->setProperty("OutputWorkspace", outputWorkspaceName);
-
-    if(m_uiForm.ckScale->isChecked())
-      momentsAlg->setProperty("Scale", scale);
-
-    // Set the workspace name for Python script export
-    m_pythonExportWsName = outputWorkspaceName + "_M0";
-
-    // Execute algorithm on seperate thread
-    runAlgorithm(momentsAlg);
-  }
-
-  bool IndirectMoments::validate()
-  {
-    UserInputValidator uiv;
-
-    uiv.checkDataSelectorIsValid("Sample input", m_uiForm.dsInput);
-
-    QString msg = uiv.generateErrorMessage();
-    if (!msg.isEmpty())
-    {
-      emit showMessageBox(msg);
-	  return false;
-    }
-
-    return true;
-  }
-
-  /**
-   * Clears previous plot data (in both preview and raw plot) and sets the new
-   * range bars
-   */
-  void IndirectMoments::handleSampleInputReady(const QString &filename) {
-    disconnect(m_dblManager, SIGNAL(valueChanged(QtProperty *, double)), this,
-               SLOT(updateProperties(QtProperty *, double)));
-
-    // Clears previous plotted data
-    m_uiForm.ppRawPlot->clear();
-    m_uiForm.ppMomentsPreview->clear();
-
-    // Update plot and change data in interface
-    m_uiForm.ppRawPlot->addSpectrum("Raw", filename, 0);
-    QPair<double, double> range = m_uiForm.ppRawPlot->getCurveRange("Raw");
-
-    auto xRangeSelector = m_uiForm.ppRawPlot->getRangeSelector("XRange");
-    setRangeSelector(xRangeSelector, m_properties["EMin"], m_properties["EMax"],
-                     range);
-    setPlotPropertyRange(xRangeSelector, m_properties["EMin"],
-                         m_properties["EMax"], range);
-
-    connect(m_dblManager, SIGNAL(valueChanged(QtProperty *, double)), this,
-            SLOT(updateProperties(QtProperty *, double)));
-  }
-
-  /**
-   * Updates the property manager when the range selector is moved.
-   *
-   * @param min :: The new value of the lower guide
-   * @param max :: The new value of the upper guide
-   */
-  void IndirectMoments::rangeChanged(double min, double max)
-  {
-    m_dblManager->setValue(m_properties["EMin"], min);
-    m_dblManager->setValue(m_properties["EMax"], max);
-  }
-
-  /**
-   * Handles when properties in the property manager are updated.
-   *
-   * Performs validation and uodated preview plot.
-   *
-   * @param prop :: The property being updated
-   * @param val :: The new value for the property
-   */
-  void IndirectMoments::updateProperties(QtProperty* prop, double val)
-  {
-    if(prop == m_properties["EMin"])
-    {
-      double emax = m_dblManager->value(m_properties["EMax"]);
-      if(val >  emax)
-      {
-        m_dblManager->setValue(prop, emax);
-      }
-      else
-      {
-        m_uiForm.ppRawPlot->getRangeSelector("XRange")->setMinimum(val);
-      }
-=======
   return true;
 }
 
@@ -275,7 +155,6 @@
       m_dblManager->setValue(prop, emax);
     } else {
       m_uiForm.ppRawPlot->getRangeSelector("XRange")->setMinimum(val);
->>>>>>> a038867d
     }
   } else if (prop == m_properties["EMax"]) {
     double emin = m_dblManager->value(m_properties["EMin"]);
