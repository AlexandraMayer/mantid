--- conflicted
+++ resolved
@@ -1369,20 +1369,12 @@
       alg->setProperty("InputWorkspace", ceriaWS);
       alg->setProperty("VanIntegrationWorkspace", vanIntegWS);
       alg->setProperty("VanCurvesWorkspace", vanCurvesWS);
-<<<<<<< HEAD
-      if (specNumUsed)
-=======
       if (specNumUsed) {
->>>>>>> a038867d
         alg->setPropertyValue(g_calibCropIdentifier,
                               boost::lexical_cast<std::string>(specNos));
       } else {
         alg->setPropertyValue("Bank", boost::lexical_cast<std::string>(i + 1));
-<<<<<<< HEAD
-
-=======
       }
->>>>>>> a038867d
       const std::string outFitParamsTblName =
           outFitParamsTblNameGenerator(specNos, i);
       alg->setPropertyValue("FittedPeaks", outFitParamsTblName);
@@ -2591,11 +2583,6 @@
       m_view->plotReplacingWindow("engggui_vanadium_curves_ws", "[0, 1, 2]",
                                   "2");
     }
-<<<<<<< HEAD
-    const std::string pythonCode =
-        DifcZeroWorkspaceFactory(difc, tzero, specNos) +
-        plotDifcZeroWorkspace();
-=======
 
     // Get the Customised Bank Name text-ield string from qt
     std::string CustomisedBankName = m_view->currentCalibCustomisedBankName();
@@ -2604,7 +2591,6 @@
     const std::string pythonCode =
         DifcZeroWorkspaceFactory(difc, tzero, specNos, CustomisedBankName) +
         plotDifcZeroWorkspace(CustomisedBankName);
->>>>>>> a038867d
     m_view->plotDifcZeroCalibOutput(pythonCode);
   }
 }
@@ -2790,20 +2776,13 @@
 * @param difc vector containing constants difc value of each bank
 * @param tzero vector containing constants tzero value of each bank
 * @param specNo used to set range for Calibration Cropped
-<<<<<<< HEAD
-=======
 * @param customisedBankName used to set the file and workspace name
->>>>>>> a038867d
 *
 * @return string with a python script
 */
 std::string EnggDiffractionPresenter::DifcZeroWorkspaceFactory(
     const std::vector<double> &difc, const std::vector<double> &tzero,
-<<<<<<< HEAD
-    const std::string &specNo) const {
-=======
     const std::string &specNo, const std::string &customisedBankName) const {
->>>>>>> a038867d
 
   size_t bank1 = size_t(0);
   size_t bank2 = size_t(1);
@@ -2836,16 +2815,6 @@
       " if (plotSpecNum == False):\n"
       "  bank_ws = workspace(\"engggui_calibration_bank_\" + str(i))\n"
       " else:\n"
-<<<<<<< HEAD
-      "  bank_ws = workspace(\"engggui_calibration_bank_cropped\")\n"
-
-      " xVal = []\n"
-      " yVal = []\n"
-      " y2Val = []\n"
-
-      " if (i == 1):\n"
-      "  difc=" +
-=======
       "  bank_ws = workspace(\"engggui_calibration_bank_" +
       customisedBankName + "\")\n"
 
@@ -2855,7 +2824,6 @@
 
                            " if (i == 1):\n"
                            "  difc=" +
->>>>>>> a038867d
       boost::lexical_cast<std::string>(difc[bank1]) + "\n" + "  tzero=" +
       boost::lexical_cast<std::string>(tzero[bank1]) + "\n" + " else:\n"
 
@@ -2880,24 +2848,12 @@
 /**
 * Plot the workspace with difc/zero acordding to selected bank
 *
-<<<<<<< HEAD
-=======
 * @param customisedBankName used to set the file and workspace name
 *
->>>>>>> a038867d
 * @return string with a python script which will merge with
 *
 
 */
-<<<<<<< HEAD
-std::string EnggDiffractionPresenter::plotDifcZeroWorkspace() const {
-  std::string pyCode =
-      // plotSpecNum is true when SpectrumIDs being used
-      " if (plotSpecNum == False):\n"
-      "  output_ws = \"engggui_difc_zero_peaks_bank_\" + str(i)\n"
-      " else:\n"
-      "  output_ws = \"engggui_difc_zero_peaks_cropped\"\n"
-=======
 std::string EnggDiffractionPresenter::plotDifcZeroWorkspace(
     const std::string &customisedBankName) const {
   std::string pyCode =
@@ -2908,7 +2864,6 @@
       "  output_ws = \"engggui_difc_zero_peaks_" +
       customisedBankName +
       "\"\n"
->>>>>>> a038867d
 
       // delete workspace if exists within ADS already
       " if(mtd.doesExist(output_ws)):\n"
@@ -2923,13 +2878,9 @@
       " if (plotSpecNum == False):\n"
       "  DifcZero = \"engggui_difc_zero_peaks_bank_\" + str(i)\n"
       " else:\n"
-<<<<<<< HEAD
-      "  DifcZero = \"engggui_difc_zero_peaks_cropped\"\n"
-=======
       "  DifcZero = \"engggui_difc_zero_peaks_" +
       customisedBankName +
       "\"\n"
->>>>>>> a038867d
 
       " DifcZeroWs = workspace(DifcZero)\n"
       " DifcZeroPlot = plotSpectrum(DifcZeroWs, [0, 1]).activeLayer()\n"
@@ -2938,13 +2889,9 @@
       "  DifcZeroPlot.setTitle(\"Engg Gui Difc Zero Peaks Bank \" + "
       "str(i))\n"
       " else:\n"
-<<<<<<< HEAD
-      "  DifcZeroPlot.setTitle(\"Engg Gui Difc Zero Peaks Cropped\")\n"
-=======
       "  DifcZeroPlot.setTitle(\"Engg Gui Difc Zero Peaks " +
       customisedBankName +
       "\")\n"
->>>>>>> a038867d
 
       // set the legend title
       " DifcZeroPlot.setCurveTitle(0, \"Peaks Fitted\")\n"
@@ -2960,20 +2907,11 @@
 /**
 * Generates appropriate names for table workspaces
 *
-<<<<<<< HEAD
-* @param specNos specIDs or bank name to be passed
-* @param bank_i current loop of the bank during calibration
-*/
-std::string
-EnggDiffractionPresenter::outFitParamsTblNameGenerator(std::string specNos,
-                                                       size_t bank_i) {
-=======
 * @param specNos SpecNos or bank name to be passed
 * @param bank_i current loop of the bank during calibration
 */
 std::string EnggDiffractionPresenter::outFitParamsTblNameGenerator(
     const std::string specNos, const size_t bank_i) const {
->>>>>>> a038867d
   std::string outFitParamsTblName;
   bool specNumUsed = specNos != "";
 
@@ -2982,10 +2920,6 @@
       outFitParamsTblName = "engggui_calibration_bank_1";
     else if (specNos == "South")
       outFitParamsTblName = "engggui_calibration_bank_2";
-<<<<<<< HEAD
-    else
-      outFitParamsTblName = "engggui_calibration_bank_cropped";
-=======
     else {
       // Get the Customised Bank Name text-ield string from qt
       std::string CustomisedBankName = m_view->currentCalibCustomisedBankName();
@@ -2995,7 +2929,6 @@
       else
         outFitParamsTblName = "engggui_calibration_bank_" + CustomisedBankName;
     }
->>>>>>> a038867d
   } else {
     outFitParamsTblName = "engggui_calibration_bank_" +
                           boost::lexical_cast<std::string>(bank_i + 1);
