#include <iostream>
#include <iomanip>
// includes for workspace handling
#include "MantidAPI/AnalysisDataService.h"
#include "MantidAPI/Axis.h"
#include "MantidAPI/MatrixWorkspace.h"
// includes for interface
#include "MantidQtAPI/HelpWindow.h"
#include "MantidQtCustomInterfaces/DynamicPDF/SliceSelector.h"
#include <qwt_plot_spectrogram.h>

//#include "MantidQtCustomInterfaces/DynamicPDF/BackgroundRemover.h"

namespace {
Mantid::Kernel::Logger g_log("DynamicPDF");
}

namespace MantidQt {
namespace CustomInterfaces {
namespace DynamicPDF {

<<<<<<< HEAD
WorkspaceRecord::WorkspaceRecord(const std::string &workspaceName)
    : m_name{workspaceName}, m_energy(0.0), m_label() {
=======
WorkspaceRecord::WorkspaceRecord(const std::string &workspaceName) :
  m_name{workspaceName},
  m_energy{0.0},
  m_label() {
>>>>>>> 2499db4b
  m_ws = Mantid::API::AnalysisDataService::Instance()
             .retrieveWS<Mantid::API::MatrixWorkspace>(workspaceName);
}

void WorkspaceRecord::updateMetadata(const size_t &newIndex) {
  m_energy = m_ws->getAxis(1)->getValue(newIndex);
  std::stringstream energyLabelStream;
  energyLabelStream << std::fixed;
  energyLabelStream.precision(2);
  energyLabelStream << "Energy = " << m_energy;
  energyLabelStream << " meV";
  m_label = energyLabelStream.str();
}

// Add this class to the list of specialised dialogs in this namespace
DECLARE_SUBWINDOW(SliceSelector)

/// Constructor
// SliceSelector::SliceSelector(QWidget *parent) : UserSubWindow{parent},
// m_loadedWorkspace{nullptr}, m_BackgroundRemover{nullptr} {
<<<<<<< HEAD
SliceSelector::SliceSelector(QWidget *parent)
    : UserSubWindow{parent}, m_loadedWorkspace(), m_selectedWorkspaceIndex(0) {}
=======
SliceSelector::SliceSelector(QWidget *parent) :
  UserSubWindow{parent},
  m_loadedWorkspace(),
  m_selectedWorkspaceIndex{0} {

}
>>>>>>> 2499db4b

SliceSelector::~SliceSelector() { m_selectedWorkspaceIndex = 0; }

/// Initialize the ui form and connect SIGNALS to SLOTS
void SliceSelector::initLayout() {
  m_uiForm.setupUi(this);
  connect(m_uiForm.dataSelector, SIGNAL(dataReady(const QString &)), this,
          SLOT(loadSlices(const QString &)));
  connect(m_uiForm.pushHelp, SIGNAL(clicked()), this, SLOT(showHelp()));
  connect(m_uiForm.spinboxSliceSelector, SIGNAL(valueChanged(int)), this,
          SLOT(updateSelectedSlice(int)));
  connect(m_uiForm.sliderSelectSlice, SIGNAL(valueChanged(int)), this,
          SLOT(updateSelectedSlice(int)));
  connect(m_uiForm.pushLaunchBackgroundRemover, SIGNAL(clicked()), this,
          SLOT(launchBackgroundRemover()));
}

/// Load file or workspace containing energy slices
void SliceSelector::loadSlices(const QString &workspaceName) {
  m_loadedWorkspace =
      boost::make_shared<WorkspaceRecord>(workspaceName.toStdString());
  m_selectedWorkspaceIndex = 0;
  m_loadedWorkspace->updateMetadata(m_selectedWorkspaceIndex);
  int maximumWorkspaceIndex =
      static_cast<int>(m_loadedWorkspace->m_ws->getNumberHistograms()) - 1;

  /// initialize the label displaying the energy
  m_uiForm.labelSliceEnergy->setText(
      QString::fromStdString(m_loadedWorkspace->m_label));

  /// initialize the spin box that selects the energy slice
  m_uiForm.spinboxSliceSelector->setMinimum(0);
  m_uiForm.spinboxSliceSelector->setMaximum(maximumWorkspaceIndex);
  m_uiForm.spinboxSliceSelector->setValue(0);
  m_uiForm.spinboxSliceSelector->setSingleStep(1);

  /// initialize the slider next to the 2D view
  m_uiForm.sliderSelectSlice->setMinimum(0);
  m_uiForm.sliderSelectSlice->setMaximum(maximumWorkspaceIndex);
  m_uiForm.spinboxSliceSelector->setValue(0);

  /// initialize the 2D view of the slices;
  m_uiForm.slices2DPlot->setWorkspace(m_loadedWorkspace->m_ws);
  m_uiForm.slices2DPlot->updateDisplay();

  /// initialize the preview plot
  updatePlotSelectedSlice();
}

///
void SliceSelector::updatePlotSelectedSlice() {
  m_uiForm.previewPlotSelectedSlice->clear();
  m_uiForm.previewPlotSelectedSlice->addSpectrum(
      QString::fromStdString(m_loadedWorkspace->m_label),
      m_loadedWorkspace->m_ws, m_selectedWorkspaceIndex);
}

/// Update all widgets in the form with the new selected index
void SliceSelector::updateSelectedSlice(const int &newSelectedIndex) {
  m_selectedWorkspaceIndex = static_cast<size_t>(newSelectedIndex);
  /// Check  pointer m_loadedWorkspace because the user may attemp to manipulate
  /// the widgets before (s)he loads any data
  if (m_loadedWorkspace) {
    m_loadedWorkspace->updateMetadata(m_selectedWorkspaceIndex);
    m_uiForm.labelSliceEnergy->setText(
        QString::fromStdString(m_loadedWorkspace->m_label));
    m_uiForm.spinboxSliceSelector->setValue(newSelectedIndex);
    m_uiForm.sliderSelectSlice->setValue(newSelectedIndex);
    updatePlotSelectedSlice();
  }
}

/// Initialize and/or update the dialog to remove the multiphonon background
void SliceSelector::launchBackgroundRemover() {
  /// parent of BackgroundRemover is this main window
  // if (!m_BackgroundRemover){
  //  m_BackgroundRemover = boost::make_shared<BackgroundRemover>(this);
  //}
  // m_BackgroundRemover->refreshSlice(m_loadedWorkspace,
  // m_selectedWorkspaceIndex);
  g_log.error("Not implemented...yet");
}

/// Opens the Qt help page for the interface
void SliceSelector::showHelp() {
  MantidQt::API::HelpWindow::showCustomInterface(
      NULL, QString("Dynamic PDF Calculator"));
}
}
}
}<|MERGE_RESOLUTION|>--- conflicted
+++ resolved
@@ -19,15 +19,10 @@
 namespace CustomInterfaces {
 namespace DynamicPDF {
 
-<<<<<<< HEAD
-WorkspaceRecord::WorkspaceRecord(const std::string &workspaceName)
-    : m_name{workspaceName}, m_energy(0.0), m_label() {
-=======
 WorkspaceRecord::WorkspaceRecord(const std::string &workspaceName) :
   m_name{workspaceName},
   m_energy{0.0},
   m_label() {
->>>>>>> 2499db4b
   m_ws = Mantid::API::AnalysisDataService::Instance()
              .retrieveWS<Mantid::API::MatrixWorkspace>(workspaceName);
 }
@@ -48,17 +43,12 @@
 /// Constructor
 // SliceSelector::SliceSelector(QWidget *parent) : UserSubWindow{parent},
 // m_loadedWorkspace{nullptr}, m_BackgroundRemover{nullptr} {
-<<<<<<< HEAD
-SliceSelector::SliceSelector(QWidget *parent)
-    : UserSubWindow{parent}, m_loadedWorkspace(), m_selectedWorkspaceIndex(0) {}
-=======
 SliceSelector::SliceSelector(QWidget *parent) :
   UserSubWindow{parent},
   m_loadedWorkspace(),
   m_selectedWorkspaceIndex{0} {
 
 }
->>>>>>> 2499db4b
 
 SliceSelector::~SliceSelector() { m_selectedWorkspaceIndex = 0; }
 
