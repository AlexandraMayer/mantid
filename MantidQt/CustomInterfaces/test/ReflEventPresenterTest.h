#ifndef MANTID_CUSTOMINTERFACES_REFLEVENTPRESENTERTEST_H
#define MANTID_CUSTOMINTERFACES_REFLEVENTPRESENTERTEST_H

#include <cxxtest/TestSuite.h>
#include <gmock/gmock.h>
#include <gtest/gtest.h>

#include "MantidQtCustomInterfaces/Reflectometry/ReflEventPresenter.h"
#include "ReflMockObjects.h"

using namespace MantidQt::CustomInterfaces;
using namespace testing;

//=====================================================================================
// Functional tests
//=====================================================================================
class ReflEventPresenterTest : public CxxTest::TestSuite {

public:
  // This pair of boilerplate methods prevent the suite being created statically
  // This means the constructor isn't called when running other tests
  static ReflEventPresenterTest *createSuite() {
    return new ReflEventPresenterTest();
  }
  static void destroySuite(ReflEventPresenterTest *suite) { delete suite; }

  ReflEventPresenterTest() {}

  void test_get_slicing_values() {
    MockEventView mockView;
    ReflEventPresenter presenter(&mockView);

<<<<<<< HEAD
    EXPECT_CALL(mockView, getTimeSlicingValues())
        .Times(Exactly(1))
        .WillOnce(Return("5"));
=======
    EXPECT_CALL(mockView, getTimeSlicingValues()).Times(Exactly(1));
>>>>>>> 70519734
    presenter.getTimeSlicingValues();

    TS_ASSERT(Mock::VerifyAndClearExpectations(&mockView));
  }

  void test_get_slicing_type() {
    MockEventView mockView;
    ReflEventPresenter presenter(&mockView);

<<<<<<< HEAD
    EXPECT_CALL(mockView, getTimeSlicingType())
        .Times(Exactly(1))
        .WillOnce(Return("UniformEven"));
=======
    EXPECT_CALL(mockView, getTimeSlicingType()).Times(Exactly(1));
>>>>>>> 70519734
    presenter.getTimeSlicingType();

    TS_ASSERT(Mock::VerifyAndClearExpectations(&mockView));
  }
};

#endif /* MANTID_CUSTOMINTERFACES_REFLEVENTPRESENTERTEST_H */<|MERGE_RESOLUTION|>--- conflicted
+++ resolved
@@ -30,13 +30,7 @@
     MockEventView mockView;
     ReflEventPresenter presenter(&mockView);
 
-<<<<<<< HEAD
-    EXPECT_CALL(mockView, getTimeSlicingValues())
-        .Times(Exactly(1))
-        .WillOnce(Return("5"));
-=======
     EXPECT_CALL(mockView, getTimeSlicingValues()).Times(Exactly(1));
->>>>>>> 70519734
     presenter.getTimeSlicingValues();
 
     TS_ASSERT(Mock::VerifyAndClearExpectations(&mockView));
@@ -46,13 +40,7 @@
     MockEventView mockView;
     ReflEventPresenter presenter(&mockView);
 
-<<<<<<< HEAD
-    EXPECT_CALL(mockView, getTimeSlicingType())
-        .Times(Exactly(1))
-        .WillOnce(Return("UniformEven"));
-=======
     EXPECT_CALL(mockView, getTimeSlicingType()).Times(Exactly(1));
->>>>>>> 70519734
     presenter.getTimeSlicingType();
 
     TS_ASSERT(Mock::VerifyAndClearExpectations(&mockView));
